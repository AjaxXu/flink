/*
 * Licensed to the Apache Software Foundation (ASF) under one or more
 * contributor license agreements.  See the NOTICE file distributed with
 * this work for additional information regarding copyright ownership.
 * The ASF licenses this file to You under the Apache License, Version 2.0
 * (the "License"); you may not use this file except in compliance with
 * the License.  You may obtain a copy of the License at
 *
 *    http://www.apache.org/licenses/LICENSE-2.0
 *
 * Unless required by applicable law or agreed to in writing, software
 * distributed under the License is distributed on an "AS IS" BASIS,
 * WITHOUT WARRANTIES OR CONDITIONS OF ANY KIND, either express or implied.
 * See the License for the specific language governing permissions and
 * limitations under the License.
 */

package org.apache.flink.streaming.runtime.io;

import org.apache.flink.annotation.Internal;
import org.apache.flink.annotation.VisibleForTesting;
import org.apache.flink.runtime.checkpoint.CheckpointException;
import org.apache.flink.runtime.checkpoint.CheckpointFailureReason;
import org.apache.flink.runtime.checkpoint.CheckpointMetaData;
import org.apache.flink.runtime.checkpoint.CheckpointMetrics;
import org.apache.flink.runtime.io.network.api.CancelCheckpointMarker;
import org.apache.flink.runtime.io.network.api.CheckpointBarrier;
import org.apache.flink.runtime.io.network.api.EndOfPartitionEvent;
import org.apache.flink.runtime.io.network.partition.consumer.BufferOrEvent;
import org.apache.flink.runtime.io.network.partition.consumer.InputGate;
import org.apache.flink.runtime.jobgraph.tasks.AbstractInvokable;

import org.slf4j.Logger;
import org.slf4j.LoggerFactory;

import java.io.IOException;
import java.util.ArrayDeque;
import java.util.Optional;
import java.util.concurrent.CompletableFuture;

import static org.apache.flink.util.Preconditions.checkArgument;
import static org.apache.flink.util.Preconditions.checkNotNull;

/**
 * The barrier buffer is {@link CheckpointBarrierHandler} that blocks inputs with barriers until
 * all inputs have received the barrier for a given checkpoint.
 *
 * <p>To avoid back-pressuring the input streams (which may cause distributed deadlocks), the
 * BarrierBuffer continues receiving buffers from the blocked channels and stores them internally until
 * the blocks are released.
 */
@Internal
public class BarrierBuffer implements CheckpointBarrierHandler {

	private static final Logger LOG = LoggerFactory.getLogger(BarrierBuffer.class);

	/** The gate that the buffer draws its input from. */
	private final InputGate inputGate;

	/** Flags that indicate whether a channel is currently blocked/buffered. */
	private final boolean[] blockedChannels;

	/** The total number of channels that this buffer handles data from. */
	private final int totalNumberOfInputChannels;

	/** To utility to write blocked data to a file channel. */
	private final BufferBlocker bufferBlocker;

	/**
	 * The pending blocked buffer/event sequences. Must be consumed before requesting further data
	 * from the input gate.
	 */
	private final ArrayDeque<BufferOrEventSequence> queuedBuffered;

	/**
	 * The maximum number of bytes that may be buffered before an alignment is broken. -1 means
	 * unlimited.
	 */
	private final long maxBufferedBytes;

	private final String taskName;

	/**
	 * The sequence of buffers/events that has been unblocked and must now be consumed before
	 * requesting further data from the input gate.
	 */
	private BufferOrEventSequence currentBuffered;

	/** Handler that receives the checkpoint notifications. */
	private AbstractInvokable toNotifyOnCheckpoint;

	/** The ID of the checkpoint for which we expect barriers. */
	private long currentCheckpointId = -1L;

	/**
	 * The number of received barriers (= number of blocked/buffered channels) IMPORTANT: A canceled
	 * checkpoint must always have 0 barriers.
	 */
	private int numBarriersReceived;

	/** The number of already closed channels. */
	private int numClosedChannels;

	/** The number of bytes in the queued spilled sequences. */
	private long numQueuedBytes;

	/** The timestamp as in {@link System#nanoTime()} at which the last alignment started. */
	private long startOfAlignmentTimestamp;

	/** The time (in nanoseconds) that the latest alignment took. */
	private long latestAlignmentDurationNanos;

	/** Flag to indicate whether we have drawn all available input. */
	private boolean endOfStream;

	/** Indicate end of the input. Set to true after encountering {@link #endOfStream} and depleting
	 * {@link #currentBuffered}. */
	private boolean isFinished;

	/**
	 * Creates a new checkpoint stream aligner.
	 *
	 * <p>There is no limit to how much data may be buffered during an alignment.
	 *
	 * @param inputGate The input gate to draw the buffers and events from.
	 * @param bufferBlocker The buffer blocker to hold the buffers and events for channels with barrier.
	 */
	@VisibleForTesting
	BarrierBuffer(InputGate inputGate, BufferBlocker bufferBlocker) {
		this (inputGate, bufferBlocker, -1, "Testing: No task associated");
	}

	/**
	 * Creates a new checkpoint stream aligner.
	 *
	 * <p>The aligner will allow only alignments that buffer up to the given number of bytes.
	 * When that number is exceeded, it will stop the alignment and notify the task that the
	 * checkpoint has been cancelled.
	 *
	 * @param inputGate The input gate to draw the buffers and events from.
	 * @param bufferBlocker The buffer blocker to hold the buffers and events for channels with barrier.
	 * @param maxBufferedBytes The maximum bytes to be buffered before the checkpoint aborts.
	 * @param taskName The task name for logging.
	 */
	BarrierBuffer(InputGate inputGate, BufferBlocker bufferBlocker, long maxBufferedBytes, String taskName) {
		checkArgument(maxBufferedBytes == -1 || maxBufferedBytes > 0);

		this.inputGate = inputGate;
		this.maxBufferedBytes = maxBufferedBytes;
		this.totalNumberOfInputChannels = inputGate.getNumberOfInputChannels();
		this.blockedChannels = new boolean[this.totalNumberOfInputChannels];

		this.bufferBlocker = checkNotNull(bufferBlocker);
		this.queuedBuffered = new ArrayDeque<BufferOrEventSequence>();

		this.taskName = taskName;
	}

	@Override
	public CompletableFuture<?> isAvailable() {
		if (currentBuffered == null) {
			return inputGate.isAvailable();
		}
		return AVAILABLE;
	}

	// ------------------------------------------------------------------------
	//  Buffer and barrier handling
	// ------------------------------------------------------------------------

	@Override
	public Optional<BufferOrEvent> pollNext() throws Exception {
		while (true) {
			// process buffered BufferOrEvents before grabbing new ones
			// 获得下一个待缓存的buffer或者barrier事件
			Optional<BufferOrEvent> next;
			//如果当前的缓冲区为null，则从输入端获得
			if (currentBuffered == null) {
				next = inputGate.pollNext();
			}
			//如果缓冲区不为空，则从缓冲区中获得数据
			else {
				// TODO: FLINK-12536 for non credit-based flow control, getNext method is blocking
				next = Optional.ofNullable(currentBuffered.getNext());
				//如果获得的数据为null，则表示缓冲区中已经没有更多地数据了
				if (!next.isPresent()) {
					//清空当前缓冲区，获取新的缓冲区并打开它
					completeBufferedSequence();
					//递归调用，处理下一条数据
					return pollNext();
				}
			}

			//next 为null 同时流结束标识为false
			if (!next.isPresent()) {
				return handleEmptyBuffer();
			}

			//获取到一条记录，不为null
			BufferOrEvent bufferOrEvent = next.get();
			if (isBlocked(bufferOrEvent.getChannelIndex())) {
				// if the channel is blocked, we just store the BufferOrEvent
				//如果获取到得记录所在的channel已经处于阻塞状态，则该记录会被加入缓冲区
				bufferBlocker.add(bufferOrEvent);
				checkSizeLimit();
			}
			//如果该记录是一个正常的记录，而不是一个barrier(事件)，则直接返回
			else if (bufferOrEvent.isBuffer()) {
				return next;
			}
			//如果是一个barrier
			else if (bufferOrEvent.getEvent().getClass() == CheckpointBarrier.class) {
				if (!endOfStream) {
					// process barriers only if there is a chance of the checkpoint completing
					//并且当前流还未处于结束状态，则处理该barrier
					processBarrier((CheckpointBarrier) bufferOrEvent.getEvent(), bufferOrEvent.getChannelIndex());
				}
			}
			// 如果是取消Checkpoint事件
			else if (bufferOrEvent.getEvent().getClass() == CancelCheckpointMarker.class) {
				processCancellationBarrier((CancelCheckpointMarker) bufferOrEvent.getEvent());
			}
			else {
				//如果它是一个事件，表示当前已到达分区末尾
				if (bufferOrEvent.getEvent().getClass() == EndOfPartitionEvent.class) {
					processEndOfPartition();
				}
				//返回该事件
				return next;
			}
		}
	}

	private Optional<BufferOrEvent> handleEmptyBuffer() throws Exception {
		if (!inputGate.isFinished()) {
			return Optional.empty();
		}

		if (endOfStream) {
			isFinished = true;
			return Optional.empty();
		} else {
			// end of input stream. stream continues with the buffered data
			endOfStream = true;
			releaseBlocksAndResetBarriers();
			return pollNext();
		}
	}

	private void completeBufferedSequence() throws IOException {
		LOG.debug("{}: Finished feeding back buffered data.", taskName);

		currentBuffered.cleanup();
		currentBuffered = queuedBuffered.pollFirst();
		if (currentBuffered != null) {
			currentBuffered.open();
			numQueuedBytes -= currentBuffered.size();
		}
	}

	private void processBarrier(CheckpointBarrier receivedBarrier, int channelIndex) throws Exception {
		//获取接收到得barrier的ID
		final long barrierId = receivedBarrier.getId();

		// fast path for single channel cases
		if (totalNumberOfInputChannels == 1) {
			if (barrierId > currentCheckpointId) {
				// new checkpoint
				currentCheckpointId = barrierId;
				notifyCheckpoint(receivedBarrier);
			}
			return;
		}

		// -- general code path for multiple input channels --
		//接收到的barrier数目 > 0 ，说明当前正在处理某个检查点的过程中

		if (numBarriersReceived > 0) {
			// this is only true if some alignment is already progress and was not canceled
			//当前检查点的某个后续的barrierId
			if (barrierId == currentCheckpointId) {
				// regular case
				//处理barrier
				onBarrier(channelIndex);
			}
			//barrierId > 当前检查点Id
			else if (barrierId > currentCheckpointId) {
				// we did not complete the current checkpoint, another started before
				LOG.warn("{}: Received checkpoint barrier for checkpoint {} before completing current checkpoint {}. " +
						"Skipping current checkpoint.",
					taskName,
					barrierId,
					currentCheckpointId);

				// let the task know we are not completing this
				notifyAbort(currentCheckpointId,
					new CheckpointException(
						"Barrier id: " + barrierId,
						CheckpointFailureReason.CHECKPOINT_DECLINED_SUBSUMED));

				// abort the current checkpoint
				releaseBlocksAndResetBarriers();

				// begin a the new checkpoint
				// 开始新的Checkpoint
				beginNewAlignment(barrierId, channelIndex);
			}
			else {
				// ignore trailing barrier from an earlier checkpoint (obsolete now)
				//忽略终止的检查点的barrier，barrierId < currentCheckpointId
				return;
			}
		}
		else if (barrierId > currentCheckpointId) {
			// first barrier of a new checkpoint
			//说明这是一个新检查点的初始barrier
			beginNewAlignment(barrierId, channelIndex);
		}
		else {
			// either the current checkpoint was canceled (numBarriers == 0) or
			// this barrier is from an old subsumed checkpoint
			return;
		}

		// check if we have all barriers - since canceled checkpoints always have zero barriers
		// this can only happen on a non canceled checkpoint
		//接收到barriers的数目 + 关闭的channel的数目 = 输入channel的总数目
		if (numBarriersReceived + numClosedChannels == totalNumberOfInputChannels) {
			// actually trigger checkpoint
			if (LOG.isDebugEnabled()) {
				LOG.debug("{}: Received all barriers, triggering checkpoint {} at {}.",
					taskName,
					receivedBarrier.getId(),
					receivedBarrier.getTimestamp());
			}

			//解除阻塞
			releaseBlocksAndResetBarriers();
			notifyCheckpoint(receivedBarrier);
		}
	}

	private void processCancellationBarrier(CancelCheckpointMarker cancelBarrier) throws Exception {
		final long barrierId = cancelBarrier.getCheckpointId();

		// fast path for single channel cases
		if (totalNumberOfInputChannels == 1) {
			if (barrierId > currentCheckpointId) {
				// new checkpoint
				currentCheckpointId = barrierId;
				notifyAbortOnCancellationBarrier(barrierId);
			}
			return;
		}

		// -- general code path for multiple input channels --

		if (numBarriersReceived > 0) {
			// this is only true if some alignment is in progress and nothing was canceled

			if (barrierId == currentCheckpointId) {
				// cancel this alignment
				if (LOG.isDebugEnabled()) {
					LOG.debug("{}: Checkpoint {} canceled, aborting alignment.", taskName, barrierId);
				}

				releaseBlocksAndResetBarriers();
				notifyAbortOnCancellationBarrier(barrierId);
			}
			else if (barrierId > currentCheckpointId) {
				// we canceled the next which also cancels the current
				LOG.warn("{}: Received cancellation barrier for checkpoint {} before completing current checkpoint {}. " +
						"Skipping current checkpoint.",
					taskName,
					barrierId,
					currentCheckpointId);

				// this stops the current alignment
				releaseBlocksAndResetBarriers();

				// the next checkpoint starts as canceled
				currentCheckpointId = barrierId;
				startOfAlignmentTimestamp = 0L;
				latestAlignmentDurationNanos = 0L;

				notifyAbort(currentCheckpointId,
					new CheckpointException(
						"Barrier id: " + barrierId,
						CheckpointFailureReason.CHECKPOINT_DECLINED_SUBSUMED
					));

				notifyAbortOnCancellationBarrier(barrierId);
			}

			// else: ignore trailing (cancellation) barrier from an earlier checkpoint (obsolete now)

		}
		else if (barrierId > currentCheckpointId) {
			// first barrier of a new checkpoint is directly a cancellation

			// by setting the currentCheckpointId to this checkpoint while keeping the numBarriers
			// at zero means that no checkpoint barrier can start a new alignment
			currentCheckpointId = barrierId;

			startOfAlignmentTimestamp = 0L;
			latestAlignmentDurationNanos = 0L;

			if (LOG.isDebugEnabled()) {
				LOG.debug("{}: Checkpoint {} canceled, skipping alignment.", taskName, barrierId);
			}

			notifyAbortOnCancellationBarrier(barrierId);
		}

		// else: trailing barrier from either
		//   - a previous (subsumed) checkpoint
		//   - the current checkpoint if it was already canceled
	}

	private void processEndOfPartition() throws Exception {
		//以关闭的channel计数器加一
		numClosedChannels++;

		if (numBarriersReceived > 0) {
			// let the task know we skip a checkpoint
<<<<<<< HEAD
			// 通知task，将跳过这次checkpoint
			notifyAbort(currentCheckpointId, new InputEndOfStreamException());
=======
			notifyAbort(currentCheckpointId,
				new CheckpointException(CheckpointFailureReason.CHECKPOINT_DECLINED_INPUT_END_OF_STREAM));
>>>>>>> 800fe61c

			// no chance to complete this checkpoint
			//此时已经没有机会完成该检查点，则解除阻塞
			releaseBlocksAndResetBarriers();
		}
	}

	private void notifyCheckpoint(CheckpointBarrier checkpointBarrier) throws Exception {
		if (toNotifyOnCheckpoint != null) {
			CheckpointMetaData checkpointMetaData =
					new CheckpointMetaData(checkpointBarrier.getId(), checkpointBarrier.getTimestamp());

			long bytesBuffered = currentBuffered != null ? currentBuffered.size() : 0L;

			CheckpointMetrics checkpointMetrics = new CheckpointMetrics()
					.setBytesBufferedInAlignment(bytesBuffered)
					.setAlignmentDurationNanos(latestAlignmentDurationNanos);

			toNotifyOnCheckpoint.triggerCheckpointOnBarrier(
				checkpointMetaData,
				checkpointBarrier.getCheckpointOptions(),
				checkpointMetrics);
		}
	}

	private void notifyAbortOnCancellationBarrier(long checkpointId) throws Exception {
		notifyAbort(checkpointId,
			new CheckpointException(CheckpointFailureReason.CHECKPOINT_DECLINED_ON_CANCELLATION_BARRIER));
	}

	private void notifyAbort(long checkpointId, CheckpointException cause) throws Exception {
		if (toNotifyOnCheckpoint != null) {
			toNotifyOnCheckpoint.abortCheckpointOnBarrier(checkpointId, cause);
		}
	}

	private void checkSizeLimit() throws Exception {
		if (maxBufferedBytes > 0 && (numQueuedBytes + bufferBlocker.getBytesBlocked()) > maxBufferedBytes) {
			// exceeded our limit - abort this checkpoint
			LOG.info("{}: Checkpoint {} aborted because alignment volume limit ({} bytes) exceeded.",
				taskName,
				currentCheckpointId,
				maxBufferedBytes);

			releaseBlocksAndResetBarriers();
			notifyAbort(currentCheckpointId,
				new CheckpointException(
					"Max buffered bytes: " + maxBufferedBytes,
					CheckpointFailureReason.CHECKPOINT_DECLINED_ALIGNMENT_LIMIT_EXCEEDED));
		}
	}

	@Override
	public void registerCheckpointEventHandler(AbstractInvokable toNotifyOnCheckpoint) {
		if (this.toNotifyOnCheckpoint == null) {
			this.toNotifyOnCheckpoint = toNotifyOnCheckpoint;
		}
		else {
			throw new IllegalStateException("BarrierBuffer already has a registered checkpoint notifyee");
		}
	}

	@Override
	public boolean isEmpty() {
		return currentBuffered == null;
	}

	@Override
	public boolean isFinished() {
		return isFinished;
	}

	@Override
	public void cleanup() throws IOException {
		bufferBlocker.close();
		if (currentBuffered != null) {
			currentBuffered.cleanup();
		}
		for (BufferOrEventSequence seq : queuedBuffered) {
			seq.cleanup();
		}
		queuedBuffered.clear();
		numQueuedBytes = 0L;
	}

	private void beginNewAlignment(long checkpointId, int channelIndex) throws IOException {
		currentCheckpointId = checkpointId;
		onBarrier(channelIndex);

		startOfAlignmentTimestamp = System.nanoTime();

		if (LOG.isDebugEnabled()) {
			LOG.debug("{}: Starting stream alignment for checkpoint {}.", taskName, checkpointId);
		}
	}

	/**
	 * Checks whether the channel with the given index is blocked.
	 *
	 * @param channelIndex The channel index to check.
	 * @return True if the channel is blocked, false if not.
	 */
	private boolean isBlocked(int channelIndex) {
		return blockedChannels[channelIndex];
	}

	/**
	 * Blocks the given channel index, from which a barrier has been received.
	 * 将barrier关联的channel标识为阻塞状态同时将barrier计数器加一
	 * @param channelIndex The channel index to block.
	 */
	private void onBarrier(int channelIndex) throws IOException {
		if (!blockedChannels[channelIndex]) {
			blockedChannels[channelIndex] = true;

			numBarriersReceived++;

			if (LOG.isDebugEnabled()) {
				LOG.debug("{}: Received barrier from channel {}.", taskName, channelIndex);
			}
		}
		else {
			throw new IOException("Stream corrupt: Repeated barrier for same checkpoint on input " + channelIndex);
		}
	}

	/**
	 * Releases the blocks on all channels and resets the barrier count.
	 * Makes sure the just written data is the next to be consumed.
	 */
	private void releaseBlocksAndResetBarriers() throws IOException {
		LOG.debug("{}: End of stream alignment, feeding buffered data back.", taskName);

		//将所有channel的阻塞标识置为false
		for (int i = 0; i < blockedChannels.length; i++) {
			blockedChannels[i] = false;
		}

		//如果当前的缓冲区中的数据为空
		if (currentBuffered == null) {
			// common case: no more buffered data
			//初始化新的缓冲区读写器
			currentBuffered = bufferBlocker.rollOverReusingResources();
			//打开缓冲区读写器
			if (currentBuffered != null) {
				currentBuffered.open();
			}
		}
		else {
			// uncommon case: buffered data pending
			// push back the pending data, if we have any
			LOG.debug("{}: Checkpoint skipped via buffered data:" +
					"Pushing back current alignment buffers and feeding back new alignment data first.", taskName);

			// since we did not fully drain the previous sequence, we need to allocate a new buffer for this one
			//缓冲区中还有数据，则初始化一块新的存储空间来存储新的缓冲数据
			BufferOrEventSequence bufferedNow = bufferBlocker.rollOverWithoutReusingResources();
			if (bufferedNow != null) {
				//打开新的缓冲区读写器
				bufferedNow.open();
				//将当前没有处理完的数据加入队列中
				queuedBuffered.addFirst(currentBuffered);
				numQueuedBytes += currentBuffered.size();
				//将新开辟的缓冲区读写器置为新的当前缓冲区
				currentBuffered = bufferedNow;
			}
		}

		if (LOG.isDebugEnabled()) {
			LOG.debug("{}: Size of buffered data: {} bytes",
				taskName,
				currentBuffered == null ? 0L : currentBuffered.size());
		}

		// the next barrier that comes must assume it is the first
		//将接收到的barrier累加值重置为0
		numBarriersReceived = 0;

		if (startOfAlignmentTimestamp > 0) {
			latestAlignmentDurationNanos = System.nanoTime() - startOfAlignmentTimestamp;
			startOfAlignmentTimestamp = 0;
		}
	}

	// ------------------------------------------------------------------------
	//  Properties
	// ------------------------------------------------------------------------

	/**
	 * Gets the ID defining the current pending, or just completed, checkpoint.
	 *
	 * @return The ID of the pending of completed checkpoint.
	 */
	public long getCurrentCheckpointId() {
		return this.currentCheckpointId;
	}

	@Override
	public long getAlignmentDurationNanos() {
		long start = this.startOfAlignmentTimestamp;
		if (start <= 0) {
			return latestAlignmentDurationNanos;
		} else {
			return System.nanoTime() - start;
		}
	}

	@Override
	public int getNumberOfInputChannels() {
		return totalNumberOfInputChannels;
	}

	// ------------------------------------------------------------------------
	// Utilities
	// ------------------------------------------------------------------------

	@Override
	public String toString() {
		return String.format("%s: last checkpoint: %d, current barriers: %d, closed channels: %d",
			taskName,
			currentCheckpointId,
			numBarriersReceived,
			numClosedChannels);
	}
}<|MERGE_RESOLUTION|>--- conflicted
+++ resolved
@@ -423,13 +423,9 @@
 
 		if (numBarriersReceived > 0) {
 			// let the task know we skip a checkpoint
-<<<<<<< HEAD
 			// 通知task，将跳过这次checkpoint
-			notifyAbort(currentCheckpointId, new InputEndOfStreamException());
-=======
 			notifyAbort(currentCheckpointId,
 				new CheckpointException(CheckpointFailureReason.CHECKPOINT_DECLINED_INPUT_END_OF_STREAM));
->>>>>>> 800fe61c
 
 			// no chance to complete this checkpoint
 			//此时已经没有机会完成该检查点，则解除阻塞
