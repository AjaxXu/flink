--- conflicted
+++ resolved
@@ -95,30 +95,11 @@
 
 		this.streamOutputs = (RecordWriterOutput<OUT>[]) getStreamOutputs();
 
-<<<<<<< HEAD
-			while (running) {
-				// 由迭代头负责消费
-				StreamRecord<OUT> nextRecord = shouldWait ?
-					dataChannel.poll(iterationWaitTime, TimeUnit.MILLISECONDS) :
-					dataChannel.take();
-
-				if (nextRecord != null) {
-					synchronized (getCheckpointLock()) {
-						for (RecordWriterOutput<OUT> output : outputs) {
-							output.collect(nextRecord);
-						}
-					}
-				}
-				else {
-					// done
-					break;
-=======
 		// If timestamps are enabled we make sure to remove cyclic watermark dependencies
 		if (isSerializingTimestamps()) {
 			synchronized (getCheckpointLock()) {
 				for (RecordWriterOutput<OUT> output : streamOutputs) {
 					output.emitWatermark(new Watermark(Long.MAX_VALUE));
->>>>>>> 9f193457
 				}
 			}
 		}
