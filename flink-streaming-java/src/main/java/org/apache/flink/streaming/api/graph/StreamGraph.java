/*
 * Licensed to the Apache Software Foundation (ASF) under one or more
 * contributor license agreements.  See the NOTICE file distributed with
 * this work for additional information regarding copyright ownership.
 * The ASF licenses this file to You under the Apache License, Version 2.0
 * (the "License"); you may not use this file except in compliance with
 * the License.  You may obtain a copy of the License at
 *
 *    http://www.apache.org/licenses/LICENSE-2.0
 *
 * Unless required by applicable law or agreed to in writing, software
 * distributed under the License is distributed on an "AS IS" BASIS,
 * WITHOUT WARRANTIES OR CONDITIONS OF ANY KIND, either express or implied.
 * See the License for the specific language governing permissions and
 * limitations under the License.
 */

package org.apache.flink.streaming.api.graph;

import org.apache.flink.annotation.Internal;
import org.apache.flink.api.common.ExecutionConfig;
import org.apache.flink.api.common.JobID;
import org.apache.flink.api.common.cache.DistributedCache;
import org.apache.flink.api.common.io.InputFormat;
import org.apache.flink.api.common.io.OutputFormat;
import org.apache.flink.api.common.operators.ResourceSpec;
import org.apache.flink.api.common.typeinfo.TypeInformation;
import org.apache.flink.api.common.typeutils.TypeSerializer;
import org.apache.flink.api.java.functions.KeySelector;
import org.apache.flink.api.java.tuple.Tuple2;
import org.apache.flink.api.java.tuple.Tuple3;
import org.apache.flink.api.java.typeutils.MissingTypeInfo;
import org.apache.flink.optimizer.plan.StreamingPlan;
import org.apache.flink.runtime.jobgraph.JobGraph;
import org.apache.flink.runtime.jobgraph.ScheduleMode;
import org.apache.flink.runtime.jobgraph.tasks.AbstractInvokable;
import org.apache.flink.runtime.state.StateBackend;
import org.apache.flink.streaming.api.TimeCharacteristic;
import org.apache.flink.streaming.api.collector.selector.OutputSelector;
import org.apache.flink.streaming.api.environment.CheckpointConfig;
import org.apache.flink.streaming.api.operators.StreamOperatorFactory;
import org.apache.flink.streaming.api.transformations.ShuffleMode;
import org.apache.flink.streaming.runtime.partitioner.ForwardPartitioner;
import org.apache.flink.streaming.runtime.partitioner.RebalancePartitioner;
import org.apache.flink.streaming.runtime.partitioner.StreamPartitioner;
import org.apache.flink.streaming.runtime.tasks.OneInputStreamTask;
import org.apache.flink.streaming.runtime.tasks.SourceStreamTask;
import org.apache.flink.streaming.runtime.tasks.StreamIterationHead;
import org.apache.flink.streaming.runtime.tasks.StreamIterationTail;
import org.apache.flink.streaming.runtime.tasks.TwoInputSelectableStreamTask;
import org.apache.flink.streaming.runtime.tasks.TwoInputStreamTask;
import org.apache.flink.util.OutputTag;

import org.slf4j.Logger;
import org.slf4j.LoggerFactory;

import javax.annotation.Nullable;

import java.io.File;
import java.io.FileOutputStream;
import java.io.IOException;
import java.io.PrintWriter;
import java.util.ArrayList;
import java.util.Collection;
import java.util.HashMap;
import java.util.HashSet;
import java.util.List;
import java.util.Map;
import java.util.Set;

import static org.apache.flink.util.Preconditions.checkNotNull;

/**
 * 该实例表示流的完整的拓扑结构并且包含了生成JobGraph所必要的相关信息（包含了source、sink的集合以及这些在图中的“节点”抽象化的表示、
 * 一些虚拟的映射关系、执行和检查点的配置等）
 * Class representing the streaming topology. It contains all the information
 * necessary to build the jobgraph for the execution.
 *
 */
@Internal
public class StreamGraph extends StreamingPlan {

	private static final Logger LOG = LoggerFactory.getLogger(StreamGraph.class);

	public static final String ITERATION_SOURCE_NAME_PREFIX = "IterationSource";

	public static final String ITERATION_SINK_NAME_PREFIX = "IterationSink";

	private String jobName;

	private final ExecutionConfig executionConfig;
	private final CheckpointConfig checkpointConfig;

	private ScheduleMode scheduleMode;

	private boolean chaining;

	private Collection<Tuple2<String, DistributedCache.DistributedCacheEntry>> userArtifacts;

	private TimeCharacteristic timeCharacteristic;

	private Map<Integer, StreamNode> streamNodes;
	private Set<Integer> sources;
	private Set<Integer> sinks;
	private Map<Integer, Tuple2<Integer, List<String>>> virtualSelectNodes;
	private Map<Integer, Tuple2<Integer, OutputTag>> virtualSideOutputNodes;
	private Map<Integer, Tuple3<Integer, StreamPartitioner<?>, ShuffleMode>> virtualPartitionNodes;

	protected Map<Integer, String> vertexIDtoBrokerID;
	protected Map<Integer, Long> vertexIDtoLoopTimeout;
	private StateBackend stateBackend;
	private Set<Tuple2<StreamNode, StreamNode>> iterationSourceSinkPairs;

	public StreamGraph(ExecutionConfig executionConfig, CheckpointConfig checkpointConfig) {
		this.executionConfig = checkNotNull(executionConfig);
		this.checkpointConfig = checkNotNull(checkpointConfig);

		// create an empty new stream graph.
		clear();
	}

	/**
	 * Remove all registered nodes etc.
	 */
	public void clear() {
		streamNodes = new HashMap<>();
		virtualSelectNodes = new HashMap<>();
		virtualSideOutputNodes = new HashMap<>();
		virtualPartitionNodes = new HashMap<>();
		vertexIDtoBrokerID = new HashMap<>();
		vertexIDtoLoopTimeout  = new HashMap<>();
		iterationSourceSinkPairs = new HashSet<>();
		sources = new HashSet<>();
		sinks = new HashSet<>();
	}

	public ExecutionConfig getExecutionConfig() {
		return executionConfig;
	}

	public CheckpointConfig getCheckpointConfig() {
		return checkpointConfig;
	}

	public String getJobName() {
		return jobName;
	}

	public void setJobName(String jobName) {
		this.jobName = jobName;
	}

	public void setChaining(boolean chaining) {
		this.chaining = chaining;
	}

	public void setStateBackend(StateBackend backend) {
		this.stateBackend = backend;
	}

	public StateBackend getStateBackend() {
		return this.stateBackend;
	}

	public ScheduleMode getScheduleMode() {
		return scheduleMode;
	}

	public void setScheduleMode(ScheduleMode scheduleMode) {
		this.scheduleMode = scheduleMode;
	}

	public Collection<Tuple2<String, DistributedCache.DistributedCacheEntry>> getUserArtifacts() {
		return userArtifacts;
	}

	public void setUserArtifacts(Collection<Tuple2<String, DistributedCache.DistributedCacheEntry>> userArtifacts) {
		this.userArtifacts = userArtifacts;
	}

	public TimeCharacteristic getTimeCharacteristic() {
		return timeCharacteristic;
	}

	public void setTimeCharacteristic(TimeCharacteristic timeCharacteristic) {
		this.timeCharacteristic = timeCharacteristic;
	}

	// Checkpointing

	public boolean isChainingEnabled() {
		return chaining;
	}

	public boolean isIterative() {
		return !vertexIDtoLoopTimeout.isEmpty();
	}

	public <IN, OUT> void addSource(Integer vertexID,
		@Nullable String slotSharingGroup,
		@Nullable String coLocationGroup,
		StreamOperatorFactory<OUT> operatorFactory,
		TypeInformation<IN> inTypeInfo,
		TypeInformation<OUT> outTypeInfo,
		String operatorName) {
		addOperator(vertexID, slotSharingGroup, coLocationGroup, operatorFactory, inTypeInfo, outTypeInfo, operatorName);
		sources.add(vertexID);
	}

	public <IN, OUT> void addSink(Integer vertexID,
		@Nullable String slotSharingGroup,
		@Nullable String coLocationGroup,
		StreamOperatorFactory<OUT> operatorFactory,
		TypeInformation<IN> inTypeInfo,
		TypeInformation<OUT> outTypeInfo,
		String operatorName) {
		addOperator(vertexID, slotSharingGroup, coLocationGroup, operatorFactory, inTypeInfo, outTypeInfo, operatorName);
		sinks.add(vertexID);
	}

	public <IN, OUT> void addOperator(
			Integer vertexID,
			@Nullable String slotSharingGroup,
			@Nullable String coLocationGroup,
			StreamOperatorFactory<OUT> operatorFactory,
			TypeInformation<IN> inTypeInfo,
			TypeInformation<OUT> outTypeInfo,
			String operatorName) {

		if (operatorFactory.isStreamSource()) {
			addNode(vertexID, slotSharingGroup, coLocationGroup, SourceStreamTask.class, operatorFactory, operatorName);
		} else {
			addNode(vertexID, slotSharingGroup, coLocationGroup, OneInputStreamTask.class, operatorFactory, operatorName);
		}

		TypeSerializer<IN> inSerializer = inTypeInfo != null && !(inTypeInfo instanceof MissingTypeInfo) ? inTypeInfo.createSerializer(executionConfig) : null;

		TypeSerializer<OUT> outSerializer = outTypeInfo != null && !(outTypeInfo instanceof MissingTypeInfo) ? outTypeInfo.createSerializer(executionConfig) : null;

		setSerializers(vertexID, inSerializer, null, outSerializer);

		if (operatorFactory.isOutputTypeConfigurable() && outTypeInfo != null) {
			// sets the output type which must be know at StreamGraph creation time
			operatorFactory.setOutputType(outTypeInfo, executionConfig);
		}

		if (operatorFactory.isInputTypeConfigurable()) {
			operatorFactory.setInputType(inTypeInfo, executionConfig);
		}

		if (LOG.isDebugEnabled()) {
			LOG.debug("Vertex: {}", vertexID);
		}
	}

	public <IN1, IN2, OUT> void addCoOperator(
			Integer vertexID,
			String slotSharingGroup,
			@Nullable String coLocationGroup,
			StreamOperatorFactory<OUT> taskOperatorFactory,
			TypeInformation<IN1> in1TypeInfo,
			TypeInformation<IN2> in2TypeInfo,
			TypeInformation<OUT> outTypeInfo,
			String operatorName) {

		Class<? extends AbstractInvokable> vertexClass = taskOperatorFactory.isOperatorSelectiveReading() ?
			TwoInputSelectableStreamTask.class : TwoInputStreamTask.class;

		addNode(vertexID, slotSharingGroup, coLocationGroup, vertexClass, taskOperatorFactory, operatorName);

		TypeSerializer<OUT> outSerializer = (outTypeInfo != null) && !(outTypeInfo instanceof MissingTypeInfo) ?
				outTypeInfo.createSerializer(executionConfig) : null;

		setSerializers(vertexID, in1TypeInfo.createSerializer(executionConfig), in2TypeInfo.createSerializer(executionConfig), outSerializer);

		if (taskOperatorFactory.isOutputTypeConfigurable()) {
			// sets the output type which must be know at StreamGraph creation time
			taskOperatorFactory.setOutputType(outTypeInfo, executionConfig);
		}

		if (LOG.isDebugEnabled()) {
			LOG.debug("CO-TASK: {}", vertexID);
		}
	}

	protected StreamNode addNode(Integer vertexID,
		@Nullable String slotSharingGroup,
		@Nullable String coLocationGroup,
		Class<? extends AbstractInvokable> vertexClass,
		StreamOperatorFactory<?> operatorFactory,
		String operatorName) {

		if (streamNodes.containsKey(vertexID)) {
			throw new RuntimeException("Duplicate vertexID " + vertexID);
		}

		StreamNode vertex = new StreamNode(
			vertexID,
			slotSharingGroup,
			coLocationGroup,
			operatorFactory,
			operatorName,
			new ArrayList<OutputSelector<?>>(),
			vertexClass);

		streamNodes.put(vertexID, vertex);

		return vertex;
	}

	/**
	 * Adds a new virtual node that is used to connect a downstream vertex to only the outputs
	 * with the selected names.
	 *
	 * <p>When adding an edge from the virtual node to a downstream node the connection will be made
	 * to the original node, only with the selected names given here.
	 *
	 * @param originalId ID of the node that should be connected to.
	 * @param virtualId ID of the virtual node.
	 * @param selectedNames The selected names.
	 */
	public void addVirtualSelectNode(Integer originalId, Integer virtualId, List<String> selectedNames) {

		if (virtualSelectNodes.containsKey(virtualId)) {
			throw new IllegalStateException("Already has virtual select node with id " + virtualId);
		}

		virtualSelectNodes.put(virtualId,
				new Tuple2<Integer, List<String>>(originalId, selectedNames));
	}

	/**
	 * Adds a new virtual node that is used to connect a downstream vertex to only the outputs with
	 * the selected side-output {@link OutputTag}.
	 *
	 * @param originalId ID of the node that should be connected to.
	 * @param virtualId ID of the virtual node.
	 * @param outputTag The selected side-output {@code OutputTag}.
	 */
	public void addVirtualSideOutputNode(Integer originalId, Integer virtualId, OutputTag outputTag) {

		if (virtualSideOutputNodes.containsKey(virtualId)) {
			throw new IllegalStateException("Already has virtual output node with id " + virtualId);
		}

		// verify that we don't already have a virtual node for the given originalId/outputTag
		// combination with a different TypeInformation. This would indicate that someone is trying
		// to read a side output from an operation with a different type for the same side output
		// id.

		for (Tuple2<Integer, OutputTag> tag : virtualSideOutputNodes.values()) {
			if (!tag.f0.equals(originalId)) {
				// different source operator
				continue;
			}

			if (tag.f1.getId().equals(outputTag.getId()) &&
					!tag.f1.getTypeInfo().equals(outputTag.getTypeInfo())) {
				throw new IllegalArgumentException("Trying to add a side output for the same " +
						"side-output id with a different type. This is not allowed. Side-output ID: " +
						tag.f1.getId());
			}
		}

		virtualSideOutputNodes.put(virtualId, new Tuple2<>(originalId, outputTag));
	}

	/**
	 * Adds a new virtual node that is used to connect a downstream vertex to an input with a
	 * certain partitioning.
	 *
	 * <p>When adding an edge from the virtual node to a downstream node the connection will be made
	 * to the original node, but with the partitioning given here.
	 *
	 * @param originalId ID of the node that should be connected to.
	 * @param virtualId ID of the virtual node.
	 * @param partitioner The partitioner
	 */
	public void addVirtualPartitionNode(
			Integer originalId,
			Integer virtualId,
			StreamPartitioner<?> partitioner,
			ShuffleMode shuffleMode) {

		if (virtualPartitionNodes.containsKey(virtualId)) {
			throw new IllegalStateException("Already has virtual partition node with id " + virtualId);
		}

		virtualPartitionNodes.put(virtualId, new Tuple3<>(originalId, partitioner, shuffleMode));
	}

	/**
	 * Determines the slot sharing group of an operation across virtual nodes.
	 */
	public String getSlotSharingGroup(Integer id) {
		if (virtualSideOutputNodes.containsKey(id)) {
			Integer mappedId = virtualSideOutputNodes.get(id).f0;
			return getSlotSharingGroup(mappedId);
		} else if (virtualSelectNodes.containsKey(id)) {
			Integer mappedId = virtualSelectNodes.get(id).f0;
			return getSlotSharingGroup(mappedId);
		} else if (virtualPartitionNodes.containsKey(id)) {
			Integer mappedId = virtualPartitionNodes.get(id).f0;
			return getSlotSharingGroup(mappedId);
		} else {
			StreamNode node = getStreamNode(id);
			return node.getSlotSharingGroup();
		}
	}

	public void addEdge(Integer upStreamVertexID, Integer downStreamVertexID, int typeNumber) {
		addEdgeInternal(upStreamVertexID,
				downStreamVertexID,
				typeNumber,
				null,
				new ArrayList<String>(),
				null,
				null);

	}

	//这里可以看到之前提到的select union partition等逻辑节点被合并入edge的过程
	private void addEdgeInternal(Integer upStreamVertexID,
			Integer downStreamVertexID,
			int typeNumber,
			StreamPartitioner<?> partitioner,
			List<String> outputNames,
			OutputTag outputTag,
			ShuffleMode shuffleMode) {

		if (virtualSideOutputNodes.containsKey(upStreamVertexID)) {
			//如果输入边是侧输出节点，则把side的输入边作为本节点的输入边，并递归调用
			int virtualId = upStreamVertexID;
			upStreamVertexID = virtualSideOutputNodes.get(virtualId).f0;
			if (outputTag == null) {
				outputTag = virtualSideOutputNodes.get(virtualId).f1;
			}
			addEdgeInternal(upStreamVertexID, downStreamVertexID, typeNumber, partitioner, null, outputTag, shuffleMode);
		} else if (virtualSelectNodes.containsKey(upStreamVertexID)) {
			//如果输入边是select，则把select的输入边作为本节点的输入边
			int virtualId = upStreamVertexID;
			upStreamVertexID = virtualSelectNodes.get(virtualId).f0;
			if (outputNames.isEmpty()) {
				// selections that happen downstream override earlier selections
				outputNames = virtualSelectNodes.get(virtualId).f1;
			}
			addEdgeInternal(upStreamVertexID, downStreamVertexID, typeNumber, partitioner, outputNames, outputTag, shuffleMode);
		} else if (virtualPartitionNodes.containsKey(upStreamVertexID)) {
			//如果是partition节点
			int virtualId = upStreamVertexID;
			upStreamVertexID = virtualPartitionNodes.get(virtualId).f0;
			if (partitioner == null) {
				partitioner = virtualPartitionNodes.get(virtualId).f1;
			}
			shuffleMode = virtualPartitionNodes.get(virtualId).f2;
			addEdgeInternal(upStreamVertexID, downStreamVertexID, typeNumber, partitioner, outputNames, outputTag, shuffleMode);
		} else {
			//正常的edge处理逻辑
			StreamNode upstreamNode = getStreamNode(upStreamVertexID);
			StreamNode downstreamNode = getStreamNode(downStreamVertexID);

			// If no partitioner was specified and the parallelism of upstream and downstream
			// operator matches use forward partitioning, use rebalance otherwise.
			if (partitioner == null && upstreamNode.getParallelism() == downstreamNode.getParallelism()) {
				partitioner = new ForwardPartitioner<Object>();
			} else if (partitioner == null) {
				partitioner = new RebalancePartitioner<Object>();
			}

			if (partitioner instanceof ForwardPartitioner) {
				if (upstreamNode.getParallelism() != downstreamNode.getParallelism()) {
					throw new UnsupportedOperationException("Forward partitioning does not allow " +
							"change of parallelism. Upstream operation: " + upstreamNode + " parallelism: " + upstreamNode.getParallelism() +
							", downstream operation: " + downstreamNode + " parallelism: " + downstreamNode.getParallelism() +
							" You must use another partitioning strategy, such as broadcast, rebalance, shuffle or global.");
				}
			}

			if (shuffleMode == null) {
				shuffleMode = ShuffleMode.PIPELINED;
			}

			StreamEdge edge = new StreamEdge(upstreamNode, downstreamNode, typeNumber, outputNames, partitioner, outputTag, shuffleMode);

			getStreamNode(edge.getSourceId()).addOutEdge(edge);
			getStreamNode(edge.getTargetId()).addInEdge(edge);
		}
	}

	public <T> void addOutputSelector(Integer vertexID, OutputSelector<T> outputSelector) {
		if (virtualPartitionNodes.containsKey(vertexID)) {
			addOutputSelector(virtualPartitionNodes.get(vertexID).f0, outputSelector);
		} else if (virtualSelectNodes.containsKey(vertexID)) {
			addOutputSelector(virtualSelectNodes.get(vertexID).f0, outputSelector);
		} else {
			getStreamNode(vertexID).addOutputSelector(outputSelector);

			if (LOG.isDebugEnabled()) {
				LOG.debug("Outputselector set for {}", vertexID);
			}
		}

	}

	public void setParallelism(Integer vertexID, int parallelism) {
		if (getStreamNode(vertexID) != null) {
			getStreamNode(vertexID).setParallelism(parallelism);
		}
	}

	public void setMaxParallelism(int vertexID, int maxParallelism) {
		if (getStreamNode(vertexID) != null) {
			getStreamNode(vertexID).setMaxParallelism(maxParallelism);
		}
	}

	public void setResources(int vertexID, ResourceSpec minResources, ResourceSpec preferredResources) {
		if (getStreamNode(vertexID) != null) {
			getStreamNode(vertexID).setResources(minResources, preferredResources);
		}
	}

	public void setOneInputStateKey(Integer vertexID, KeySelector<?, ?> keySelector, TypeSerializer<?> keySerializer) {
		StreamNode node = getStreamNode(vertexID);
		node.setStatePartitioner1(keySelector);
		node.setStateKeySerializer(keySerializer);
	}

	public void setTwoInputStateKey(Integer vertexID, KeySelector<?, ?> keySelector1, KeySelector<?, ?> keySelector2, TypeSerializer<?> keySerializer) {
		StreamNode node = getStreamNode(vertexID);
		node.setStatePartitioner1(keySelector1);
		node.setStatePartitioner2(keySelector2);
		node.setStateKeySerializer(keySerializer);
	}

	public void setBufferTimeout(Integer vertexID, long bufferTimeout) {
		if (getStreamNode(vertexID) != null) {
			getStreamNode(vertexID).setBufferTimeout(bufferTimeout);
		}
	}

	public void setSerializers(Integer vertexID, TypeSerializer<?> in1, TypeSerializer<?> in2, TypeSerializer<?> out) {
		StreamNode vertex = getStreamNode(vertexID);
		vertex.setSerializerIn1(in1);
		vertex.setSerializerIn2(in2);
		vertex.setSerializerOut(out);
	}

	public void setSerializersFrom(Integer from, Integer to) {
		StreamNode fromVertex = getStreamNode(from);
		StreamNode toVertex = getStreamNode(to);

		toVertex.setSerializerIn1(fromVertex.getTypeSerializerOut());
		toVertex.setSerializerOut(fromVertex.getTypeSerializerIn1());
	}

	public <OUT> void setOutType(Integer vertexID, TypeInformation<OUT> outType) {
		getStreamNode(vertexID).setSerializerOut(outType.createSerializer(executionConfig));
	}

	public void setInputFormat(Integer vertexID, InputFormat<?, ?> inputFormat) {
		getStreamNode(vertexID).setInputFormat(inputFormat);
	}

	public void setOutputFormat(Integer vertexID, OutputFormat<?> outputFormat) {
		getStreamNode(vertexID).setOutputFormat(outputFormat);
	}

	void setTransformationUID(Integer nodeId, String transformationId) {
		StreamNode node = streamNodes.get(nodeId);
		if (node != null) {
			node.setTransformationUID(transformationId);
		}
	}

	void setTransformationUserHash(Integer nodeId, String nodeHash) {
		StreamNode node = streamNodes.get(nodeId);
		if (node != null) {
			node.setUserHash(nodeHash);

		}
	}

	public StreamNode getStreamNode(Integer vertexID) {
		return streamNodes.get(vertexID);
	}

	protected Collection<? extends Integer> getVertexIDs() {
		return streamNodes.keySet();
	}

	public List<StreamEdge> getStreamEdges(int sourceId, int targetId) {

		List<StreamEdge> result = new ArrayList<>();
		for (StreamEdge edge : getStreamNode(sourceId).getOutEdges()) {
			if (edge.getTargetId() == targetId) {
				result.add(edge);
			}
		}

		if (result.isEmpty()) {
			throw new RuntimeException("No such edge in stream graph: " + sourceId + " -> " + targetId);
		}

		return result;
	}

	public Collection<Integer> getSourceIDs() {
		return sources;
	}

	public Collection<Integer> getSinkIDs() {
		return sinks;
	}

	public Collection<StreamNode> getStreamNodes() {
		return streamNodes.values();
	}

	public Set<Tuple2<Integer, StreamOperatorFactory<?>>> getAllOperatorFactory() {
		Set<Tuple2<Integer, StreamOperatorFactory<?>>> operatorSet = new HashSet<>();
		for (StreamNode vertex : streamNodes.values()) {
			operatorSet.add(new Tuple2<>(vertex.getId(), vertex.getOperatorFactory()));
		}
		return operatorSet;
	}

	public String getBrokerID(Integer vertexID) {
		return vertexIDtoBrokerID.get(vertexID);
	}

	public long getLoopTimeout(Integer vertexID) {
		return vertexIDtoLoopTimeout.get(vertexID);
	}

	public Tuple2<StreamNode, StreamNode> createIterationSourceAndSink(
		int loopId,
		int sourceId,
		int sinkId,
		long timeout,
		int parallelism,
		int maxParallelism,
		ResourceSpec minResources,
		ResourceSpec preferredResources) {
<<<<<<< HEAD
		//创建一个source节点实例，这里我们尤其关注第三个参数，它对应的执行时的任务类是StreamIterationHead
=======

		final String coLocationGroup = "IterationCoLocationGroup-" + loopId;

>>>>>>> 26de0faa
		StreamNode source = this.addNode(sourceId,
			null,
			coLocationGroup,
			StreamIterationHead.class,
			null,
			ITERATION_SOURCE_NAME_PREFIX + "-" + loopId);
		sources.add(source.getId());
		setParallelism(source.getId(), parallelism);
		setMaxParallelism(source.getId(), maxParallelism);
		setResources(source.getId(), minResources, preferredResources);

		//创建一个sink节点实例，它对应的执行时的任务类是StreamIterationTail
		StreamNode sink = this.addNode(sinkId,
			null,
			coLocationGroup,
			StreamIterationTail.class,
			null,
			ITERATION_SINK_NAME_PREFIX + "-" + loopId);
		sinks.add(sink.getId());
		setParallelism(sink.getId(), parallelism);
		setMaxParallelism(sink.getId(), parallelism);

		iterationSourceSinkPairs.add(new Tuple2<>(source, sink));

		//建立节点编号与代理的关系
		this.vertexIDtoBrokerID.put(source.getId(), "broker-" + loopId);
		this.vertexIDtoBrokerID.put(sink.getId(), "broker-" + loopId);
		this.vertexIDtoLoopTimeout.put(source.getId(), timeout);
		this.vertexIDtoLoopTimeout.put(sink.getId(), timeout);

		return new Tuple2<>(source, sink);
	}

	public Set<Tuple2<StreamNode, StreamNode>> getIterationSourceSinkPairs() {
		return iterationSourceSinkPairs;
	}

	public StreamNode getSourceVertex(StreamEdge edge) {
		return streamNodes.get(edge.getSourceId());
	}

	public StreamNode getTargetVertex(StreamEdge edge) {
		return streamNodes.get(edge.getTargetId());
	}

	private void removeEdge(StreamEdge edge) {
		getSourceVertex(edge).getOutEdges().remove(edge);
		getTargetVertex(edge).getInEdges().remove(edge);
	}

	private void removeVertex(StreamNode toRemove) {
		Set<StreamEdge> edgesToRemove = new HashSet<>();

		edgesToRemove.addAll(toRemove.getInEdges());
		edgesToRemove.addAll(toRemove.getOutEdges());

		for (StreamEdge edge : edgesToRemove) {
			removeEdge(edge);
		}
		streamNodes.remove(toRemove.getId());
	}

	/**
	 * Gets the assembled {@link JobGraph} with a given job id.
	 */
	@SuppressWarnings("deprecation")
	@Override
	public JobGraph getJobGraph(@Nullable JobID jobID) {
		// temporarily forbid checkpointing for iterative jobs
		if (isIterative() && checkpointConfig.isCheckpointingEnabled() && !checkpointConfig.isForceCheckpointing()) {
			throw new UnsupportedOperationException(
				"Checkpointing is currently not supported by default for iterative jobs, as we cannot guarantee exactly once semantics. "
					+ "State checkpoints happen normally, but records in-transit during the snapshot will be lost upon failure. "
					+ "\nThe user can force enable state checkpoints with the reduced guarantees by calling: env.enableCheckpointing(interval,true)");
		}

		return StreamingJobGraphGenerator.createJobGraph(this, jobID);
	}

	@Override
	public String getStreamingPlanAsJSON() {
		try {
			return new JSONGenerator(this).getJSON();
		}
		catch (Exception e) {
			throw new RuntimeException("JSON plan creation failed", e);
		}
	}

	@Override
	public void dumpStreamingPlanAsJSON(File file) throws IOException {
		PrintWriter pw = null;
		try {
			pw = new PrintWriter(new FileOutputStream(file), false);
			pw.write(getStreamingPlanAsJSON());
			pw.flush();

		} finally {
			if (pw != null) {
				pw.close();
			}
		}
	}
}<|MERGE_RESOLUTION|>--- conflicted
+++ resolved
@@ -642,13 +642,10 @@
 		int maxParallelism,
 		ResourceSpec minResources,
 		ResourceSpec preferredResources) {
-<<<<<<< HEAD
+
+		final String coLocationGroup = "IterationCoLocationGroup-" + loopId;
+
 		//创建一个source节点实例，这里我们尤其关注第三个参数，它对应的执行时的任务类是StreamIterationHead
-=======
-
-		final String coLocationGroup = "IterationCoLocationGroup-" + loopId;
-
->>>>>>> 26de0faa
 		StreamNode source = this.addNode(sourceId,
 			null,
 			coLocationGroup,
