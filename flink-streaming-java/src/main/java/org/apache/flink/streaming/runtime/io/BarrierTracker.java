--- conflicted
+++ resolved
@@ -109,19 +109,10 @@
 	@Override
 	public Optional<BufferOrEvent> pollNext() throws Exception {
 		while (true) {
-<<<<<<< HEAD
-			//从输入中获得数据，该操作将导致阻塞，直到获得一条记录
-			Optional<BufferOrEvent> next = inputGate.getNextBufferOrEvent();
-			if (!next.isPresent()) {
-				// buffer or input exhausted
-				//null表示没有数据了
-				return null;
-=======
 			Optional<BufferOrEvent> next = inputGate.pollNext();
 			if (!next.isPresent()) {
 				// buffer or input exhausted
 				return next;
->>>>>>> de67f2ed
 			}
 
 			BufferOrEvent bufferOrEvent = next.get();
