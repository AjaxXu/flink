/*
 * Licensed to the Apache Software Foundation (ASF) under one
 * or more contributor license agreements.  See the NOTICE file
 * distributed with this work for additional information
 * regarding copyright ownership.  The ASF licenses this file
 * to you under the Apache License, Version 2.0 (the
 * "License"); you may not use this file except in compliance
 * with the License.  You may obtain a copy of the License at
 *
 *     http://www.apache.org/licenses/LICENSE-2.0
 *
 * Unless required by applicable law or agreed to in writing, software
 * distributed under the License is distributed on an "AS IS" BASIS,
 * WITHOUT WARRANTIES OR CONDITIONS OF ANY KIND, either express or implied.
 * See the License for the specific language governing permissions and
 * limitations under the License.
 */

package org.apache.flink.streaming.api.operators;

import org.apache.flink.annotation.PublicEvolving;
import org.apache.flink.annotation.VisibleForTesting;
import org.apache.flink.api.common.ExecutionConfig;
import org.apache.flink.api.common.state.KeyedStateStore;
import org.apache.flink.api.common.state.State;
import org.apache.flink.api.common.state.StateDescriptor;
import org.apache.flink.api.common.typeutils.TypeSerializer;
import org.apache.flink.api.java.functions.KeySelector;
import org.apache.flink.configuration.Configuration;
import org.apache.flink.configuration.MetricOptions;
import org.apache.flink.core.fs.CloseableRegistry;
import org.apache.flink.core.memory.DataOutputViewStreamWrapper;
import org.apache.flink.metrics.Counter;
import org.apache.flink.metrics.MetricGroup;
import org.apache.flink.runtime.checkpoint.CheckpointException;
import org.apache.flink.runtime.checkpoint.CheckpointFailureReason;
import org.apache.flink.runtime.checkpoint.CheckpointOptions;
import org.apache.flink.runtime.execution.Environment;
import org.apache.flink.runtime.jobgraph.OperatorID;
import org.apache.flink.runtime.metrics.groups.OperatorMetricGroup;
import org.apache.flink.runtime.metrics.groups.TaskManagerJobMetricGroup;
import org.apache.flink.runtime.metrics.groups.UnregisteredMetricGroups;
import org.apache.flink.runtime.state.AbstractKeyedStateBackend;
import org.apache.flink.runtime.state.CheckpointStreamFactory;
import org.apache.flink.runtime.state.DefaultKeyedStateStore;
import org.apache.flink.runtime.state.KeyGroupRange;
import org.apache.flink.runtime.state.KeyGroupStatePartitionStreamProvider;
import org.apache.flink.runtime.state.KeyGroupsList;
import org.apache.flink.runtime.state.KeyedStateBackend;
import org.apache.flink.runtime.state.KeyedStateCheckpointOutputStream;
import org.apache.flink.runtime.state.OperatorStateBackend;
import org.apache.flink.runtime.state.StateInitializationContext;
import org.apache.flink.runtime.state.StateInitializationContextImpl;
import org.apache.flink.runtime.state.StatePartitionStreamProvider;
import org.apache.flink.runtime.state.StateSnapshotContext;
import org.apache.flink.runtime.state.StateSnapshotContextSynchronousImpl;
import org.apache.flink.runtime.state.VoidNamespace;
import org.apache.flink.runtime.state.VoidNamespaceSerializer;
import org.apache.flink.streaming.api.graph.StreamConfig;
import org.apache.flink.streaming.api.watermark.Watermark;
import org.apache.flink.streaming.runtime.streamrecord.LatencyMarker;
import org.apache.flink.streaming.runtime.streamrecord.StreamRecord;
import org.apache.flink.streaming.runtime.tasks.ProcessingTimeService;
import org.apache.flink.streaming.runtime.tasks.StreamTask;
import org.apache.flink.streaming.util.LatencyStats;
import org.apache.flink.util.CloseableIterable;
import org.apache.flink.util.ExceptionUtils;
import org.apache.flink.util.IOUtils;
import org.apache.flink.util.OutputTag;
import org.apache.flink.util.Preconditions;

import org.slf4j.Logger;
import org.slf4j.LoggerFactory;

import java.io.Closeable;
import java.io.IOException;
import java.io.Serializable;
import java.util.Locale;

/**
 * 该抽象类为实现一个具体的operator提供基本的支持，Flink内置提供的operator全部都直接或间接继承自AbstractStreamOperator.
 * Base class for all stream operators. Operators that contain a user function should extend the class
 * {@link AbstractUdfStreamOperator} instead (which is a specialized subclass of this class).
 *
 * <p>For concrete implementations, one of the following two interfaces must also be implemented, to
 * mark the operator as unary or binary:
 * {@link OneInputStreamOperator} or {@link TwoInputStreamOperator}.
 *
 * <p>Methods of {@code StreamOperator} are guaranteed not to be called concurrently. Also, if using
 * the timer service, timer callbacks are also guaranteed not to be called concurrently with
 * methods on {@code StreamOperator}.
 *
 * @param <OUT> The output type of the operator
 */
@PublicEvolving
public abstract class AbstractStreamOperator<OUT>
		implements StreamOperator<OUT>, SetupableStreamOperator<OUT>, Serializable {

	private static final long serialVersionUID = 1L;

	/** The logger used by the operator class and its subclasses. */
	protected static final Logger LOG = LoggerFactory.getLogger(AbstractStreamOperator.class);

	// ----------- configuration properties -------------

	// A sane default for most operators
	protected ChainingStrategy chainingStrategy = ChainingStrategy.HEAD;

	// ---------------- runtime fields ------------------

	/** The task that contains this operator (and other operators in the same chain). */
	private transient StreamTask<?, ?> container;

	protected transient StreamConfig config; // 配置属性

	protected transient Output<StreamRecord<OUT>> output;

	/** The runtime context for UDFs. */
	private transient StreamingRuntimeContext runtimeContext;

	// ---------------- key/value state ------------------

	/**
	 * {@code KeySelector} for extracting a key from an element being processed. This is used to
	 * scope keyed state to a key. This is null if the operator is not a keyed operator.
	 *
	 * <p>This is for elements from the first input.
	 */
	private transient KeySelector<?, ?> stateKeySelector1;

	/**
	 * {@code KeySelector} for extracting a key from an element being processed. This is used to
	 * scope keyed state to a key. This is null if the operator is not a keyed operator.
	 *
	 * <p>This is for elements from the second input.
	 */
	private transient KeySelector<?, ?> stateKeySelector2;

	/** Backend for keyed state. This might be empty if we're not on a keyed stream. */
	private transient AbstractKeyedStateBackend<?> keyedStateBackend;

	/** Keyed state store view on the keyed backend. */
	private transient DefaultKeyedStateStore keyedStateStore;

	// ---------------- operator state ------------------

	/** Operator state backend / store. */
	private transient OperatorStateBackend operatorStateBackend;

	// --------------- Metrics ---------------------------

	/** Metric group for the operator. */
	protected transient OperatorMetricGroup metrics;

	protected transient LatencyStats latencyStats;

	// ---------------- time handler ------------------

	protected transient InternalTimeServiceManager<?> timeServiceManager;

	// ---------------- two-input operator watermarks ------------------

	// We keep track of watermarks from both inputs, the combined input is the minimum
	// Once the minimum advances we emit a new watermark for downstream operators
	private long combinedWatermark = Long.MIN_VALUE;
	private long input1Watermark = Long.MIN_VALUE;
	private long input2Watermark = Long.MIN_VALUE;

	// ------------------------------------------------------------------------
	//  Life Cycle
	// ------------------------------------------------------------------------

	@Override
	public void setup(StreamTask<?, ?> containingTask, StreamConfig config, Output<StreamRecord<OUT>> output) {
		final Environment environment = containingTask.getEnvironment();
		this.container = containingTask;
		this.config = config;
		try {
			OperatorMetricGroup operatorMetricGroup = environment.getMetricGroup().getOrAddOperator(config.getOperatorID(), config.getOperatorName());
			this.output = new CountingOutput(output, operatorMetricGroup.getIOMetricGroup().getNumRecordsOutCounter());
			if (config.isChainStart()) {
				operatorMetricGroup.getIOMetricGroup().reuseInputMetricsForTask();
			}
			if (config.isChainEnd()) {
				operatorMetricGroup.getIOMetricGroup().reuseOutputMetricsForTask();
			}
			this.metrics = operatorMetricGroup;
		} catch (Exception e) {
			LOG.warn("An error occurred while instantiating task metrics.", e);
			this.metrics = UnregisteredMetricGroups.createUnregisteredOperatorMetricGroup();
			this.output = output;
		}

		try {
			Configuration taskManagerConfig = environment.getTaskManagerInfo().getConfiguration();
			int historySize = taskManagerConfig.getInteger(MetricOptions.LATENCY_HISTORY_SIZE);
			if (historySize <= 0) {
				LOG.warn("{} has been set to a value equal or below 0: {}. Using default.", MetricOptions.LATENCY_HISTORY_SIZE, historySize);
				historySize = MetricOptions.LATENCY_HISTORY_SIZE.defaultValue();
			}

			final String configuredGranularity = taskManagerConfig.getString(MetricOptions.LATENCY_SOURCE_GRANULARITY);
			LatencyStats.Granularity granularity;
			try {
				granularity = LatencyStats.Granularity.valueOf(configuredGranularity.toUpperCase(Locale.ROOT));
			} catch (IllegalArgumentException iae) {
				granularity = LatencyStats.Granularity.OPERATOR;
				LOG.warn(
					"Configured value {} option for {} is invalid. Defaulting to {}.",
					configuredGranularity,
					MetricOptions.LATENCY_SOURCE_GRANULARITY.key(),
					granularity);
			}
			TaskManagerJobMetricGroup jobMetricGroup = this.metrics.parent().parent();
			this.latencyStats = new LatencyStats(jobMetricGroup.addGroup("latency"),
				historySize,
				container.getIndexInSubtaskGroup(),
				getOperatorID(),
				granularity);
		} catch (Exception e) {
			LOG.warn("An error occurred while instantiating latency metrics.", e);
			this.latencyStats = new LatencyStats(
				UnregisteredMetricGroups.createUnregisteredTaskManagerJobMetricGroup().addGroup("latency"),
				1,
				0,
				new OperatorID(),
				LatencyStats.Granularity.SINGLE);
		}

		this.runtimeContext = new StreamingRuntimeContext(this, environment, container.getAccumulatorMap());

		stateKeySelector1 = config.getStatePartitioner(0, getUserCodeClassloader());
		stateKeySelector2 = config.getStatePartitioner(1, getUserCodeClassloader());
	}

	@Override
	public MetricGroup getMetricGroup() {
		return metrics;
	}

	@Override
	public final void initializeState() throws Exception {

		final TypeSerializer<?> keySerializer = config.getStateKeySerializer(getUserCodeClassloader());

		final StreamTask<?, ?> containingTask =
			Preconditions.checkNotNull(getContainingTask());
		final CloseableRegistry streamTaskCloseableRegistry =
			Preconditions.checkNotNull(containingTask.getCancelables());
		final StreamTaskStateInitializer streamTaskStateManager =
			Preconditions.checkNotNull(containingTask.createStreamTaskStateInitializer());

		final StreamOperatorStateContext context =
			streamTaskStateManager.streamOperatorStateContext(
				getOperatorID(),
				getClass().getSimpleName(),
				this,
				keySerializer,
				streamTaskCloseableRegistry,
				metrics);

		this.operatorStateBackend = context.operatorStateBackend();
		this.keyedStateBackend = context.keyedStateBackend();

		if (keyedStateBackend != null) {
			// 返回的是DefaultKeyedStateStore对象，它的getState, getListState, getReducingState等方法，都是对底层keyed state backend的一层封装
			this.keyedStateStore = new DefaultKeyedStateStore(keyedStateBackend, getExecutionConfig());
		}

		timeServiceManager = context.internalTimerServiceManager();

		CloseableIterable<KeyGroupStatePartitionStreamProvider> keyedStateInputs = context.rawKeyedStateInputs();
		CloseableIterable<StatePartitionStreamProvider> operatorStateInputs = context.rawOperatorStateInputs();

		try {
			StateInitializationContext initializationContext = new StateInitializationContextImpl(
				context.isRestored(), // information whether we restore or start for the first time
				operatorStateBackend, // access to operator state backend
				keyedStateStore, // access to keyed state backend
				keyedStateInputs, // access to keyed state stream
				operatorStateInputs); // access to operator state stream

			initializeState(initializationContext);
		} finally {
			closeFromRegistry(operatorStateInputs, streamTaskCloseableRegistry);
			closeFromRegistry(keyedStateInputs, streamTaskCloseableRegistry);
		}
	}

	private static void closeFromRegistry(Closeable closeable, CloseableRegistry registry) {
		if (registry.unregisterCloseable(closeable)) {
			IOUtils.closeQuietly(closeable);
		}
	}

	/**
	 * This method is called immediately before any elements are processed, it should contain the
	 * operator's initialization logic, e.g. state initialization.
	 *
	 * <p>The default implementation does nothing.
	 *
	 * @throws Exception An exception in this method causes the operator to fail.
	 */
	@Override
	public void open() throws Exception {}

	/**
	 * This method is called after all records have been added to the operators via the methods
	 * {@link OneInputStreamOperator#processElement(StreamRecord)}, or
	 * {@link TwoInputStreamOperator#processElement1(StreamRecord)} and
	 * {@link TwoInputStreamOperator#processElement2(StreamRecord)}.
	 *
	 * <p>The method is expected to flush all remaining buffered data. Exceptions during this flushing
	 * of buffered should be propagated, in order to cause the operation to be recognized asa failed,
	 * because the last data items are not processed properly.
	 *
	 * @throws Exception An exception in this method causes the operator to fail.
	 */
	@Override
	public void close() throws Exception {}

	/**
	 * This method is called at the very end of the operator's life, both in the case of a successful
	 * completion of the operation, and in the case of a failure and canceling.
	 *
	 * <p>This method is expected to make a thorough effort to release all resources
	 * that the operator has acquired.
	 */
	@Override
	public void dispose() throws Exception {

		Exception exception = null;

		StreamTask<?, ?> containingTask = getContainingTask();
		CloseableRegistry taskCloseableRegistry = containingTask != null ?
			containingTask.getCancelables() :
			null;

		try {
			if (taskCloseableRegistry == null ||
				taskCloseableRegistry.unregisterCloseable(operatorStateBackend)) {
				operatorStateBackend.close();
			}
		} catch (Exception e) {
			exception = e;
		}

		try {
			if (taskCloseableRegistry == null ||
				taskCloseableRegistry.unregisterCloseable(keyedStateBackend)) {
				keyedStateBackend.close();
			}
		} catch (Exception e) {
			exception = ExceptionUtils.firstOrSuppressed(e, exception);
		}

		try {
			if (operatorStateBackend != null) {
				operatorStateBackend.dispose();
			}
		} catch (Exception e) {
			exception = ExceptionUtils.firstOrSuppressed(e, exception);
		}

		try {
			if (keyedStateBackend != null) {
				keyedStateBackend.dispose();
			}
		} catch (Exception e) {
			exception = ExceptionUtils.firstOrSuppressed(e, exception);
		}

		if (exception != null) {
			throw exception;
		}
	}

	@Override
	public void prepareSnapshotPreBarrier(long checkpointId) throws Exception {
		// the default implementation does nothing and accepts the checkpoint
		// this is purely for subclasses to override
	}

	@Override
	public final OperatorSnapshotFutures snapshotState(long checkpointId, long timestamp, CheckpointOptions checkpointOptions,
			CheckpointStreamFactory factory) throws Exception {

		KeyGroupRange keyGroupRange = null != keyedStateBackend ?
				keyedStateBackend.getKeyGroupRange() : KeyGroupRange.EMPTY_KEY_GROUP_RANGE;

		OperatorSnapshotFutures snapshotInProgress = new OperatorSnapshotFutures();

		StateSnapshotContextSynchronousImpl snapshotContext = new StateSnapshotContextSynchronousImpl(
			checkpointId,
			timestamp,
			factory,
			keyGroupRange,
			getContainingTask().getCancelables());

<<<<<<< HEAD
			// 先调用AbstractStreamOperator.snapshotState方法，为rich function做state snapshot
=======
		try {
>>>>>>> c601cfd6
			snapshotState(snapshotContext);

			snapshotInProgress.setKeyedStateRawFuture(snapshotContext.getKeyedStateStreamFuture());
			snapshotInProgress.setOperatorStateRawFuture(snapshotContext.getOperatorStateStreamFuture());

			if (null != operatorStateBackend) {
				snapshotInProgress.setOperatorStateManagedFuture(
					/* 调用operatorStateBackend.snapshot方法，对operator state做snapshot*/
					operatorStateBackend.snapshot(checkpointId, timestamp, factory, checkpointOptions));
			}

			if (null != keyedStateBackend) {
				snapshotInProgress.setKeyedStateManagedFuture(
					/*调用keyedStateBackend.snapshot方法，对keyed state做snapshot*/
					keyedStateBackend.snapshot(checkpointId, timestamp, factory, checkpointOptions));
			}
		} catch (Exception snapshotException) {
			try {
				snapshotInProgress.cancel();
			} catch (Exception e) {
				snapshotException.addSuppressed(e);
			}

			String snapshotFailMessage = "Could not complete snapshot " + checkpointId + " for operator " +
				getOperatorName() + ".";

			if (!getContainingTask().isCanceled()) {
				LOG.info(snapshotFailMessage, snapshotException);
			}
			try {
				snapshotContext.closeExceptionally();
			} catch (IOException e) {
				snapshotException.addSuppressed(e);
			}
			throw new CheckpointException(snapshotFailMessage, CheckpointFailureReason.CHECKPOINT_DECLINED, snapshotException);
		}

		return snapshotInProgress;
	}

	/**
	 * Stream operators with state, which want to participate in a snapshot need to override this hook method.
	 *
	 * @param context context that provides information and means required for taking a snapshot
	 */
	public void snapshotState(StateSnapshotContext context) throws Exception {
		final KeyedStateBackend<?> keyedStateBackend = getKeyedStateBackend();
		//TODO all of this can be removed once heap-based timers are integrated with RocksDB incremental snapshots
		if (keyedStateBackend instanceof AbstractKeyedStateBackend &&
			((AbstractKeyedStateBackend<?>) keyedStateBackend).requiresLegacySynchronousTimerSnapshots()) {

			KeyedStateCheckpointOutputStream out;

			try {
				out = context.getRawKeyedOperatorStateOutput();
			} catch (Exception exception) {
				throw new Exception("Could not open raw keyed operator state stream for " +
					getOperatorName() + '.', exception);
			}

			try {
				KeyGroupsList allKeyGroups = out.getKeyGroupList();
				for (int keyGroupIdx : allKeyGroups) {
					out.startNewKeyGroup(keyGroupIdx);

					/* 调用timerServiceBackend.snapshot方法，
					 * 对processing time/event time window中注册的timer回调做snapshot（恢复状态的时候必须也要恢复timer回调）
					 */
					timeServiceManager.snapshotStateForKeyGroup(
						new DataOutputViewStreamWrapper(out), keyGroupIdx);
				}
			} catch (Exception exception) {
				throw new Exception("Could not write timer service of " + getOperatorName() +
					" to checkpoint state stream.", exception);
			} finally {
				try {
					out.close();
				} catch (Exception closeException) {
					LOG.warn("Could not close raw keyed operator state stream for {}. This " +
						"might have prevented deleting some state data.", getOperatorName(), closeException);
				}
			}
		}
	}

	/**
	 * Stream operators with state which can be restored need to override this hook method.
	 *
	 * @param context context that allows to register different states.
	 */
	public void initializeState(StateInitializationContext context) throws Exception {

	}

	@Override
	public void notifyCheckpointComplete(long checkpointId) throws Exception {
		if (keyedStateBackend != null) {
			keyedStateBackend.notifyCheckpointComplete(checkpointId);
		}
	}

	// ------------------------------------------------------------------------
	//  Properties and Services
	// ------------------------------------------------------------------------

	/**
	 * Gets the execution config defined on the execution environment of the job to which this
	 * operator belongs.
	 *
	 * @return The job's execution config.
	 */
	public ExecutionConfig getExecutionConfig() {
		return container.getExecutionConfig();
	}

	public StreamConfig getOperatorConfig() {
		return config;
	}

	public StreamTask<?, ?> getContainingTask() {
		return container;
	}

	public ClassLoader getUserCodeClassloader() {
		return container.getUserCodeClassLoader();
	}

	/**
	 * Return the operator name. If the runtime context has been set, then the task name with
	 * subtask index is returned. Otherwise, the simple class name is returned.
	 *
	 * @return If runtime context is set, then return task name with subtask index. Otherwise return
	 * 			simple class name.
	 */
	protected String getOperatorName() {
		if (runtimeContext != null) {
			return runtimeContext.getTaskNameWithSubtasks();
		} else {
			return getClass().getSimpleName();
		}
	}

	/**
	 * Returns a context that allows the operator to query information about the execution and also
	 * to interact with systems such as broadcast variables and managed state. This also allows
	 * to register timers.
	 */
	public StreamingRuntimeContext getRuntimeContext() {
		return runtimeContext;
	}

	@SuppressWarnings("unchecked")
	public <K> KeyedStateBackend<K> getKeyedStateBackend() {
		return (KeyedStateBackend<K>) keyedStateBackend;
	}

	public OperatorStateBackend getOperatorStateBackend() {
		return operatorStateBackend;
	}

	/**
	 * Returns the {@link ProcessingTimeService} responsible for getting  the current
	 * processing time and registering timers.
	 */
	protected ProcessingTimeService getProcessingTimeService() {
		return container.getProcessingTimeService();
	}

	/**
	 * Creates a partitioned state handle, using the state backend configured for this task.
	 *
	 * @throws IllegalStateException Thrown, if the key/value state was already initialized.
	 * @throws Exception Thrown, if the state backend cannot create the key/value state.
	 */
	protected <S extends State> S getPartitionedState(StateDescriptor<S, ?> stateDescriptor) throws Exception {
		return getPartitionedState(VoidNamespace.INSTANCE, VoidNamespaceSerializer.INSTANCE, stateDescriptor);
	}

	protected <N, S extends State, T> S getOrCreateKeyedState(
			TypeSerializer<N> namespaceSerializer,
			StateDescriptor<S, T> stateDescriptor) throws Exception {

		if (keyedStateStore != null) {
			return keyedStateBackend.getOrCreateKeyedState(namespaceSerializer, stateDescriptor);
		}
		else {
			throw new IllegalStateException("Cannot create partitioned state. " +
					"The keyed state backend has not been set." +
					"This indicates that the operator is not partitioned/keyed.");
		}
	}

	/**
	 * Creates a partitioned state handle, using the state backend configured for this task.
	 *
	 * @throws IllegalStateException Thrown, if the key/value state was already initialized.
	 * @throws Exception Thrown, if the state backend cannot create the key/value state.
	 */
	protected <S extends State, N> S getPartitionedState(
			N namespace,
			TypeSerializer<N> namespaceSerializer,
			StateDescriptor<S, ?> stateDescriptor) throws Exception {

		/*
	    TODO: NOTE: This method does a lot of work caching / retrieving states just to update the namespace.
	    This method should be removed for the sake of namespaces being lazily fetched from the keyed
	    state backend, or being set on the state directly.
	    */

		if (keyedStateStore != null) {
			return keyedStateBackend.getPartitionedState(namespace, namespaceSerializer, stateDescriptor);
		} else {
			throw new RuntimeException("Cannot create partitioned state. The keyed state " +
				"backend has not been set. This indicates that the operator is not " +
				"partitioned/keyed.");
		}
	}

	@Override
	@SuppressWarnings({"unchecked", "rawtypes"})
	public void setKeyContextElement1(StreamRecord record) throws Exception {
		setKeyContextElement(record, stateKeySelector1);
	}

	@Override
	@SuppressWarnings({"unchecked", "rawtypes"})
	public void setKeyContextElement2(StreamRecord record) throws Exception {
		setKeyContextElement(record, stateKeySelector2);
	}

	private <T> void setKeyContextElement(StreamRecord<T> record, KeySelector<T, ?> selector) throws Exception {
		if (selector != null) {
			Object key = selector.getKey(record.getValue());
			setCurrentKey(key);
		}
	}

	@SuppressWarnings({"unchecked", "rawtypes"})
	public void setCurrentKey(Object key) {
		if (keyedStateBackend != null) {
			try {
				// need to work around type restrictions
				@SuppressWarnings("unchecked,rawtypes")
				AbstractKeyedStateBackend rawBackend = (AbstractKeyedStateBackend) keyedStateBackend;

				rawBackend.setCurrentKey(key);
			} catch (Exception e) {
				throw new RuntimeException("Exception occurred while setting the current key context.", e);
			}
		}
	}

	@SuppressWarnings({"unchecked", "rawtypes"})
	public Object getCurrentKey() {
		if (keyedStateBackend != null) {
			return keyedStateBackend.getCurrentKey();
		} else {
			throw new UnsupportedOperationException("Key can only be retrieved on KeyedStream.");
		}
	}

	public KeyedStateStore getKeyedStateStore() {
		return keyedStateStore;
	}

	// ------------------------------------------------------------------------
	//  Context and chaining properties
	// ------------------------------------------------------------------------

	@Override
	public final void setChainingStrategy(ChainingStrategy strategy) {
		this.chainingStrategy = strategy;
	}

	@Override
	public final ChainingStrategy getChainingStrategy() {
		return chainingStrategy;
	}


	// ------------------------------------------------------------------------
	//  Metrics
	// ------------------------------------------------------------------------

	// ------- One input stream
	public void processLatencyMarker(LatencyMarker latencyMarker) throws Exception {
		reportOrForwardLatencyMarker(latencyMarker);
	}

	// ------- Two input stream
	public void processLatencyMarker1(LatencyMarker latencyMarker) throws Exception {
		reportOrForwardLatencyMarker(latencyMarker);
	}

	public void processLatencyMarker2(LatencyMarker latencyMarker) throws Exception {
		reportOrForwardLatencyMarker(latencyMarker);
	}

	protected void reportOrForwardLatencyMarker(LatencyMarker marker) {
		// all operators are tracking latencies
		this.latencyStats.reportLatency(marker);

		// everything except sinks forwards latency markers
		// 只要不是sink类型的operator，就会往后继续传递LatencyMarker
		this.output.emitLatencyMarker(marker);
	}

	// ----------------------- Helper classes -----------------------

	/**
	 * Wrapping {@link Output} that updates metrics on the number of emitted elements.
	 */
	public static class CountingOutput<OUT> implements Output<StreamRecord<OUT>> {
		private final Output<StreamRecord<OUT>> output;
		private final Counter numRecordsOut;

		public CountingOutput(Output<StreamRecord<OUT>> output, Counter counter) {
			this.output = output;
			this.numRecordsOut = counter;
		}

		@Override
		public void emitWatermark(Watermark mark) {
			output.emitWatermark(mark);
		}

		@Override
		public void emitLatencyMarker(LatencyMarker latencyMarker) {
			output.emitLatencyMarker(latencyMarker);
		}

		@Override
		public void collect(StreamRecord<OUT> record) {
			numRecordsOut.inc();
			output.collect(record);
		}

		@Override
		public <X> void collect(OutputTag<X> outputTag, StreamRecord<X> record) {
			numRecordsOut.inc();
			output.collect(outputTag, record);
		}

		@Override
		public void close() {
			output.close();
		}
	}

	// ------------------------------------------------------------------------
	//  Watermark handling
	// ------------------------------------------------------------------------

	/**
	 * Returns a {@link InternalTimerService} that can be used to query current processing time
	 * and event time and to set timers. An operator can have several timer services, where
	 * each has its own namespace serializer. Timer services are differentiated by the string
	 * key that is given when requesting them, if you call this method with the same key
	 * multiple times you will get the same timer service instance in subsequent requests.
	 *
	 * <p>Timers are always scoped to a key, the currently active key of a keyed stream operation.
	 * When a timer fires, this key will also be set as the currently active key.
	 *
	 * <p>Each timer has attached metadata, the namespace. Different timer services
	 * can have a different namespace type. If you don't need namespace differentiation you
	 * can use {@link VoidNamespaceSerializer} as the namespace serializer.
	 *
	 * @param name The name of the requested timer service. If no service exists under the given
	 *             name a new one will be created and returned.
	 * @param namespaceSerializer {@code TypeSerializer} for the timer namespace.
	 * @param triggerable The {@link Triggerable} that should be invoked when timers fire
	 *
	 * @param <N> The type of the timer namespace.
	 */
	public <K, N> InternalTimerService<N> getInternalTimerService(
			String name,
			TypeSerializer<N> namespaceSerializer,
			Triggerable<K, N> triggerable) {

		checkTimerServiceInitialization();

		// the following casting is to overcome type restrictions.
		KeyedStateBackend<K> keyedStateBackend = getKeyedStateBackend();
		TypeSerializer<K> keySerializer = keyedStateBackend.getKeySerializer();
		InternalTimeServiceManager<K> keyedTimeServiceHandler = (InternalTimeServiceManager<K>) timeServiceManager;
		TimerSerializer<K, N> timerSerializer = new TimerSerializer<>(keySerializer, namespaceSerializer);
		return keyedTimeServiceHandler.getInternalTimerService(name, timerSerializer, triggerable);
	}

	// eventtime 的timer触发就依赖于watermark来触发，每次收到上游的watermark会触发调用advanceWatermark来将eventtime queue中的timer取出进行触发
	public void processWatermark(Watermark mark) throws Exception {
		if (timeServiceManager != null) {
			timeServiceManager.advanceWatermark(mark);
		}
		output.emitWatermark(mark);
	}

	private void checkTimerServiceInitialization() {
		if (getKeyedStateBackend() == null) {
			throw new UnsupportedOperationException("Timers can only be used on keyed operators.");
		} else if (timeServiceManager == null) {
			throw new RuntimeException("The timer service has not been initialized.");
		}
	}

	public void processWatermark1(Watermark mark) throws Exception {
		input1Watermark = mark.getTimestamp();
		long newMin = Math.min(input1Watermark, input2Watermark);
		if (newMin > combinedWatermark) {
			combinedWatermark = newMin;
			processWatermark(new Watermark(combinedWatermark));
		}
	}

	public void processWatermark2(Watermark mark) throws Exception {
		input2Watermark = mark.getTimestamp();
		long newMin = Math.min(input1Watermark, input2Watermark);
		if (newMin > combinedWatermark) {
			combinedWatermark = newMin;
			processWatermark(new Watermark(combinedWatermark));
		}
	}

	@Override
	public OperatorID getOperatorID() {
		return config.getOperatorID();
	}

	@VisibleForTesting
	public int numProcessingTimeTimers() {
		return timeServiceManager == null ? 0 :
			timeServiceManager.numProcessingTimeTimers();
	}

	@VisibleForTesting
	public int numEventTimeTimers() {
		return timeServiceManager == null ? 0 :
			timeServiceManager.numEventTimeTimers();
	}
}<|MERGE_RESOLUTION|>--- conflicted
+++ resolved
@@ -397,11 +397,7 @@
 			keyGroupRange,
 			getContainingTask().getCancelables());
 
-<<<<<<< HEAD
-			// 先调用AbstractStreamOperator.snapshotState方法，为rich function做state snapshot
-=======
 		try {
->>>>>>> c601cfd6
 			snapshotState(snapshotContext);
 
 			snapshotInProgress.setKeyedStateRawFuture(snapshotContext.getKeyedStateStreamFuture());
