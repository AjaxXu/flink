/*
 * Licensed to the Apache Software Foundation (ASF) under one or more
 * contributor license agreements.  See the NOTICE file distributed with
 * this work for additional information regarding copyright ownership.
 * The ASF licenses this file to You under the Apache License, Version 2.0
 * (the "License"); you may not use this file except in compliance with
 * the License.  You may obtain a copy of the License at
 *
 *    http://www.apache.org/licenses/LICENSE-2.0
 *
 * Unless required by applicable law or agreed to in writing, software
 * distributed under the License is distributed on an "AS IS" BASIS,
 * WITHOUT WARRANTIES OR CONDITIONS OF ANY KIND, either express or implied.
 * See the License for the specific language governing permissions and
 * limitations under the License.
 */

package org.apache.flink.streaming.api.graph;

import org.apache.flink.annotation.Internal;
import org.apache.flink.api.common.JobID;
import org.apache.flink.api.common.functions.Function;
import org.apache.flink.api.common.operators.ResourceSpec;
import org.apache.flink.api.java.tuple.Tuple2;
import org.apache.flink.configuration.Configuration;
import org.apache.flink.configuration.IllegalConfigurationException;
import org.apache.flink.optimizer.plantranslate.JobGraphGenerator;
import org.apache.flink.runtime.checkpoint.CheckpointRetentionPolicy;
import org.apache.flink.runtime.checkpoint.MasterTriggerRestoreHook;
import org.apache.flink.runtime.io.network.partition.ResultPartitionType;
import org.apache.flink.runtime.jobgraph.DistributionPattern;
import org.apache.flink.runtime.jobgraph.InputOutputFormatContainer;
import org.apache.flink.runtime.jobgraph.InputOutputFormatVertex;
import org.apache.flink.runtime.jobgraph.JobEdge;
import org.apache.flink.runtime.jobgraph.JobGraph;
import org.apache.flink.runtime.jobgraph.JobVertex;
import org.apache.flink.runtime.jobgraph.JobVertexID;
import org.apache.flink.runtime.jobgraph.OperatorID;
import org.apache.flink.runtime.jobgraph.tasks.AbstractInvokable;
import org.apache.flink.runtime.jobgraph.tasks.CheckpointCoordinatorConfiguration;
import org.apache.flink.runtime.jobgraph.tasks.JobCheckpointingSettings;
import org.apache.flink.runtime.jobmanager.scheduler.CoLocationGroup;
import org.apache.flink.runtime.jobmanager.scheduler.SlotSharingGroup;
import org.apache.flink.runtime.operators.util.TaskConfig;
import org.apache.flink.runtime.state.StateBackend;
import org.apache.flink.streaming.api.CheckpointingMode;
import org.apache.flink.streaming.api.checkpoint.WithMasterCheckpointHook;
import org.apache.flink.streaming.api.environment.CheckpointConfig;
import org.apache.flink.streaming.api.operators.ChainingStrategy;
import org.apache.flink.streaming.api.operators.StreamOperatorFactory;
import org.apache.flink.streaming.api.operators.UdfStreamOperatorFactory;
import org.apache.flink.streaming.api.transformations.ShuffleMode;
import org.apache.flink.streaming.runtime.partitioner.ForwardPartitioner;
import org.apache.flink.streaming.runtime.partitioner.RescalePartitioner;
import org.apache.flink.streaming.runtime.partitioner.StreamPartitioner;
import org.apache.flink.streaming.runtime.tasks.StreamIterationHead;
import org.apache.flink.streaming.runtime.tasks.StreamIterationTail;
import org.apache.flink.util.FlinkRuntimeException;
import org.apache.flink.util.SerializedValue;

import org.apache.commons.lang3.StringUtils;
import org.slf4j.Logger;
import org.slf4j.LoggerFactory;

import javax.annotation.Nullable;

import java.io.IOException;
import java.util.ArrayList;
import java.util.Arrays;
import java.util.Collection;
import java.util.HashMap;
import java.util.HashSet;
import java.util.List;
import java.util.Map;
import java.util.Map.Entry;

/**
 * The StreamingJobGraphGenerator converts a {@link StreamGraph} into a {@link JobGraph}.
 */
@Internal
public class StreamingJobGraphGenerator {

	private static final Logger LOG = LoggerFactory.getLogger(StreamingJobGraphGenerator.class);

	// ------------------------------------------------------------------------

	public static JobGraph createJobGraph(StreamGraph streamGraph) {
		return createJobGraph(streamGraph, null);
	}

	public static JobGraph createJobGraph(StreamGraph streamGraph, @Nullable JobID jobID) {
		return new StreamingJobGraphGenerator(streamGraph, jobID).createJobGraph();
	}

	// ------------------------------------------------------------------------

	private final StreamGraph streamGraph;

	private final Map<Integer, JobVertex> jobVertices;
	private final JobGraph jobGraph;
	private final Collection<Integer> builtVertices;

	private final List<StreamEdge> physicalEdgesInOrder;

	private final Map<Integer, Map<Integer, StreamConfig>> chainedConfigs;

	private final Map<Integer, StreamConfig> vertexConfigs;
	private final Map<Integer, String> chainedNames;

	private final Map<Integer, ResourceSpec> chainedMinResources;
	private final Map<Integer, ResourceSpec> chainedPreferredResources;

	private final Map<Integer, InputOutputFormatContainer> chainedInputOutputFormats;

	private final StreamGraphHasher defaultStreamGraphHasher;
	private final List<StreamGraphHasher> legacyStreamGraphHashers;

	private StreamingJobGraphGenerator(StreamGraph streamGraph) {
		this(streamGraph, null);
	}

	private StreamingJobGraphGenerator(StreamGraph streamGraph, @Nullable JobID jobID) {
		this.streamGraph = streamGraph;
		this.defaultStreamGraphHasher = new StreamGraphHasherV2();
		this.legacyStreamGraphHashers = Arrays.asList(new StreamGraphUserHashHasher());

		this.jobVertices = new HashMap<>();
		this.builtVertices = new HashSet<>();
		this.chainedConfigs = new HashMap<>();
		this.vertexConfigs = new HashMap<>();
		this.chainedNames = new HashMap<>();
		this.chainedMinResources = new HashMap<>();
		this.chainedPreferredResources = new HashMap<>();
		this.chainedInputOutputFormats = new HashMap<>();
		this.physicalEdgesInOrder = new ArrayList<>();

		jobGraph = new JobGraph(jobID, streamGraph.getJobName());
	}

	private JobGraph createJobGraph() {

		// make sure that all vertices start immediately
		// 设置启动模式为所有节点均在一开始就启动
		jobGraph.setScheduleMode(streamGraph.getScheduleMode());

		// Generate deterministic hashes for the nodes in order to identify them across
		// submission iff they didn't change.
		// 为每个节点生成hash id
		Map<Integer, byte[]> hashes = defaultStreamGraphHasher.traverseStreamGraphAndGenerateHashes(streamGraph);

		// Generate legacy version hashes for backwards compatibility
		// 为了保持兼容性创建的hash
		List<Map<Integer, byte[]>> legacyHashes = new ArrayList<>(legacyStreamGraphHashers.size());
		for (StreamGraphHasher hasher : legacyStreamGraphHashers) {
			legacyHashes.add(hasher.traverseStreamGraphAndGenerateHashes(streamGraph));
		}

		Map<Integer, List<Tuple2<byte[], byte[]>>> chainedOperatorHashes = new HashMap<>();
		//生成jobvertex，串成chain等
		//这里的逻辑大致可以理解为，挨个遍历节点，如果该节点是一个chain的头节点，就生成一个JobVertex，
		// 如果不是头节点，就要把自身配置并入头节点，然后把头节点和自己的出边相连；
		// 对于不能chain的节点，当作只有头节点处理即可
		setChaining(hashes, legacyHashes, chainedOperatorHashes);

		//设置输入边edge
		setPhysicalEdges();

		//设置slot共享group,两种机制都用于限制算子的部署。其中，CoLocationGroup主要用于迭代算子的执行。
		setSlotSharingAndCoLocation();

		//配置检查点。当用户的Flink程序配置了检查点信息，那么需要将检查点相关的配置加入到JobGraph中去，这部分逻辑通过方法configureCheckpointing来完
		configureCheckpointing();

		JobGraphGenerator.addUserArtifactEntries(streamGraph.getUserArtifacts(), jobGraph);

		// set the ExecutionConfig last when it has been finalized
		// 传递执行环境配置
		try {
			jobGraph.setExecutionConfig(streamGraph.getExecutionConfig());
		}
		catch (IOException e) {
			throw new IllegalConfigurationException("Could not serialize the ExecutionConfig." +
					"This indicates that non-serializable types (like custom serializers) were registered");
		}

		return jobGraph;
	}

	private void setPhysicalEdges() {
		Map<Integer, List<StreamEdge>> physicalInEdgesInOrder = new HashMap<Integer, List<StreamEdge>>();

		for (StreamEdge edge : physicalEdgesInOrder) {
			int target = edge.getTargetId();

			List<StreamEdge> inEdges = physicalInEdgesInOrder.computeIfAbsent(target, k -> new ArrayList<>());

			inEdges.add(edge);
		}

		for (Map.Entry<Integer, List<StreamEdge>> inEdges : physicalInEdgesInOrder.entrySet()) {
			int vertex = inEdges.getKey();
			List<StreamEdge> edgeList = inEdges.getValue();

			// 给各个vertex的StreamConfig设置其上游的inEdgeList
			vertexConfigs.get(vertex).setInPhysicalEdges(edgeList);
		}
	}

	/**
	 * Sets up task chains from the source {@link StreamNode} instances.
	 *
	 * <p>This will recursively create all {@link JobVertex} instances.
	 */
	private void setChaining(Map<Integer, byte[]> hashes, List<Map<Integer, byte[]>> legacyHashes, Map<Integer, List<Tuple2<byte[], byte[]>>> chainedOperatorHashes) {
		for (Integer sourceNodeId : streamGraph.getSourceIDs()) {
			// 同样是从source处往后创建chain
			createChain(sourceNodeId, sourceNodeId, hashes, legacyHashes, 0, chainedOperatorHashes);
		}
	}

	/**该方法以当前source为起点向后遍历并创建算子链
	 *
	 * @param startNodeId 起始节点编号
	 * @param currentNodeId 当前遍历节点编号
	 * @param hashes  节点编号与hash值映射表
	 * @param legacyHashes 遗留的Hashes映射表
	 * @param chainIndex 当前index
	 * @param chainedOperatorHashes
	 * @return 遍历过的边集合
	 */
	private List<StreamEdge> createChain(
			Integer startNodeId,
			Integer currentNodeId,
			Map<Integer, byte[]> hashes,
			List<Map<Integer, byte[]>> legacyHashes,
			int chainIndex,
			Map<Integer, List<Tuple2<byte[], byte[]>>> chainedOperatorHashes) {

		// builtVertices表示已经创建过JobVertex节点的streamNode的id
		//如果起始节点没有被构建过，才进入分支；否则直接返回一个空List（递归结束条件）
		if (!builtVertices.contains(startNodeId)) {

			//存储遍历过的边，该对象被作为最终结果返回
			List<StreamEdge> transitiveOutEdges = new ArrayList<StreamEdge>();
			//存储可以被链接的出边
			List<StreamEdge> chainableOutputs = new ArrayList<StreamEdge>();
			//存储不可被链接的出边
			List<StreamEdge> nonChainableOutputs = new ArrayList<StreamEdge>();

			StreamNode currentNode = streamGraph.getStreamNode(currentNodeId);
			//遍历当前节点的每个出边
			for (StreamEdge outEdge : currentNode.getOutEdges()) {
				//如果该出边是可被链接的，则加入可被链接的出边集合，否则加入不可被链接的出边集合
				if (isChainable(outEdge, streamGraph)) {
					chainableOutputs.add(outEdge);
				} else {
					nonChainableOutputs.add(outEdge);
				}
			}

			//遍历每个可被链接的出边，然后进行递归遍历
			for (StreamEdge chainable : chainableOutputs) {
				// 这里是递归的将能够和这个edge chain的edge都串起来并且记录在transitiveOutEdges，他负责收集所有的outEdges，不关chain或者不chain
				//起始节点不变，以该可被链接的出边的目标节点作为“当前”节点进行递归遍历并将遍历过的边集合加入到当前集合中
				//important:这里值得注意的是所有可链接的边本身并不会被加入这个集合！
				transitiveOutEdges.addAll(
						createChain(startNodeId, chainable.getTargetId(), hashes, legacyHashes, chainIndex + 1, chainedOperatorHashes));
			}

			//遍历不可链接的出边，同样进行递归遍历
			for (StreamEdge nonChainable : nonChainableOutputs) {
				//将当前不可链接的出边加入到遍历过的边集合中
				transitiveOutEdges.add(nonChainable);
				//同样进行递归遍历，不过这里的起始节点和当前节点都被设置为该边的目标节点
				createChain(nonChainable.getTargetId(), nonChainable.getTargetId(), hashes, legacyHashes, 0, chainedOperatorHashes);
			}

			// 把startNodeId加入chainedOperatorHashes中，如果存在返回对应的值
			// 这里其实不管是不是可以chain的算子都会放到chainedOperatorHashes  这个应该表示的是做完chain操作之后的算子的hash列表，
			// 里面不包含那些被chain进去的算子的hash因为没有他们的startNodeID，这个首先被放进去的应该是sink处算子的hash，因为是递归调用的
			List<Tuple2<byte[], byte[]>> operatorHashes =
				chainedOperatorHashes.computeIfAbsent(startNodeId, k -> new ArrayList<>());

			byte[] primaryHashBytes = hashes.get(currentNodeId);
			OperatorID currentOperatorId = new OperatorID(primaryHashBytes);

			for (Map<Integer, byte[]> legacyHash : legacyHashes) {
				operatorHashes.add(new Tuple2<>(primaryHashBytes, legacyHash.get(currentNodeId)));
			}

			//为当前节点创建链接的完整名称，如果当前节点没有可链接的边，那么其名称将直接是当前节点的operator名称
			chainedNames.put(currentNodeId, createChainedName(currentNodeId, chainableOutputs));
			// 资源计算主要针对的是chain的算子的计算
			chainedMinResources.put(currentNodeId, createChainedMinResources(currentNodeId, chainableOutputs));
			chainedPreferredResources.put(currentNodeId, createChainedPreferredResources(currentNodeId, chainableOutputs));

			if (currentNode.getInputFormat() != null) {
				getOrCreateFormatContainer(startNodeId).addInputFormat(currentOperatorId, currentNode.getInputFormat());
			}

			if (currentNode.getOutputFormat() != null) {
				getOrCreateFormatContainer(startNodeId).addOutputFormat(currentOperatorId, currentNode.getOutputFormat());
			}

			//创建流配置对象，流配置对象针对单个作业顶点而言，包含了顶点相关的所有信息。
			//当创建配置对象的时候，如果当前节点即为起始节点（链接头），会先为该节点创建JobVertex对象
			StreamConfig config = currentNodeId.equals(startNodeId)
					? createJobVertex(startNodeId, hashes, legacyHashes, chainedOperatorHashes)
					: new StreamConfig(new Configuration());

			//然后为当前节点初始化流配置对象里的一系列属性
			setVertexConfig(currentNodeId, config, chainableOutputs, nonChainableOutputs);

			//如果当前节点是起始节点（chain头节点）
			if (currentNodeId.equals(startNodeId)) {

				//设置该节点是chain的开始
				config.setChainStart();
				config.setChainIndex(0);
				config.setOperatorName(streamGraph.getStreamNode(currentNodeId).getOperatorName());
				//设置不可链接的出边
				config.setOutEdgesInOrder(transitiveOutEdges);
				//设置所有出边
				config.setOutEdges(streamGraph.getStreamNode(currentNodeId).getOutEdges());

				//遍历当前节点的所有不可链接的出边集合
				for (StreamEdge edge : transitiveOutEdges) {
					//给当前节点到不可链接的出边之间建立连接
					//通过出边找到其下游流节点，根据边的分区器类型，构建下游流节点跟输入端上游流节点（也即起始节点）
					//的连接关系。在这个构建的过程中也就创建了IntermediateDataSet及JobEdge并跟当前节点的JobVertex
					//三者建立了关联关系
					connect(startNodeId, edge);
				}

				//将当前节点的所有子节点的流配置对象进行序列化
				config.setTransitiveChainedTaskConfigs(chainedConfigs.get(startNodeId));

			} else { //如果当前节点是chain中的节点，而非chain的头节点
				chainedConfigs.computeIfAbsent(startNodeId, k -> new HashMap<Integer, StreamConfig>());

				config.setChainIndex(chainIndex);
				StreamNode node = streamGraph.getStreamNode(currentNodeId);
				config.setOperatorName(node.getOperatorName());
				//将当前节点的流配置对象加入到chain头节点点相关的配置中
				chainedConfigs.get(startNodeId).put(currentNodeId, config);
			}

			config.setOperatorID(currentOperatorId);

			// 可链接的出边为空，则链接结束
			if (chainableOutputs.isEmpty()) {
				config.setChainEnd();
			}
			//返回所有不可链接的边
			return transitiveOutEdges;

		} else {
			return new ArrayList<>();
		}
	}

	private InputOutputFormatContainer getOrCreateFormatContainer(Integer startNodeId) {
		return chainedInputOutputFormats
			.computeIfAbsent(startNodeId, k -> new InputOutputFormatContainer(Thread.currentThread().getContextClassLoader()));
	}

	private String createChainedName(Integer vertexID, List<StreamEdge> chainedOutputs) {
		String operatorName = streamGraph.getStreamNode(vertexID).getOperatorName();
		if (chainedOutputs.size() > 1) {
			List<String> outputChainedNames = new ArrayList<>();
			for (StreamEdge chainable : chainedOutputs) {
				outputChainedNames.add(chainedNames.get(chainable.getTargetId()));
			}
			return operatorName + " -> (" + StringUtils.join(outputChainedNames, ", ") + ")";
		} else if (chainedOutputs.size() == 1) {
			return operatorName + " -> " + chainedNames.get(chainedOutputs.get(0).getTargetId());
		} else {
			// 没有chain的话就返回自己的名字
			return operatorName;
		}
	}

	private ResourceSpec createChainedMinResources(Integer vertexID, List<StreamEdge> chainedOutputs) {
		ResourceSpec minResources = streamGraph.getStreamNode(vertexID).getMinResources();
		// chain的资源是将各个资源相加起来  每个节点有资源的概念
		for (StreamEdge chainable : chainedOutputs) {
			minResources = minResources.merge(chainedMinResources.get(chainable.getTargetId()));
		}
		return minResources;
	}

	private ResourceSpec createChainedPreferredResources(Integer vertexID, List<StreamEdge> chainedOutputs) {
		ResourceSpec preferredResources = streamGraph.getStreamNode(vertexID).getPreferredResources();
		for (StreamEdge chainable : chainedOutputs) {
			preferredResources = preferredResources.merge(chainedPreferredResources.get(chainable.getTargetId()));
		}
		return preferredResources;
	}

	private StreamConfig createJobVertex(
			Integer streamNodeId,
			Map<Integer, byte[]> hashes,
			List<Map<Integer, byte[]>> legacyHashes,
			Map<Integer, List<Tuple2<byte[], byte[]>>> chainedOperatorHashes) {

		JobVertex jobVertex;
		StreamNode streamNode = streamGraph.getStreamNode(streamNodeId);

		byte[] hash = hashes.get(streamNodeId);

		if (hash == null) {
			throw new IllegalStateException("Cannot find node hash. " +
					"Did you generate them before calling this method?");
		}

		JobVertexID jobVertexId = new JobVertexID(hash);

		List<JobVertexID> legacyJobVertexIds = new ArrayList<>(legacyHashes.size());
		for (Map<Integer, byte[]> legacyHash : legacyHashes) {
			hash = legacyHash.get(streamNodeId);
			if (null != hash) {
				legacyJobVertexIds.add(new JobVertexID(hash));
			}
		}

		List<Tuple2<byte[], byte[]>> chainedOperators = chainedOperatorHashes.get(streamNodeId);
		List<OperatorID> chainedOperatorVertexIds = new ArrayList<>();
		List<OperatorID> userDefinedChainedOperatorVertexIds = new ArrayList<>();
		if (chainedOperators != null) {
			for (Tuple2<byte[], byte[]> chainedOperator : chainedOperators) {
				chainedOperatorVertexIds.add(new OperatorID(chainedOperator.f0));
				userDefinedChainedOperatorVertexIds.add(chainedOperator.f1 != null ? new OperatorID(chainedOperator.f1) : null);
			}
		}

		if (chainedInputOutputFormats.containsKey(streamNodeId)) {
			jobVertex = new InputOutputFormatVertex(
					chainedNames.get(streamNodeId),
					jobVertexId,
					legacyJobVertexIds,
					chainedOperatorVertexIds,
					userDefinedChainedOperatorVertexIds);

			chainedInputOutputFormats
				.get(streamNodeId)
				.write(new TaskConfig(jobVertex.getConfiguration()));
		} else {
			jobVertex = new JobVertex(
					chainedNames.get(streamNodeId),
					jobVertexId,
					legacyJobVertexIds,
					chainedOperatorVertexIds,
					userDefinedChainedOperatorVertexIds);
		}

		jobVertex.setResources(chainedMinResources.get(streamNodeId), chainedPreferredResources.get(streamNodeId));

		jobVertex.setInvokableClass(streamNode.getJobVertexClass());

		int parallelism = streamNode.getParallelism();

		if (parallelism > 0) {
			jobVertex.setParallelism(parallelism);
		} else {
			parallelism = jobVertex.getParallelism();
		}

		jobVertex.setMaxParallelism(streamNode.getMaxParallelism());

		if (LOG.isDebugEnabled()) {
			LOG.debug("Parallelism set: {} for {}", parallelism, streamNodeId);
		}

		// TODO: inherit InputDependencyConstraint from the head operator
		jobVertex.setInputDependencyConstraint(streamGraph.getExecutionConfig().getDefaultInputDependencyConstraint());

		jobVertices.put(streamNodeId, jobVertex);
		builtVertices.add(streamNodeId);
		jobGraph.addVertex(jobVertex);

		return new StreamConfig(jobVertex.getConfiguration());
	}

	@SuppressWarnings("unchecked")
	private void setVertexConfig(Integer vertexID, StreamConfig config,
			List<StreamEdge> chainableOutputs, List<StreamEdge> nonChainableOutputs) {

		StreamNode vertex = streamGraph.getStreamNode(vertexID);

		config.setVertexID(vertexID);
		config.setBufferTimeout(vertex.getBufferTimeout());

		config.setTypeSerializerIn1(vertex.getTypeSerializerIn1());
		config.setTypeSerializerIn2(vertex.getTypeSerializerIn2());
		config.setTypeSerializerOut(vertex.getTypeSerializerOut());

		// iterate edges, find sideOutput edges create and save serializers for each outputTag type
		for (StreamEdge edge : chainableOutputs) {
			if (edge.getOutputTag() != null) {
				config.setTypeSerializerSideOut(
					edge.getOutputTag(),
					edge.getOutputTag().getTypeInfo().createSerializer(streamGraph.getExecutionConfig())
				);
			}
		}
		for (StreamEdge edge : nonChainableOutputs) {
			if (edge.getOutputTag() != null) {
				config.setTypeSerializerSideOut(
						edge.getOutputTag(),
						edge.getOutputTag().getTypeInfo().createSerializer(streamGraph.getExecutionConfig())
				);
			}
		}

		config.setStreamOperatorFactory(vertex.getOperatorFactory());
		config.setOutputSelectors(vertex.getOutputSelectors());

		config.setNumberOfOutputs(nonChainableOutputs.size());
		config.setNonChainedOutputs(nonChainableOutputs);
		config.setChainedOutputs(chainableOutputs);

		config.setTimeCharacteristic(streamGraph.getTimeCharacteristic());

		final CheckpointConfig checkpointCfg = streamGraph.getCheckpointConfig();

		config.setStateBackend(streamGraph.getStateBackend());
		config.setCheckpointingEnabled(checkpointCfg.isCheckpointingEnabled());
		if (checkpointCfg.isCheckpointingEnabled()) {
			config.setCheckpointMode(checkpointCfg.getCheckpointingMode());
		}
		else {
			// the "at-least-once" input handler is slightly cheaper (in the absence of checkpoints),
			// so we use that one if checkpointing is not enabled
			config.setCheckpointMode(CheckpointingMode.AT_LEAST_ONCE);
		}
		config.setStatePartitioner(0, vertex.getStatePartitioner1());
		config.setStatePartitioner(1, vertex.getStatePartitioner2());
		config.setStateKeySerializer(vertex.getStateKeySerializer());

		Class<? extends AbstractInvokable> vertexClass = vertex.getJobVertexClass();

		if (vertexClass.equals(StreamIterationHead.class)
				|| vertexClass.equals(StreamIterationTail.class)) {
			config.setIterationId(streamGraph.getBrokerID(vertexID));
			config.setIterationWaitTime(streamGraph.getLoopTimeout(vertexID));
		}

		vertexConfigs.put(vertexID, config);
	}

	private void connect(Integer headOfChain, StreamEdge edge) {

		physicalEdgesInOrder.add(edge);

		Integer downStreamvertexID = edge.getTargetId();

		JobVertex headVertex = jobVertices.get(headOfChain);
		JobVertex downStreamVertex = jobVertices.get(downStreamvertexID);

		StreamConfig downStreamConfig = new StreamConfig(downStreamVertex.getConfiguration());

		downStreamConfig.setNumberOfInputs(downStreamConfig.getNumberOfInputs() + 1);

		// 根据partitioner定义上下游的连接规则，其实是生成相应的JobEdge
		StreamPartitioner<?> partitioner = edge.getPartitioner();

		ResultPartitionType resultPartitionType;
		switch (edge.getShuffleMode()) {
			case PIPELINED:
				resultPartitionType = ResultPartitionType.PIPELINED_BOUNDED;
				break;
			case BATCH:
				resultPartitionType = ResultPartitionType.BLOCKING;
				break;
			default:
				throw new UnsupportedOperationException("Data exchange mode " +
					edge.getShuffleMode() + " is not supported yet.");
		}

		JobEdge jobEdge;
		if (partitioner instanceof ForwardPartitioner || partitioner instanceof RescalePartitioner) {
			// 这里涉及到了IntermediateDataSet的生成，具体代码见JobVertex内部
			jobEdge = downStreamVertex.connectNewDataSetAsInput(
				headVertex,
				DistributionPattern.POINTWISE,
				resultPartitionType);
		} else {
			jobEdge = downStreamVertex.connectNewDataSetAsInput(
					headVertex,
					DistributionPattern.ALL_TO_ALL,
					resultPartitionType);
		}
		// set strategy name so that web interface can show it.
		jobEdge.setShipStrategyName(partitioner.toString());

		if (LOG.isDebugEnabled()) {
			LOG.debug("CONNECTED: {} - {} -> {}", partitioner.getClass().getSimpleName(),
					headOfChain, downStreamvertexID);
		}
	}

	public static boolean isChainable(StreamEdge edge, StreamGraph streamGraph) {
		StreamNode upStreamVertex = streamGraph.getSourceVertex(edge);
		StreamNode downStreamVertex = streamGraph.getTargetVertex(edge);

		StreamOperatorFactory<?> headOperator = upStreamVertex.getOperatorFactory();
		StreamOperatorFactory<?> outOperator = downStreamVertex.getOperatorFactory();

		return downStreamVertex.getInEdges().size() == 1
				&& outOperator != null
				&& headOperator != null
				&& upStreamVertex.isSameSlotSharingGroup(downStreamVertex)
				&& outOperator.getChainingStrategy() == ChainingStrategy.ALWAYS
				&& (headOperator.getChainingStrategy() == ChainingStrategy.HEAD ||
					headOperator.getChainingStrategy() == ChainingStrategy.ALWAYS)
				&& (edge.getPartitioner() instanceof ForwardPartitioner)
				&& edge.getShuffleMode() != ShuffleMode.BATCH
				&& upStreamVertex.getParallelism() == downStreamVertex.getParallelism()
				&& streamGraph.isChainingEnabled();
	}

	private void setSlotSharingAndCoLocation() {
		final HashMap<String, SlotSharingGroup> slotSharingGroups = new HashMap<>();
		final HashMap<String, Tuple2<SlotSharingGroup, CoLocationGroup>> coLocationGroups = new HashMap<>();

		for (Entry<Integer, JobVertex> entry : jobVertices.entrySet()) {

			final StreamNode node = streamGraph.getStreamNode(entry.getKey());
			final JobVertex vertex = entry.getValue();

			// configure slot sharing group
			final String slotSharingGroupKey = node.getSlotSharingGroup();
			final SlotSharingGroup sharingGroup;

			if (slotSharingGroupKey != null) {
				sharingGroup = slotSharingGroups.computeIfAbsent(
						slotSharingGroupKey, (k) -> new SlotSharingGroup());
				vertex.setSlotSharingGroup(sharingGroup);
			} else {
				sharingGroup = null;
			}

			// configure co-location constraint
			final String coLocationGroupKey = node.getCoLocationGroup();
			if (coLocationGroupKey != null) {
				if (sharingGroup == null) {
					throw new IllegalStateException("Cannot use a co-location constraint without a slot sharing group");
				}

				Tuple2<SlotSharingGroup, CoLocationGroup> constraint = coLocationGroups.computeIfAbsent(
						coLocationGroupKey, (k) -> new Tuple2<>(sharingGroup, new CoLocationGroup()));

				if (constraint.f0 != sharingGroup) {
					throw new IllegalStateException("Cannot co-locate operators from different slot sharing groups");
				}

				vertex.updateCoLocationGroup(constraint.f1);
				constraint.f1.addVertex(vertex);
			}
		}
	}

	private void configureCheckpointing() {
		CheckpointConfig cfg = streamGraph.getCheckpointConfig();

		long interval = cfg.getCheckpointInterval();
<<<<<<< HEAD
		if (interval >= 10) {
			ExecutionConfig executionConfig = streamGraph.getExecutionConfig();
			// propagate the expected behaviour for checkpoint errors to task.
			// 从CheckpointConfig中传播 checkpoint发生异常的配置参数
			executionConfig.setFailTaskOnCheckpointError(cfg.isFailOnCheckpointingErrors());
		} else {
=======
		if (interval < 10) {
>>>>>>> 248995ce
			// interval of max value means disable periodic checkpoint
			interval = Long.MAX_VALUE;
		}

		//  --- configure the participating vertices ---

		// collect the vertices that receive "trigger checkpoint" messages.
		// currently, these are all the sources
		// 存储接收“触发检查点”消息的JobVertex集合，当前只收集source顶点
		List<JobVertexID> triggerVertices = new ArrayList<>();

		// collect the vertices that need to acknowledge the checkpoint
		// currently, these are all vertices
		// 收集需要应答检查点消息的JobVertex集合，当前收集所有的JobVertex
		List<JobVertexID> ackVertices = new ArrayList<>(jobVertices.size());

		// collect the vertices that receive "commit checkpoint" messages
		// currently, these are all vertices
		// 存储接收“提交检查点”消息的JobVertex集合，当前收集所有JobVertex
		List<JobVertexID> commitVertices = new ArrayList<>(jobVertices.size());

		for (JobVertex vertex : jobVertices.values()) {
			if (vertex.isInputVertex()) {
				triggerVertices.add(vertex.getID());
			}
			commitVertices.add(vertex.getID());
			ackVertices.add(vertex.getID());
		}

		//  --- configure options ---

		CheckpointRetentionPolicy retentionAfterTermination;
		if (cfg.isExternalizedCheckpointsEnabled()) {
			CheckpointConfig.ExternalizedCheckpointCleanup cleanup = cfg.getExternalizedCheckpointCleanup();
			// Sanity check
			if (cleanup == null) {
				throw new IllegalStateException("Externalized checkpoints enabled, but no cleanup mode configured.");
			}
			retentionAfterTermination = cleanup.deleteOnCancellation() ?
					CheckpointRetentionPolicy.RETAIN_ON_FAILURE :
					CheckpointRetentionPolicy.RETAIN_ON_CANCELLATION;
		} else {
			retentionAfterTermination = CheckpointRetentionPolicy.NEVER_RETAIN_AFTER_TERMINATION;
		}

		CheckpointingMode mode = cfg.getCheckpointingMode();

		boolean isExactlyOnce;
		if (mode == CheckpointingMode.EXACTLY_ONCE) {
			isExactlyOnce = true;
		} else if (mode == CheckpointingMode.AT_LEAST_ONCE) {
			isExactlyOnce = false;
		} else {
			throw new IllegalStateException("Unexpected checkpointing mode. " +
				"Did not expect there to be another checkpointing mode besides " +
				"exactly-once or at-least-once.");
		}

		//  --- configure the master-side checkpoint hooks ---

		final ArrayList<MasterTriggerRestoreHook.Factory> hooks = new ArrayList<>();

		for (StreamNode node : streamGraph.getStreamNodes()) {
			if (node.getOperatorFactory() instanceof UdfStreamOperatorFactory) {
				Function f = ((UdfStreamOperatorFactory) node.getOperatorFactory()).getUserFunction();

				// 对于实现了这个接口的userFunction，记录他的hooks，这个hook在做checkpoint的时候在master节点触发操作
				if (f instanceof WithMasterCheckpointHook) {
					hooks.add(new FunctionMasterCheckpointHookFactory((WithMasterCheckpointHook<?>) f));
				}
			}
		}

		// because the hooks can have user-defined code, they need to be stored as
		// eagerly serialized values
		final SerializedValue<MasterTriggerRestoreHook.Factory[]> serializedHooks;
		if (hooks.isEmpty()) {
			serializedHooks = null;
		} else {
			try {
				MasterTriggerRestoreHook.Factory[] asArray =
						hooks.toArray(new MasterTriggerRestoreHook.Factory[hooks.size()]);
				serializedHooks = new SerializedValue<>(asArray);
			}
			catch (IOException e) {
				throw new FlinkRuntimeException("Trigger/restore hook is not serializable", e);
			}
		}

		// because the state backend can have user-defined code, it needs to be stored as
		// eagerly serialized value
		final SerializedValue<StateBackend> serializedStateBackend;
		if (streamGraph.getStateBackend() == null) {
			serializedStateBackend = null;
		} else {
			try {
				serializedStateBackend =
					new SerializedValue<StateBackend>(streamGraph.getStateBackend());
			}
			catch (IOException e) {
				throw new FlinkRuntimeException("State backend is not serializable", e);
			}
		}

		//  --- done, put it all together ---

		// 这些信息都被封装在JobSnapshottingSettings对象中，然后被存储到JobGraph
		JobCheckpointingSettings settings = new JobCheckpointingSettings(
			triggerVertices,
			ackVertices,
			commitVertices,
			new CheckpointCoordinatorConfiguration(
				interval,
				cfg.getCheckpointTimeout(),
				cfg.getMinPauseBetweenCheckpoints(),
				cfg.getMaxConcurrentCheckpoints(),
				retentionAfterTermination,
				isExactlyOnce,
				cfg.isPreferCheckpointForRecovery(),
				cfg.getTolerableCheckpointFailureNumber()),
			serializedStateBackend,
			serializedHooks);

		jobGraph.setSnapshotSettings(settings);
	}
}<|MERGE_RESOLUTION|>--- conflicted
+++ resolved
@@ -664,16 +664,7 @@
 		CheckpointConfig cfg = streamGraph.getCheckpointConfig();
 
 		long interval = cfg.getCheckpointInterval();
-<<<<<<< HEAD
-		if (interval >= 10) {
-			ExecutionConfig executionConfig = streamGraph.getExecutionConfig();
-			// propagate the expected behaviour for checkpoint errors to task.
-			// 从CheckpointConfig中传播 checkpoint发生异常的配置参数
-			executionConfig.setFailTaskOnCheckpointError(cfg.isFailOnCheckpointingErrors());
-		} else {
-=======
 		if (interval < 10) {
->>>>>>> 248995ce
 			// interval of max value means disable periodic checkpoint
 			interval = Long.MAX_VALUE;
 		}
