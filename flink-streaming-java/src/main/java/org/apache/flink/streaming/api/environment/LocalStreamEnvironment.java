--- conflicted
+++ resolved
@@ -86,13 +86,8 @@
 	@Override
 	public JobExecutionResult execute(String jobName) throws Exception {
 		// transform the streaming program into a JobGraph
-<<<<<<< HEAD
 		// 生成StreamGraph。代表程序的拓扑结构，是从用户代码直接生成的图
-		StreamGraph streamGraph = getStreamGraph();
-		streamGraph.setJobName(jobName);
-=======
 		StreamGraph streamGraph = getStreamGraph(jobName);
->>>>>>> 26de0faa
 
 		// 生成JobGraph。这个图是要交给flink去生成task的图
 		JobGraph jobGraph = streamGraph.getJobGraph();
