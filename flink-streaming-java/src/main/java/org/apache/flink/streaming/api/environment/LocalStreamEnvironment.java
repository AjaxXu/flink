/*
 * Licensed to the Apache Software Foundation (ASF) under one or more
 * contributor license agreements.  See the NOTICE file distributed with
 * this work for additional information regarding copyright ownership.
 * The ASF licenses this file to You under the Apache License, Version 2.0
 * (the "License"); you may not use this file except in compliance with
 * the License.  You may obtain a copy of the License at
 *
 *    http://www.apache.org/licenses/LICENSE-2.0
 *
 * Unless required by applicable law or agreed to in writing, software
 * distributed under the License is distributed on an "AS IS" BASIS,
 * WITHOUT WARRANTIES OR CONDITIONS OF ANY KIND, either express or implied.
 * See the License for the specific language governing permissions and
 * limitations under the License.
 */

package org.apache.flink.streaming.api.environment;

import org.apache.flink.annotation.Public;
import org.apache.flink.api.common.InvalidProgramException;
import org.apache.flink.api.common.JobExecutionResult;
import org.apache.flink.api.java.ExecutionEnvironment;
import org.apache.flink.configuration.Configuration;
import org.apache.flink.configuration.RestOptions;
import org.apache.flink.configuration.TaskManagerOptions;
import org.apache.flink.runtime.jobgraph.JobGraph;
import org.apache.flink.runtime.minicluster.MiniCluster;
import org.apache.flink.runtime.minicluster.MiniClusterConfiguration;
import org.apache.flink.streaming.api.graph.StreamGraph;

import org.slf4j.Logger;
import org.slf4j.LoggerFactory;

import javax.annotation.Nonnull;

/**
 * The LocalStreamEnvironment is a StreamExecutionEnvironment that runs the program locally,
 * multi-threaded, in the JVM where the environment is instantiated. It spawns an embedded
 * Flink cluster in the background and executes the program on that cluster.
 *
 * <p>When this environment is instantiated, it uses a default parallelism of {@code 1}. The default
 * parallelism can be set via {@link #setParallelism(int)}.
 */
@Public
public class LocalStreamEnvironment extends StreamExecutionEnvironment {

	private static final Logger LOG = LoggerFactory.getLogger(LocalStreamEnvironment.class);

	private final Configuration configuration;

	/**
	 * Creates a new mini cluster stream environment that uses the default configuration.
	 */
	public LocalStreamEnvironment() {
		this(new Configuration());
	}

	/**
	 * Creates a new mini cluster stream environment that configures its local executor with the given configuration.
	 *
	 * @param configuration The configuration used to configure the local executor.
	 */
	public LocalStreamEnvironment(@Nonnull Configuration configuration) {
		if (!ExecutionEnvironment.areExplicitEnvironmentsAllowed()) {
			throw new InvalidProgramException(
				"The LocalStreamEnvironment cannot be used when submitting a program through a client, " +
					"or running in a TestEnvironment context.");
		}
		this.configuration = configuration;
		setParallelism(1);
	}

	protected Configuration getConfiguration() {
		return configuration;
	}

	/**
	 * Executes the JobGraph of the on a mini cluster of ClusterUtil with a user
	 * specified name.
	 *
	 * @return The result of the job execution, containing elapsed time and accumulators.
	 */
	@Override
<<<<<<< HEAD
	public JobExecutionResult execute(String jobName) throws Exception {
		// transform the streaming program into a JobGraph
		// 生成StreamGraph。代表程序的拓扑结构，是从用户代码直接生成的图
		StreamGraph streamGraph = getStreamGraph(jobName);

		// 生成JobGraph。这个图是要交给flink去生成task的图
=======
	public JobExecutionResult execute(StreamGraph streamGraph) throws Exception {
>>>>>>> 86fd4b57
		JobGraph jobGraph = streamGraph.getJobGraph();
		jobGraph.setAllowQueuedScheduling(true);

		// 生成一系列配置
		Configuration configuration = new Configuration();
		configuration.addAll(jobGraph.getJobConfiguration());
		configuration.setString(TaskManagerOptions.MANAGED_MEMORY_SIZE, "0");

		// add (and override) the settings with what the user defined
		configuration.addAll(this.configuration);

		if (!configuration.contains(RestOptions.BIND_PORT)) {
			configuration.setString(RestOptions.BIND_PORT, "0");
		}

		int numSlotsPerTaskManager = configuration.getInteger(TaskManagerOptions.NUM_TASK_SLOTS, jobGraph.getMaximumParallelism());

		MiniClusterConfiguration cfg = new MiniClusterConfiguration.Builder()
			.setConfiguration(configuration)
			.setNumSlotsPerTaskManager(numSlotsPerTaskManager)
			.build();

		if (LOG.isInfoEnabled()) {
			LOG.info("Running job on local embedded Flink mini cluster");
		}

		// 将JobGraph和配置交给flink集群去运行
		MiniCluster miniCluster = new MiniCluster(cfg);

		try {
			// 启动集群，包括启动JobMaster，进行leader选举等等
			miniCluster.start();
			configuration.setInteger(RestOptions.PORT, miniCluster.getRestAddress().get().getPort());

			// 提交任务到JobMaster
			return miniCluster.executeJobBlocking(jobGraph);
		}
		finally {
			transformations.clear();
			miniCluster.close();
		}
	}
}<|MERGE_RESOLUTION|>--- conflicted
+++ resolved
@@ -82,16 +82,7 @@
 	 * @return The result of the job execution, containing elapsed time and accumulators.
 	 */
 	@Override
-<<<<<<< HEAD
-	public JobExecutionResult execute(String jobName) throws Exception {
-		// transform the streaming program into a JobGraph
-		// 生成StreamGraph。代表程序的拓扑结构，是从用户代码直接生成的图
-		StreamGraph streamGraph = getStreamGraph(jobName);
-
-		// 生成JobGraph。这个图是要交给flink去生成task的图
-=======
 	public JobExecutionResult execute(StreamGraph streamGraph) throws Exception {
->>>>>>> 86fd4b57
 		JobGraph jobGraph = streamGraph.getJobGraph();
 		jobGraph.setAllowQueuedScheduling(true);
 
