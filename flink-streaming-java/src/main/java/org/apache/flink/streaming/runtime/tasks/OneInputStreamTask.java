--- conflicted
+++ resolved
@@ -96,19 +96,9 @@
 	}
 
 	@Override
-<<<<<<< HEAD
-	protected void run() throws Exception {
-		// cache processor reference on the stack, to make the code more JIT friendly
-		final StreamInputProcessor<IN> inputProcessor = this.inputProcessor;
-
-		// 就是一直不停地循环调用inputProcessor.processInput()方法，即StreamInputProcessor.processInput方法
-		while (running && inputProcessor.processInput()) {
-			// all the work happens in the "processInput" method
-=======
 	protected void performDefaultAction(ActionContext context) throws Exception {
 		if (!inputProcessor.processInput()) {
 			context.allActionsCompleted();
->>>>>>> 9f193457
 		}
 	}
 
