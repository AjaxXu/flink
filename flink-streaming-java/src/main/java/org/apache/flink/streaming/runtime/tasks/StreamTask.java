/*
 * Licensed to the Apache Software Foundation (ASF) under one or more
 * contributor license agreements.  See the NOTICE file distributed with
 * this work for additional information regarding copyright ownership.
 * The ASF licenses this file to You under the Apache License, Version 2.0
 * (the "License"); you may not use this file except in compliance with
 * the License.  You may obtain a copy of the License at
 *
 *    http://www.apache.org/licenses/LICENSE-2.0
 *
 * Unless required by applicable law or agreed to in writing, software
 * distributed under the License is distributed on an "AS IS" BASIS,
 * WITHOUT WARRANTIES OR CONDITIONS OF ANY KIND, either express or implied.
 * See the License for the specific language governing permissions and
 * limitations under the License.
 */

package org.apache.flink.streaming.runtime.tasks;

import org.apache.flink.annotation.Internal;
import org.apache.flink.annotation.VisibleForTesting;
import org.apache.flink.api.common.accumulators.Accumulator;
import org.apache.flink.configuration.TaskManagerOptions;
import org.apache.flink.core.fs.CloseableRegistry;
import org.apache.flink.core.fs.FileSystemSafetyNet;
import org.apache.flink.runtime.checkpoint.CheckpointMetaData;
import org.apache.flink.runtime.checkpoint.CheckpointMetrics;
import org.apache.flink.runtime.checkpoint.CheckpointOptions;
import org.apache.flink.runtime.checkpoint.TaskStateSnapshot;
import org.apache.flink.runtime.execution.CancelTaskException;
import org.apache.flink.runtime.execution.Environment;
import org.apache.flink.runtime.io.network.api.CancelCheckpointMarker;
import org.apache.flink.runtime.io.network.api.writer.RecordWriter;
import org.apache.flink.runtime.io.network.api.writer.RecordWriterBuilder;
import org.apache.flink.runtime.io.network.api.writer.ResultPartitionWriter;
import org.apache.flink.runtime.jobgraph.OperatorID;
import org.apache.flink.runtime.jobgraph.tasks.AbstractInvokable;
import org.apache.flink.runtime.plugable.SerializationDelegate;
import org.apache.flink.runtime.state.CheckpointStorageWorkerView;
import org.apache.flink.runtime.state.CheckpointStreamFactory;
import org.apache.flink.runtime.state.StateBackend;
import org.apache.flink.runtime.state.StateBackendLoader;
import org.apache.flink.runtime.state.TaskStateManager;
import org.apache.flink.runtime.taskmanager.DispatcherThreadFactory;
import org.apache.flink.runtime.util.ExecutorThreadFactory;
import org.apache.flink.runtime.util.FatalExitExceptionHandler;
import org.apache.flink.streaming.api.TimeCharacteristic;
import org.apache.flink.streaming.api.graph.StreamConfig;
import org.apache.flink.streaming.api.graph.StreamEdge;
import org.apache.flink.streaming.api.operators.OperatorSnapshotFinalizer;
import org.apache.flink.streaming.api.operators.OperatorSnapshotFutures;
import org.apache.flink.streaming.api.operators.StreamOperator;
import org.apache.flink.streaming.api.operators.StreamTaskStateInitializer;
import org.apache.flink.streaming.api.operators.StreamTaskStateInitializerImpl;
import org.apache.flink.streaming.runtime.io.RecordWriterOutput;
import org.apache.flink.streaming.runtime.io.StreamInputProcessor;
import org.apache.flink.streaming.runtime.partitioner.ConfigurableStreamPartitioner;
import org.apache.flink.streaming.runtime.partitioner.StreamPartitioner;
import org.apache.flink.streaming.runtime.streamrecord.StreamRecord;
import org.apache.flink.streaming.runtime.streamstatus.StreamStatusMaintainer;
import org.apache.flink.streaming.runtime.tasks.mailbox.execution.DefaultActionContext;
import org.apache.flink.streaming.runtime.tasks.mailbox.execution.MailboxExecutor;
import org.apache.flink.streaming.runtime.tasks.mailbox.execution.MailboxProcessor;
import org.apache.flink.util.ExceptionUtils;
import org.apache.flink.util.Preconditions;

import org.slf4j.Logger;
import org.slf4j.LoggerFactory;

import javax.annotation.Nullable;

import java.io.Closeable;
import java.util.ArrayList;
import java.util.HashMap;
import java.util.List;
import java.util.Map;
import java.util.concurrent.ExecutorService;
import java.util.concurrent.Executors;
import java.util.concurrent.ThreadFactory;
import java.util.concurrent.atomic.AtomicReference;

/**
 * 所有流处理任务的基类
 * Base class for all streaming tasks. A task is the unit of local processing that is deployed
 * and executed by the TaskManagers. Each task runs one or more {@link StreamOperator}s which form
 * the Task's operator chain. Operators that are chained together execute synchronously in the
 * same thread and hence on the same stream partition. A common case for these chains
 * are successive map/flatmap/filter tasks.
 *
 * <p>The task chain contains one "head" operator and multiple chained operators.
 * The StreamTask is specialized for the type of the head operator: one-input and two-input tasks,
 * as well as for sources, iteration heads and iteration tails.
 *
 * <p>The Task class deals with the setup of the streams read by the head operator, and the streams
 * produced by the operators at the ends of the operator chain. Note that the chain may fork and
 * thus have multiple ends.
 *
 * <p>The life cycle of the task is set up as follows:
 * <pre>{@code
 *  -- setInitialState -> provides state of all operators in the chain
 *
 *  -- invoke()
 *        |
 *        +----> Create basic utils (config, etc) and load the chain of operators
 *        +----> operators.setup()
 *        +----> task specific init()
 *        +----> initialize-operator-states()
 *        +----> open-operators()
 *        +----> run()
 *        +----> close-operators()
 *        +----> dispose-operators()
 *        +----> common cleanup
 *        +----> task specific cleanup()
 * }</pre>
 *
 * <p>The {@code StreamTask} has a lock object called {@code lock}. All calls to methods on a
 * {@code StreamOperator} must be synchronized on this lock object to ensure that no methods
 * are called concurrently.
 *
 * @param <OUT>
 * @param <OP>
 */
@Internal
public abstract class StreamTask<OUT, OP extends StreamOperator<OUT>>
		extends AbstractInvokable
		implements AsyncExceptionHandler {

	/** The thread group that holds all trigger timer threads. */
	public static final ThreadGroup TRIGGER_THREAD_GROUP = new ThreadGroup("Triggers");

	/** The logger used by the StreamTask and its subclasses. */
	protected static final Logger LOG = LoggerFactory.getLogger(StreamTask.class);

	// ------------------------------------------------------------------------

	/**
	 * All interaction with the {@code StreamOperator} must be synchronized on this lock object to
	 * ensure that we don't have concurrent method calls that void consistent checkpoints.
	 */
	private final Object lock = new Object();

	/**
	 * The input processor. Initialized in {@link #init()} method.
	 */
	@Nullable
	protected StreamInputProcessor inputProcessor;

	/** the head operator that consumes the input streams of this task. */
	protected OP headOperator;

	/** The chain of operators executed by this task. */
	protected OperatorChain<OUT, OP> operatorChain;

	/** The configuration of this streaming task. */
	protected final StreamConfig configuration;

	/** Our state backend. We use this to create checkpoint streams and a keyed state backend. */
	protected StateBackend stateBackend;

	/** The external storage where checkpoint data is persisted. */
	private CheckpointStorageWorkerView checkpointStorage;

	/**
	 * The internal {@link ProcessingTimeService} used to define the current
	 * processing time (default = {@code System.currentTimeMillis()}) and
	 * register timers for tasks to be executed in the future.
	 */
	protected ProcessingTimeService timerService;

	private final Thread.UncaughtExceptionHandler uncaughtExceptionHandler;

	/** The map of user-defined accumulators of this task. */
	private final Map<String, Accumulator<?, ?>> accumulatorMap;

	/** The currently active background materialization threads. */
	private final CloseableRegistry cancelables = new CloseableRegistry();

	/**
	 * Flag to mark the task "in operation", in which case check needs to be initialized to true,
	 * so that early cancel() before invoke() behaves correctly.
	 */
	private volatile boolean isRunning;

	/** Flag to mark this task as canceled. */
	private volatile boolean canceled;

	/** Thread pool for async snapshot workers. */
	private ExecutorService asyncOperationsThreadPool;

	/** Handler for exceptions during checkpointing in the stream task. Used in synchronous part of the checkpoint. */
	private CheckpointExceptionHandler checkpointExceptionHandler;

	private final List<RecordWriter<SerializationDelegate<StreamRecord<OUT>>>> recordWriters;

	private final SynchronousSavepointLatch syncSavepointLatch;

	protected final MailboxProcessor mailboxProcessor;

	// ------------------------------------------------------------------------

	/**
	 * Constructor for initialization, possibly with initial state (recovery / savepoint / etc).
	 *
	 * @param env The task environment for this task.
	 */
	protected StreamTask(Environment env) {
		this(env, null);
	}

	/**
	 * Constructor for initialization, possibly with initial state (recovery / savepoint / etc).
	 *
	 * @param env The task environment for this task.
	 * @param timeProvider Optionally, a specific time provider to use.
	 */
	protected StreamTask(Environment env, @Nullable ProcessingTimeService timeProvider) {
		this(env, timeProvider, FatalExitExceptionHandler.INSTANCE);
	}

	/**
	 * Constructor for initialization, possibly with initial state (recovery / savepoint / etc).
	 *
	 * <p>This constructor accepts a special {@link ProcessingTimeService}. By default (and if
	 * null is passes for the time provider) a {@link SystemProcessingTimeService DefaultTimerService}
	 * will be used.
	 *
	 * @param environment The task environment for this task.
	 * @param timeProvider Optionally, a specific time provider to use.
	 * @param uncaughtExceptionHandler to handle uncaught exceptions in the async operations thread pool
	 */
	protected StreamTask(
			Environment environment,
			@Nullable ProcessingTimeService timeProvider,
			Thread.UncaughtExceptionHandler uncaughtExceptionHandler) {

		super(environment);

		this.timerService = timeProvider;
		this.uncaughtExceptionHandler = Preconditions.checkNotNull(uncaughtExceptionHandler);
		this.configuration = new StreamConfig(getTaskConfiguration());
		this.accumulatorMap = getEnvironment().getAccumulatorRegistry().getUserMap();
		this.recordWriters = createRecordWriters(configuration, environment);
		this.syncSavepointLatch = new SynchronousSavepointLatch();
		this.mailboxProcessor = new MailboxProcessor(this::performDefaultAction);
	}

	// ------------------------------------------------------------------------
	//  Life cycle methods for specific implementations
	// ------------------------------------------------------------------------

	protected abstract void init() throws Exception;

	protected void cancelTask() throws Exception {
	}

	protected void cleanup() throws Exception {
		if (inputProcessor != null) {
			inputProcessor.close();
		}
	}

	/**
	 * This method implements the default action of the task (e.g. processing one event from the input). Implementations
	 * should (in general) be non-blocking.
	 *
	 * @param context context object for collaborative interaction between the action and the stream task.
	 * @throws Exception on any problems in the action.
	 */
	protected void performDefaultAction(DefaultActionContext context) throws Exception {
		if (!inputProcessor.processInput()) {
			context.allActionsCompleted();
		}
	}

	/**
	 * Emits the {@link org.apache.flink.streaming.api.watermark.Watermark#MAX_WATERMARK MAX_WATERMARK}
	 * so that all registered timers are fired.
	 *
	 * <p>This is used by the source task when the job is {@code TERMINATED}. In the case,
	 * we want all the timers registered throughout the pipeline to fire and the related
	 * state (e.g. windows) to be flushed.
	 *
	 * <p>For tasks other than the source task, this method does nothing.
	 */
	protected void advanceToEndOfEventTime() throws Exception {

	}

	/**
	 * Instructs the task to go through its normal termination routine, i.e. exit the run-loop
	 * and call {@link StreamOperator#close()} and {@link StreamOperator#dispose()} on its operators.
	 *
	 * <p>This is used by the source task to get out of the run-loop when the job is stoppped with a savepoint.
	 *
	 * <p>For tasks other than the source task, this method does nothing.
	 */
	protected void finishTask() throws Exception {

	}

	// ------------------------------------------------------------------------
	//  Core work methods of the Stream Task
	// ------------------------------------------------------------------------

	public StreamTaskStateInitializer createStreamTaskStateInitializer() {
		// 返回StreamTask 状态初始化器实现类
		return new StreamTaskStateInitializerImpl(
			getEnvironment(),
			stateBackend,
			timerService);
	}

	@VisibleForTesting
	SynchronousSavepointLatch getSynchronousSavepointLatch() {
		return syncSavepointLatch;
	}

	// {@code Task} 中真正执行的入口
	@Override
	public final void invoke() throws Exception {

		boolean disposed = false;
		try {
			// -------- Initialize ---------
			LOG.debug("Initializing {}.", getName());

			asyncOperationsThreadPool = Executors.newCachedThreadPool(new ExecutorThreadFactory("AsyncOperations", uncaughtExceptionHandler));

			CheckpointExceptionHandlerFactory cpExceptionHandlerFactory = createCheckpointExceptionHandlerFactory();

			checkpointExceptionHandler = cpExceptionHandlerFactory
				.createCheckpointExceptionHandler(getEnvironment());

			// 创建state存储后端
			stateBackend = createStateBackend();
			checkpointStorage = stateBackend.createCheckpointStorage(getEnvironment().getJobID());

			// if the clock is not already set, then assign a default TimeServiceProvider
			if (timerService == null) {
				ThreadFactory timerThreadFactory = new DispatcherThreadFactory(TRIGGER_THREAD_GROUP,
					"Time Trigger for " + getName(), getUserCodeClassLoader());

				timerService = new SystemProcessingTimeService(this, getCheckpointLock(), timerThreadFactory);
			}

			//把之前JobGraph串起来的chain的信息形成实现
			operatorChain = new OperatorChain<>(this, recordWriters);
			headOperator = operatorChain.getHeadOperator();

			// task specific initialization
			//这个init操作的起名非常诡异，因为这里主要是处理算子采用了自定义的checkpoint检查机制的情况，但是起了一个非常大众脸的名字
			init();

			// save the work of reloading state, etc, if the task is already canceled
			if (canceled) {
				throw new CancelTaskException();
			}

			// -------- Invoke --------
			LOG.debug("Invoking {}", getName());

			// open mailbox
			mailboxProcessor.open();

			// we need to make sure that any triggers scheduled in open() cannot be
			// executed before all operators are opened
			synchronized (lock) {

				// both the following operations are protected by the lock
				// so that we avoid race conditions in the case that initializeState()
				// registers a timer, that fires before the open() is called.
				//初始化操作符状态，主要是一些state啥的
				initializeState();
				//对于富操作符，执行其open操作
				openAllOperators();
			}

			// final check to exit early before starting to run
			if (canceled) {
				throw new CancelTaskException();
			}

			// let the task do its work
			isRunning = true;
<<<<<<< HEAD
			//真正开始执行的代码
			run();
=======
			mailboxProcessor.runMailboxLoop();
>>>>>>> a5812688

			// if this left the run() method cleanly despite the fact that this was canceled,
			// make sure the "clean shutdown" is not attempted
			if (canceled) {
				throw new CancelTaskException();
			}

			LOG.debug("Finished task {}", getName());

			// make sure no further checkpoint and notification actions happen.
			// we make sure that no other thread is currently in the locked scope before
			// we close the operators by trying to acquire the checkpoint scope lock
			// we also need to make sure that no triggers fire concurrently with the close logic
			// at the same time, this makes sure that during any "regular" exit where still
			synchronized (lock) {
				// this is part of the main logic, so if this fails, the task is considered failed
				closeAllOperators();

				// make sure no new timers can come
				timerService.quiesce();

				// let mailbox execution reject all new letters from this point
				mailboxProcessor.prepareClose();

				// only set the StreamTask to not running after all operators have been closed!
				// See FLINK-7430
				isRunning = false;
			}

			// make sure all timers finish
			timerService.awaitPendingAfterQuiesce();

			LOG.debug("Closed operators for task {}", getName());

			// make sure all buffered data is flushed
			operatorChain.flushOutputs();

			// make an attempt to dispose the operators such that failures in the dispose call
			// still let the computation fail
			tryDisposeAllOperators();
			disposed = true;
		}
		finally {
			// clean up everything we initialized
			isRunning = false;

			// Now that we are outside the user code, we do not want to be interrupted further
			// upon cancellation. The shutdown logic below needs to make sure it does not issue calls
			// that block and stall shutdown.
			// Additionally, the cancellation watch dog will issue a hard-cancel (kill the TaskManager
			// process) as a backup in case some shutdown procedure blocks outside our control.
			setShouldInterruptOnCancel(false);

			// clear any previously issued interrupt for a more graceful shutdown
			Thread.interrupted();

			// stop all timers and threads
			tryShutdownTimerService();

			// stop all asynchronous checkpoint threads
			try {
				cancelables.close();
				shutdownAsyncThreads();
			}
			catch (Throwable t) {
				// catch and log the exception to not replace the original exception
				LOG.error("Could not shut down async checkpoint threads", t);
			}

			// we must! perform this cleanup
			try {
				cleanup();
			}
			catch (Throwable t) {
				// catch and log the exception to not replace the original exception
				LOG.error("Error during cleanup of stream task", t);
			}

			// if the operators were not disposed before, do a hard dispose
			if (!disposed) {
				disposeAllOperators();
			}

			// release the output resources. this method should never fail.
			if (operatorChain != null) {
				// beware: without synchronization, #performCheckpoint() may run in
				//         parallel and this call is not thread-safe
				synchronized (lock) {
					operatorChain.releaseOutputs();
				}
			}

			mailboxProcessor.close();
		}
	}

	@Override
	public final void cancel() throws Exception {
		isRunning = false;
		canceled = true;

		// the "cancel task" call must come first, but the cancelables must be
		// closed no matter what
		try {
			syncSavepointLatch.cancelCheckpointLatch();
			cancelTask();
		}
		finally {
			mailboxProcessor.allActionsCompleted();
			cancelables.close();
		}
	}

	public MailboxExecutor getTaskMailboxExecutor() {
		return mailboxProcessor.getMailboxExecutor();
	}

	public final boolean isRunning() {
		return isRunning;
	}

	public final boolean isCanceled() {
		return canceled;
	}

	/**
	 * Execute {@link StreamOperator#open()} of each operator in the chain of this
	 * {@link StreamTask}. Opening happens from <b>tail to head</b> operator in the chain, contrary
	 * to {@link StreamOperator#close()} which happens <b>head to tail</b>
	 * (see {@link #closeAllOperators()}.
	 */
	private void openAllOperators() throws Exception {
		for (StreamOperator<?> operator : operatorChain.getAllOperators()) {
			if (operator != null) {
				operator.open();
			}
		}
	}

	/**
	 * Execute {@link StreamOperator#close()} of each operator in the chain of this
	 * {@link StreamTask}. Closing happens from <b>head to tail</b> operator in the chain,
	 * contrary to {@link StreamOperator#open()} which happens <b>tail to head</b>
	 * (see {@link #openAllOperators()}.
	 */
	private void closeAllOperators() throws Exception {
		// We need to close them first to last, since upstream operators in the chain might emit
		// elements in their close methods.
		StreamOperator<?>[] allOperators = operatorChain.getAllOperators();
		for (int i = allOperators.length - 1; i >= 0; i--) {
			StreamOperator<?> operator = allOperators[i];
			if (operator != null) {
				operator.close();
			}
		}
	}

	/**
	 * Execute {@link StreamOperator#dispose()} of each operator in the chain of this
	 * {@link StreamTask}. Disposing happens from <b>tail to head</b> operator in the chain.
	 */
	private void tryDisposeAllOperators() throws Exception {
		for (StreamOperator<?> operator : operatorChain.getAllOperators()) {
			if (operator != null) {
				operator.dispose();
			}
		}
	}

	private void shutdownAsyncThreads() throws Exception {
		if (!asyncOperationsThreadPool.isShutdown()) {
			asyncOperationsThreadPool.shutdownNow();
		}
	}

	/**
	 * Execute @link StreamOperator#dispose()} of each operator in the chain of this
	 * {@link StreamTask}. Disposing happens from <b>tail to head</b> operator in the chain.
	 *
	 * <p>The difference with the {@link #tryDisposeAllOperators()} is that in case of an
	 * exception, this method catches it and logs the message.
	 */
	private void disposeAllOperators() {
		if (operatorChain != null) {
			for (StreamOperator<?> operator : operatorChain.getAllOperators()) {
				try {
					if (operator != null) {
						operator.dispose();
					}
				}
				catch (Throwable t) {
					LOG.error("Error during disposal of stream operator.", t);
				}
			}
		}
	}

	/**
	 * The finalize method shuts down the timer. This is a fail-safe shutdown, in case the original
	 * shutdown method was never called.
	 *
	 * <p>This should not be relied upon! It will cause shutdown to happen much later than if manual
	 * shutdown is attempted, and cause threads to linger for longer than needed.
	 */
	@Override
	protected void finalize() throws Throwable {
		super.finalize();
		if (timerService != null) {
			if (!timerService.isTerminated()) {
				LOG.info("Timer service is shutting down.");
				timerService.shutdownService();
			}
		}

		cancelables.close();
	}

	boolean isSerializingTimestamps() {
		TimeCharacteristic tc = configuration.getTimeCharacteristic();
		return tc == TimeCharacteristic.EventTime | tc == TimeCharacteristic.IngestionTime;
	}

	// ------------------------------------------------------------------------
	//  Access to properties and utilities
	// ------------------------------------------------------------------------

	/**
	 * Gets the name of the task, in the form "taskname (2/5)".
	 * @return The name of the task.
	 */
	public String getName() {
		return getEnvironment().getTaskInfo().getTaskNameWithSubtasks();
	}

	/**
	 * Gets the name of the task, appended with the subtask indicator and execution id.
	 *
	 * @return The name of the task, with subtask indicator and execution id.
	 */
	String getTaskNameWithSubtaskAndId() {
		return getEnvironment().getTaskInfo().getTaskNameWithSubtasks() +
			" (" + getEnvironment().getExecutionId() + ')';
	}

	/**
	 * Gets the lock object on which all operations that involve data and state mutation have to lock.
	 * @return The checkpoint lock object.
	 */
	public Object getCheckpointLock() {
		return lock;
	}

	public CheckpointStorageWorkerView getCheckpointStorage() {
		return checkpointStorage;
	}

	public StreamConfig getConfiguration() {
		return configuration;
	}

	public Map<String, Accumulator<?, ?>> getAccumulatorMap() {
		return accumulatorMap;
	}

	public StreamStatusMaintainer getStreamStatusMaintainer() {
		return operatorChain;
	}

	RecordWriterOutput<?>[] getStreamOutputs() {
		return operatorChain.getStreamOutputs();
	}

	// ------------------------------------------------------------------------
	//  Checkpoint and Restore
	// ------------------------------------------------------------------------

	@Override
	public boolean triggerCheckpoint(
			CheckpointMetaData checkpointMetaData,
			CheckpointOptions checkpointOptions,
			boolean advanceToEndOfEventTime) throws Exception {

		try {
			// No alignment if we inject a checkpoint
			CheckpointMetrics checkpointMetrics = new CheckpointMetrics()
					.setBytesBufferedInAlignment(0L)
					.setAlignmentDurationNanos(0L);

			return performCheckpoint(checkpointMetaData, checkpointOptions, checkpointMetrics, advanceToEndOfEventTime);
		}
		catch (Exception e) {
			// propagate exceptions only if the task is still in "running" state
			if (isRunning) {
				throw new Exception("Could not perform checkpoint " + checkpointMetaData.getCheckpointId() +
					" for operator " + getName() + '.', e);
			} else {
				LOG.debug("Could not perform checkpoint {} for operator {} while the " +
					"invokable was not in state running.", checkpointMetaData.getCheckpointId(), getName(), e);
				return false;
			}
		}
	}

	@Override
	public void triggerCheckpointOnBarrier(
			CheckpointMetaData checkpointMetaData,
			CheckpointOptions checkpointOptions,
			CheckpointMetrics checkpointMetrics) throws Exception {

		try {
			performCheckpoint(checkpointMetaData, checkpointOptions, checkpointMetrics, false);
		}
		catch (CancelTaskException e) {
			LOG.info("Operator {} was cancelled while performing checkpoint {}.",
					getName(), checkpointMetaData.getCheckpointId());
			throw e;
		}
		catch (Exception e) {
			throw new Exception("Could not perform checkpoint " + checkpointMetaData.getCheckpointId() + " for operator " +
				getName() + '.', e);
		}
	}

	@Override
	public void abortCheckpointOnBarrier(long checkpointId, Throwable cause) throws Exception {
		LOG.debug("Aborting checkpoint via cancel-barrier {} for task {}", checkpointId, getName());

		// notify the coordinator that we decline this checkpoint
		getEnvironment().declineCheckpoint(checkpointId, cause);

		// notify all downstream operators that they should not wait for a barrier from us
		synchronized (lock) {
			operatorChain.broadcastCheckpointCancelMarker(checkpointId);
		}
	}

	private boolean performCheckpoint(
			CheckpointMetaData checkpointMetaData,
			CheckpointOptions checkpointOptions,
			CheckpointMetrics checkpointMetrics,
			boolean advanceToEndOfTime) throws Exception {

		LOG.debug("Starting checkpoint ({}) {} on task {}",
			checkpointMetaData.getCheckpointId(), checkpointOptions.getCheckpointType(), getName());

		final long checkpointId = checkpointMetaData.getCheckpointId();

		final boolean result;
		synchronized (lock) {
			if (isRunning) {
				//如果task还在运行，那就可以进行checkpoint。方法是先向下游所有出口广播一个Barrier，然后触发本task的State保存

				if (checkpointOptions.getCheckpointType().isSynchronous()) {
					syncSavepointLatch.setCheckpointId(checkpointId);

					if (advanceToEndOfTime) {
						advanceToEndOfEventTime();
					}
				}

				// All of the following steps happen as an atomic step from the perspective of barriers and
				// records/watermarks/timers/callbacks.
				// We generally try to emit the checkpoint barrier as soon as possible to not affect downstream
				// checkpoint alignments

				// Step (1): Prepare the checkpoint, allow operators to do some pre-barrier work.
				//           The pre-barrier work should be nothing or minimal in the common case.
				operatorChain.prepareSnapshotPreBarrier(checkpointId);

				// Step (2): Send the checkpoint barrier downstream
				// 会先向下游广播checkpoint barrier
				operatorChain.broadcastCheckpointBarrier(
						checkpointId,
						checkpointMetaData.getTimestamp(),
						checkpointOptions);

				// Step (3): Take the state snapshot. This should be largely asynchronous, to not
				//           impact progress of the streaming topology
				// 然后调用StreamTask.checkpointState方法做具体的checkpoint，实际会调用到CheckpointingOperation.executeCheckpointing方法
				checkpointState(checkpointMetaData, checkpointOptions, checkpointMetrics);

				result = true;
			}
			else {
				// 如果task结束了，那我们就要通知下游取消本次checkpoint，
				// 方法是发送一个CancelCheckpointMarker，这是类似于Barrier的另一种消息
				// we cannot perform our checkpoint - let the downstream operators know that they
				// should not wait for any input from this operator

				// we cannot broadcast the cancellation markers on the 'operator chain', because it may not
				// yet be created
				final CancelCheckpointMarker message = new CancelCheckpointMarker(checkpointMetaData.getCheckpointId());
				Exception exception = null;

				for (RecordWriter<SerializationDelegate<StreamRecord<OUT>>> recordWriter : recordWriters) {
					try {
						recordWriter.broadcastEvent(message);
					} catch (Exception e) {
						exception = ExceptionUtils.firstOrSuppressed(
							new Exception("Could not send cancel checkpoint marker to downstream tasks.", e),
							exception);
					}
				}

				if (exception != null) {
					throw exception;
				}

				result = false;
			}
		}

		if (isRunning && syncSavepointLatch.isSet()) {

			final boolean checkpointWasAcked =
					syncSavepointLatch.blockUntilCheckpointIsAcknowledged();

			if (checkpointWasAcked) {
				finishTask();
			}
		}

		return result;
	}

	public ExecutorService getAsyncOperationsThreadPool() {
		return asyncOperationsThreadPool;
	}

	@Override
	public void notifyCheckpointComplete(long checkpointId) throws Exception {
		synchronized (lock) {
			if (isRunning) {
				LOG.debug("Notification of complete checkpoint for task {}", getName());

				for (StreamOperator<?> operator : operatorChain.getAllOperators()) {
					if (operator != null) {
						operator.notifyCheckpointComplete(checkpointId);
					}
				}

				syncSavepointLatch.acknowledgeCheckpointAndTrigger(checkpointId);
			}
			else {
				LOG.debug("Ignoring notification of complete checkpoint for not-running task {}", getName());
			}
		}
	}

	private void tryShutdownTimerService() {

		if (timerService != null && !timerService.isTerminated()) {

			try {
				final long timeoutMs = getEnvironment().getTaskManagerInfo().getConfiguration().
					getLong(TaskManagerOptions.TASK_CANCELLATION_TIMEOUT_TIMERS);

				if (!timerService.shutdownServiceUninterruptible(timeoutMs)) {
					LOG.warn("Timer service shutdown exceeded time limit of {} ms while waiting for pending " +
						"timers. Will continue with shutdown procedure.", timeoutMs);
				}
			} catch (Throwable t) {
				// catch and log the exception to not replace the original exception
				LOG.error("Could not shut down timer service", t);
			}
		}
	}

	private void checkpointState(
			CheckpointMetaData checkpointMetaData,
			CheckpointOptions checkpointOptions,
			CheckpointMetrics checkpointMetrics) throws Exception {

		CheckpointStreamFactory storage = checkpointStorage.resolveCheckpointStorageLocation(
				checkpointMetaData.getCheckpointId(),
				checkpointOptions.getTargetLocation());

		CheckpointingOperation checkpointingOperation = new CheckpointingOperation(
			this,
			checkpointMetaData,
			checkpointOptions,
			storage,
			checkpointMetrics);

		checkpointingOperation.executeCheckpointing();
	}

	private void initializeState() throws Exception {

		StreamOperator<?>[] allOperators = operatorChain.getAllOperators();

		for (StreamOperator<?> operator : allOperators) {
			if (null != operator) {
				operator.initializeState();
			}
		}
	}

	// ------------------------------------------------------------------------
	//  State backend
	// ------------------------------------------------------------------------
	// 这个方法会根据配置项state.backend的值创建backend，其中内置的backend有jobmanager, filesystem, rocksdb
	private StateBackend createStateBackend() throws Exception {
		final StateBackend fromApplication = configuration.getStateBackend(getUserCodeClassLoader());

		return StateBackendLoader.fromApplicationOrConfigOrDefault(
				fromApplication,
				getEnvironment().getTaskManagerInfo().getConfiguration(),
				getUserCodeClassLoader(),
				LOG);
	}

	protected CheckpointExceptionHandlerFactory createCheckpointExceptionHandlerFactory() {
		return new CheckpointExceptionHandlerFactory();
	}

	/**
	 * Returns the {@link ProcessingTimeService} responsible for telling the current
	 * processing time and registering timers.
	 */
	public ProcessingTimeService getProcessingTimeService() {
		if (timerService == null) {
			throw new IllegalStateException("The timer service has not been initialized.");
		}
		return timerService;
	}

	/**
	 * Handles an exception thrown by another thread (e.g. a TriggerTask),
	 * other than the one executing the main task by failing the task entirely.
	 *
	 * <p>In more detail, it marks task execution failed for an external reason
	 * (a reason other than the task code itself throwing an exception). If the task
	 * is already in a terminal state (such as FINISHED, CANCELED, FAILED), or if the
	 * task is already canceling this does nothing. Otherwise it sets the state to
	 * FAILED, and, if the invokable code is running, starts an asynchronous thread
	 * that aborts that code.
	 *
	 * <p>This method never blocks.
	 */
	@Override
	public void handleAsyncException(String message, Throwable exception) {
		if (isRunning) {
			// only fail if the task is still running
			getEnvironment().failExternally(exception);
		}
	}

	// ------------------------------------------------------------------------
	//  Utilities
	// ------------------------------------------------------------------------

	@Override
	public String toString() {
		return getName();
	}

	// ------------------------------------------------------------------------

	/**
	 * This runnable executes the asynchronous parts of all involved backend snapshots for the subtask.
	 */
	@VisibleForTesting
	protected static final class AsyncCheckpointRunnable implements Runnable, Closeable {

		private final StreamTask<?, ?> owner;

		private final Map<OperatorID, OperatorSnapshotFutures> operatorSnapshotsInProgress;

		private final CheckpointMetaData checkpointMetaData;
		private final CheckpointMetrics checkpointMetrics;

		private final long asyncStartNanos;

		private final AtomicReference<CheckpointingOperation.AsyncCheckpointState> asyncCheckpointState = new AtomicReference<>(
			CheckpointingOperation.AsyncCheckpointState.RUNNING);

		AsyncCheckpointRunnable(
			StreamTask<?, ?> owner,
			Map<OperatorID, OperatorSnapshotFutures> operatorSnapshotsInProgress,
			CheckpointMetaData checkpointMetaData,
			CheckpointMetrics checkpointMetrics,
			long asyncStartNanos) {

			this.owner = Preconditions.checkNotNull(owner);
			this.operatorSnapshotsInProgress = Preconditions.checkNotNull(operatorSnapshotsInProgress);
			this.checkpointMetaData = Preconditions.checkNotNull(checkpointMetaData);
			this.checkpointMetrics = Preconditions.checkNotNull(checkpointMetrics);
			this.asyncStartNanos = asyncStartNanos;
		}

		@Override
		public void run() {
			FileSystemSafetyNet.initializeSafetyNetForThread();
			try {

				TaskStateSnapshot jobManagerTaskOperatorSubtaskStates =
					new TaskStateSnapshot(operatorSnapshotsInProgress.size());

				TaskStateSnapshot localTaskOperatorSubtaskStates =
					new TaskStateSnapshot(operatorSnapshotsInProgress.size());

				for (Map.Entry<OperatorID, OperatorSnapshotFutures> entry : operatorSnapshotsInProgress.entrySet()) {

					OperatorID operatorID = entry.getKey();
					OperatorSnapshotFutures snapshotInProgress = entry.getValue();

					// finalize the async part of all by executing all snapshot runnables
					OperatorSnapshotFinalizer finalizedSnapshots =
						new OperatorSnapshotFinalizer(snapshotInProgress);

					jobManagerTaskOperatorSubtaskStates.putSubtaskStateByOperatorID(
						operatorID,
						finalizedSnapshots.getJobManagerOwnedState());

					localTaskOperatorSubtaskStates.putSubtaskStateByOperatorID(
						operatorID,
						finalizedSnapshots.getTaskLocalState());
				}

				final long asyncEndNanos = System.nanoTime();
				final long asyncDurationMillis = (asyncEndNanos - asyncStartNanos) / 1_000_000L;

				checkpointMetrics.setAsyncDurationMillis(asyncDurationMillis);

				if (asyncCheckpointState.compareAndSet(CheckpointingOperation.AsyncCheckpointState.RUNNING,
					CheckpointingOperation.AsyncCheckpointState.COMPLETED)) {

					// 向JobManager报告checkpoint 完成
					reportCompletedSnapshotStates(
						jobManagerTaskOperatorSubtaskStates,
						localTaskOperatorSubtaskStates,
						asyncDurationMillis);

				} else {
					LOG.debug("{} - asynchronous part of checkpoint {} could not be completed because it was closed before.",
						owner.getName(),
						checkpointMetaData.getCheckpointId());
				}
			} catch (Exception e) {
				handleExecutionException(e);
			} finally {
				owner.cancelables.unregisterCloseable(this);
				FileSystemSafetyNet.closeSafetyNetAndGuardedResourcesForThread();
			}
		}

		private void reportCompletedSnapshotStates(
			TaskStateSnapshot acknowledgedTaskStateSnapshot,
			TaskStateSnapshot localTaskStateSnapshot,
			long asyncDurationMillis) {

			TaskStateManager taskStateManager = owner.getEnvironment().getTaskStateManager();

			boolean hasAckState = acknowledgedTaskStateSnapshot.hasState();
			boolean hasLocalState = localTaskStateSnapshot.hasState();

			Preconditions.checkState(hasAckState || !hasLocalState,
				"Found cached state but no corresponding primary state is reported to the job " +
					"manager. This indicates a problem.");

			// we signal stateless tasks by reporting null, so that there are no attempts to assign empty state
			// to stateless tasks on restore. This enables simple job modifications that only concern
			// stateless without the need to assign them uids to match their (always empty) states.
			taskStateManager.reportTaskStateSnapshots(
				checkpointMetaData,
				checkpointMetrics,
				hasAckState ? acknowledgedTaskStateSnapshot : null,
				hasLocalState ? localTaskStateSnapshot : null);

			LOG.debug("{} - finished asynchronous part of checkpoint {}. Asynchronous duration: {} ms",
				owner.getName(), checkpointMetaData.getCheckpointId(), asyncDurationMillis);

			LOG.trace("{} - reported the following states in snapshot for checkpoint {}: {}.",
				owner.getName(), checkpointMetaData.getCheckpointId(), acknowledgedTaskStateSnapshot);
		}

		private void handleExecutionException(Exception e) {

			boolean didCleanup = false;
			CheckpointingOperation.AsyncCheckpointState currentState = asyncCheckpointState.get();

			while (CheckpointingOperation.AsyncCheckpointState.DISCARDED != currentState) {

				if (asyncCheckpointState.compareAndSet(
					currentState,
					CheckpointingOperation.AsyncCheckpointState.DISCARDED)) {

					didCleanup = true;

					try {
						cleanup();
					} catch (Exception cleanupException) {
						e.addSuppressed(cleanupException);
					}

					Exception checkpointException = new Exception(
						"Could not materialize checkpoint " + checkpointMetaData.getCheckpointId() + " for operator " +
							owner.getName() + '.',
						e);

					// We only report the exception for the original cause of fail and cleanup.
					// Otherwise this followup exception could race the original exception in failing the task.
					try {
						owner.checkpointExceptionHandler.tryHandleCheckpointException(checkpointMetaData, checkpointException);
					} catch (Exception unhandled) {
						AsynchronousException asyncException = new AsynchronousException(unhandled);
						owner.handleAsyncException("Failure in asynchronous checkpoint materialization", asyncException);
					}

					currentState = CheckpointingOperation.AsyncCheckpointState.DISCARDED;
				} else {
					currentState = asyncCheckpointState.get();
				}
			}

			if (!didCleanup) {
				LOG.trace("Caught followup exception from a failed checkpoint thread. This can be ignored.", e);
			}
		}

		@Override
		public void close() {
			if (asyncCheckpointState.compareAndSet(
				CheckpointingOperation.AsyncCheckpointState.RUNNING,
				CheckpointingOperation.AsyncCheckpointState.DISCARDED)) {

				try {
					cleanup();
				} catch (Exception cleanupException) {
					LOG.warn("Could not properly clean up the async checkpoint runnable.", cleanupException);
				}
			} else {
				logFailedCleanupAttempt();
			}
		}

		private void cleanup() throws Exception {
			LOG.debug(
				"Cleanup AsyncCheckpointRunnable for checkpoint {} of {}.",
				checkpointMetaData.getCheckpointId(),
				owner.getName());

			Exception exception = null;

			// clean up ongoing operator snapshot results and non partitioned state handles
			for (OperatorSnapshotFutures operatorSnapshotResult : operatorSnapshotsInProgress.values()) {
				if (operatorSnapshotResult != null) {
					try {
						operatorSnapshotResult.cancel();
					} catch (Exception cancelException) {
						exception = ExceptionUtils.firstOrSuppressed(cancelException, exception);
					}
				}
			}

			if (null != exception) {
				throw exception;
			}
		}

		private void logFailedCleanupAttempt() {
			LOG.debug("{} - asynchronous checkpointing operation for checkpoint {} has " +
					"already been completed. Thus, the state handles are not cleaned up.",
				owner.getName(),
				checkpointMetaData.getCheckpointId());
		}
	}

	public CloseableRegistry getCancelables() {
		return cancelables;
	}

	// ------------------------------------------------------------------------

	private static final class CheckpointingOperation {

		private final StreamTask<?, ?> owner;

		private final CheckpointMetaData checkpointMetaData;
		private final CheckpointOptions checkpointOptions;
		private final CheckpointMetrics checkpointMetrics;
		private final CheckpointStreamFactory storageLocation;

		private final StreamOperator<?>[] allOperators;

		private long startSyncPartNano;
		private long startAsyncPartNano;

		// ------------------------

		private final Map<OperatorID, OperatorSnapshotFutures> operatorSnapshotsInProgress;

		public CheckpointingOperation(
				StreamTask<?, ?> owner,
				CheckpointMetaData checkpointMetaData,
				CheckpointOptions checkpointOptions,
				CheckpointStreamFactory checkpointStorageLocation,
				CheckpointMetrics checkpointMetrics) {

			this.owner = Preconditions.checkNotNull(owner);
			this.checkpointMetaData = Preconditions.checkNotNull(checkpointMetaData);
			this.checkpointOptions = Preconditions.checkNotNull(checkpointOptions);
			this.checkpointMetrics = Preconditions.checkNotNull(checkpointMetrics);
			this.storageLocation = Preconditions.checkNotNull(checkpointStorageLocation);
			this.allOperators = owner.operatorChain.getAllOperators();
			this.operatorSnapshotsInProgress = new HashMap<>(allOperators.length);
		}

		public void executeCheckpointing() throws Exception {
			startSyncPartNano = System.nanoTime();

			try {
				//这里，就是调用StreamOperator进行snapshotState的入口方法
				for (StreamOperator<?> op : allOperators) {
					// 调用operator的snapshotState方法，存储operator state
					checkpointStreamOperator(op);
				}

				if (LOG.isDebugEnabled()) {
					LOG.debug("Finished synchronous checkpoints for checkpoint {} on task {}",
						checkpointMetaData.getCheckpointId(), owner.getName());
				}

				startAsyncPartNano = System.nanoTime();

				checkpointMetrics.setSyncDurationMillis((startAsyncPartNano - startSyncPartNano) / 1_000_000);

				// we are transferring ownership over snapshotInProgressList for cleanup to the thread, active on submit
				//这里注册了一个Runnable，在执行完checkpoint之后向JobManager发出CompletedCheckPoint消息，这也是fault tolerant两阶段提交的一部分
				AsyncCheckpointRunnable asyncCheckpointRunnable = new AsyncCheckpointRunnable(
					owner,
					operatorSnapshotsInProgress,
					checkpointMetaData,
					checkpointMetrics,
					startAsyncPartNano);

				owner.cancelables.registerCloseable(asyncCheckpointRunnable);
				owner.asyncOperationsThreadPool.execute(asyncCheckpointRunnable);

				if (LOG.isDebugEnabled()) {
					LOG.debug("{} - finished synchronous part of checkpoint {}. " +
							"Alignment duration: {} ms, snapshot duration {} ms",
						owner.getName(), checkpointMetaData.getCheckpointId(),
						checkpointMetrics.getAlignmentDurationNanos() / 1_000_000,
						checkpointMetrics.getSyncDurationMillis());
				}
			} catch (Exception ex) {
				// Cleanup to release resources
				for (OperatorSnapshotFutures operatorSnapshotResult : operatorSnapshotsInProgress.values()) {
					if (null != operatorSnapshotResult) {
						try {
							operatorSnapshotResult.cancel();
						} catch (Exception e) {
							LOG.warn("Could not properly cancel an operator snapshot result.", e);
						}
					}
				}

				if (LOG.isDebugEnabled()) {
					LOG.debug("{} - did NOT finish synchronous part of checkpoint {}. " +
							"Alignment duration: {} ms, snapshot duration {} ms",
						owner.getName(), checkpointMetaData.getCheckpointId(),
						checkpointMetrics.getAlignmentDurationNanos() / 1_000_000,
						checkpointMetrics.getSyncDurationMillis());
				}

				if (checkpointOptions.getCheckpointType().isSynchronous()) {
					// in the case of a synchronous checkpoint, we always rethrow the exception,
					// so that the task fails (as if we had the FailingCheckpointExceptionHandler).
					// this is because the intention is always to stop the job after this checkpointing
					// operation, and without the failure, the task would go back to normal execution.
					throw ex;
				} else {
					owner.checkpointExceptionHandler.tryHandleCheckpointException(checkpointMetaData, ex);
				}
			}
		}

		@SuppressWarnings("deprecation")
		private void checkpointStreamOperator(StreamOperator<?> op) throws Exception {
			if (null != op) {

				// 调用operator的snapshotState(long checkpointId, long timestamp, CheckpointOptions checkpointOptions, CheckpointStreamFactory storageLocation)方法
				OperatorSnapshotFutures snapshotInProgress = op.snapshotState(
						checkpointMetaData.getCheckpointId(),
						checkpointMetaData.getTimestamp(),
						checkpointOptions,
						storageLocation);
				operatorSnapshotsInProgress.put(op.getOperatorID(), snapshotInProgress);
			}
		}

		private enum AsyncCheckpointState {
			RUNNING,
			DISCARDED,
			COMPLETED
		}
	}


	@VisibleForTesting
	public static <OUT> List<RecordWriter<SerializationDelegate<StreamRecord<OUT>>>> createRecordWriters(
			StreamConfig configuration,
			Environment environment) {
		List<RecordWriter<SerializationDelegate<StreamRecord<OUT>>>> recordWriters = new ArrayList<>();
		List<StreamEdge> outEdgesInOrder = configuration.getOutEdgesInOrder(environment.getUserClassLoader());
		Map<Integer, StreamConfig> chainedConfigs = configuration.getTransitiveChainedTaskConfigsWithSelf(environment.getUserClassLoader());

		for (int i = 0; i < outEdgesInOrder.size(); i++) {
			StreamEdge edge = outEdgesInOrder.get(i);
			recordWriters.add(
				createRecordWriter(
					edge,
					i,
					environment,
					environment.getTaskInfo().getTaskName(),
					chainedConfigs.get(edge.getSourceId()).getBufferTimeout()));
		}
		return recordWriters;
	}

	private static <OUT> RecordWriter<SerializationDelegate<StreamRecord<OUT>>> createRecordWriter(
			StreamEdge edge,
			int outputIndex,
			Environment environment,
			String taskName,
			long bufferTimeout) {
		@SuppressWarnings("unchecked")
		StreamPartitioner<OUT> outputPartitioner = (StreamPartitioner<OUT>) edge.getPartitioner();

		LOG.debug("Using partitioner {} for output {} of task {}", outputPartitioner, outputIndex, taskName);

		ResultPartitionWriter bufferWriter = environment.getWriter(outputIndex);

		// we initialize the partitioner here with the number of key groups (aka max. parallelism)
		if (outputPartitioner instanceof ConfigurableStreamPartitioner) {
			int numKeyGroups = bufferWriter.getNumTargetKeyGroups();
			if (0 < numKeyGroups) {
				((ConfigurableStreamPartitioner) outputPartitioner).configure(numKeyGroups);
			}
		}

		RecordWriter<SerializationDelegate<StreamRecord<OUT>>> output = new RecordWriterBuilder()
			.setChannelSelector(outputPartitioner)
			.setTimeout(bufferTimeout)
			.setTaskName(taskName)
			.build(bufferWriter);
		output.setMetricGroup(environment.getMetricGroup().getIOMetricGroup());
		return output;
	}
}<|MERGE_RESOLUTION|>--- conflicted
+++ resolved
@@ -382,12 +382,7 @@
 
 			// let the task do its work
 			isRunning = true;
-<<<<<<< HEAD
-			//真正开始执行的代码
-			run();
-=======
 			mailboxProcessor.runMailboxLoop();
->>>>>>> a5812688
 
 			// if this left the run() method cleanly despite the fact that this was canceled,
 			// make sure the "clean shutdown" is not attempted
