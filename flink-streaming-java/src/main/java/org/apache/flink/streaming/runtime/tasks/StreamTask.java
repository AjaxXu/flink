/*
 * Licensed to the Apache Software Foundation (ASF) under one or more
 * contributor license agreements.  See the NOTICE file distributed with
 * this work for additional information regarding copyright ownership.
 * The ASF licenses this file to You under the Apache License, Version 2.0
 * (the "License"); you may not use this file except in compliance with
 * the License.  You may obtain a copy of the License at
 *
 *    http://www.apache.org/licenses/LICENSE-2.0
 *
 * Unless required by applicable law or agreed to in writing, software
 * distributed under the License is distributed on an "AS IS" BASIS,
 * WITHOUT WARRANTIES OR CONDITIONS OF ANY KIND, either express or implied.
 * See the License for the specific language governing permissions and
 * limitations under the License.
 */

package org.apache.flink.streaming.runtime.tasks;

import org.apache.flink.annotation.Internal;
import org.apache.flink.annotation.VisibleForTesting;
import org.apache.flink.api.common.accumulators.Accumulator;
import org.apache.flink.configuration.TaskManagerOptions;
import org.apache.flink.core.fs.CloseableRegistry;
import org.apache.flink.core.fs.FileSystemSafetyNet;
import org.apache.flink.runtime.checkpoint.CheckpointMetaData;
import org.apache.flink.runtime.checkpoint.CheckpointMetrics;
import org.apache.flink.runtime.checkpoint.CheckpointOptions;
import org.apache.flink.runtime.checkpoint.TaskStateSnapshot;
import org.apache.flink.runtime.execution.CancelTaskException;
import org.apache.flink.runtime.execution.Environment;
import org.apache.flink.runtime.io.network.api.CancelCheckpointMarker;
import org.apache.flink.runtime.io.network.api.writer.RecordWriter;
import org.apache.flink.runtime.io.network.api.writer.RecordWriterBuilder;
import org.apache.flink.runtime.io.network.api.writer.ResultPartitionWriter;
import org.apache.flink.runtime.jobgraph.OperatorID;
import org.apache.flink.runtime.jobgraph.tasks.AbstractInvokable;
import org.apache.flink.runtime.plugable.SerializationDelegate;
import org.apache.flink.runtime.state.CheckpointStorageWorkerView;
import org.apache.flink.runtime.state.CheckpointStreamFactory;
import org.apache.flink.runtime.state.StateBackend;
import org.apache.flink.runtime.state.StateBackendLoader;
import org.apache.flink.runtime.state.TaskStateManager;
import org.apache.flink.runtime.taskmanager.DispatcherThreadFactory;
import org.apache.flink.streaming.api.TimeCharacteristic;
import org.apache.flink.streaming.api.graph.StreamConfig;
import org.apache.flink.streaming.api.graph.StreamEdge;
import org.apache.flink.streaming.api.operators.OperatorSnapshotFinalizer;
import org.apache.flink.streaming.api.operators.OperatorSnapshotFutures;
import org.apache.flink.streaming.api.operators.StreamOperator;
import org.apache.flink.streaming.api.operators.StreamTaskStateInitializer;
import org.apache.flink.streaming.api.operators.StreamTaskStateInitializerImpl;
import org.apache.flink.streaming.runtime.io.RecordWriterOutput;
import org.apache.flink.streaming.runtime.partitioner.ConfigurableStreamPartitioner;
import org.apache.flink.streaming.runtime.partitioner.StreamPartitioner;
import org.apache.flink.streaming.runtime.streamrecord.StreamRecord;
import org.apache.flink.streaming.runtime.streamstatus.StreamStatusMaintainer;
import org.apache.flink.streaming.runtime.tasks.mailbox.Mailbox;
import org.apache.flink.streaming.runtime.tasks.mailbox.MailboxImpl;
import org.apache.flink.util.ExceptionUtils;
import org.apache.flink.util.Preconditions;
import org.apache.flink.util.function.ThrowingRunnable;

import org.slf4j.Logger;
import org.slf4j.LoggerFactory;

import javax.annotation.Nullable;

import java.io.Closeable;
import java.util.ArrayList;
import java.util.HashMap;
import java.util.List;
import java.util.Map;
import java.util.Optional;
import java.util.concurrent.ExecutorService;
import java.util.concurrent.Executors;
import java.util.concurrent.ThreadFactory;
import java.util.concurrent.atomic.AtomicReference;

/**
 * 所有流处理任务的基类
 * Base class for all streaming tasks. A task is the unit of local processing that is deployed
 * and executed by the TaskManagers. Each task runs one or more {@link StreamOperator}s which form
 * the Task's operator chain. Operators that are chained together execute synchronously in the
 * same thread and hence on the same stream partition. A common case for these chains
 * are successive map/flatmap/filter tasks.
 *
 * <p>The task chain contains one "head" operator and multiple chained operators.
 * The StreamTask is specialized for the type of the head operator: one-input and two-input tasks,
 * as well as for sources, iteration heads and iteration tails.
 *
 * <p>The Task class deals with the setup of the streams read by the head operator, and the streams
 * produced by the operators at the ends of the operator chain. Note that the chain may fork and
 * thus have multiple ends.
 *
 * <p>The life cycle of the task is set up as follows:
 * <pre>{@code
 *  -- setInitialState -> provides state of all operators in the chain
 *
 *  -- invoke()
 *        |
 *        +----> Create basic utils (config, etc) and load the chain of operators
 *        +----> operators.setup()
 *        +----> task specific init()
 *        +----> initialize-operator-states()
 *        +----> open-operators()
 *        +----> run()
 *        +----> close-operators()
 *        +----> dispose-operators()
 *        +----> common cleanup
 *        +----> task specific cleanup()
 * }</pre>
 *
 * <p>The {@code StreamTask} has a lock object called {@code lock}. All calls to methods on a
 * {@code StreamOperator} must be synchronized on this lock object to ensure that no methods
 * are called concurrently.
 *
 * @param <OUT>
 * @param <OP>
 */
@Internal
public abstract class StreamTask<OUT, OP extends StreamOperator<OUT>>
		extends AbstractInvokable
		implements AsyncExceptionHandler {

	/** The thread group that holds all trigger timer threads. */
	public static final ThreadGroup TRIGGER_THREAD_GROUP = new ThreadGroup("Triggers");

	/** The logger used by the StreamTask and its subclasses. */
	private static final Logger LOG = LoggerFactory.getLogger(StreamTask.class);

	/** Special value, letter that terminates the mailbox loop. */
	private static final Runnable POISON_LETTER = () -> {};

	/** Special value, letter that "wakes up" a waiting mailbox loop. */
	private static final Runnable DEFAULT_ACTION_AVAILABLE = () -> {};

	// ------------------------------------------------------------------------

	/**
	 * All interaction with the {@code StreamOperator} must be synchronized on this lock object to
	 * ensure that we don't have concurrent method calls that void consistent checkpoints.
	 */
	private final Object lock = new Object();

	/** the head operator that consumes the input streams of this task. */
	protected OP headOperator;

	/** The chain of operators executed by this task. */
	protected OperatorChain<OUT, OP> operatorChain;

	/** The configuration of this streaming task. */
	protected final StreamConfig configuration;

	/** Our state backend. We use this to create checkpoint streams and a keyed state backend. */
	protected StateBackend stateBackend;

	/** The external storage where checkpoint data is persisted. */
	private CheckpointStorageWorkerView checkpointStorage;

	/**
	 * The internal {@link ProcessingTimeService} used to define the current
	 * processing time (default = {@code System.currentTimeMillis()}) and
	 * register timers for tasks to be executed in the future.
	 */
	protected ProcessingTimeService timerService;

	/** The map of user-defined accumulators of this task. */
	private final Map<String, Accumulator<?, ?>> accumulatorMap;

	/** The currently active background materialization threads. */
	private final CloseableRegistry cancelables = new CloseableRegistry();

	/**
	 * Flag to mark the task "in operation", in which case check needs to be initialized to true,
	 * so that early cancel() before invoke() behaves correctly.
	 */
	private volatile boolean isRunning;

	/** Flag to mark this task as canceled. */
	private volatile boolean canceled;

	/** Thread pool for async snapshot workers. */
	private ExecutorService asyncOperationsThreadPool;

	/** Handler for exceptions during checkpointing in the stream task. Used in synchronous part of the checkpoint. */
	private CheckpointExceptionHandler checkpointExceptionHandler;

	private final List<RecordWriter<SerializationDelegate<StreamRecord<OUT>>>> recordWriters;

	private final SynchronousSavepointLatch syncSavepointLatch;

	protected final Mailbox mailbox;

	// ------------------------------------------------------------------------

	/**
	 * Constructor for initialization, possibly with initial state (recovery / savepoint / etc).
	 *
	 * @param env The task environment for this task.
	 */
	protected StreamTask(Environment env) {
		this(env, null);
	}

	/**
	 * Constructor for initialization, possibly with initial state (recovery / savepoint / etc).
	 *
	 * <p>This constructor accepts a special {@link ProcessingTimeService}. By default (and if
	 * null is passes for the time provider) a {@link SystemProcessingTimeService DefaultTimerService}
	 * will be used.
	 *
	 * @param environment The task environment for this task.
	 * @param timeProvider Optionally, a specific time provider to use.
	 */
	protected StreamTask(
			Environment environment,
			@Nullable ProcessingTimeService timeProvider) {

		super(environment);

		this.timerService = timeProvider;
		this.configuration = new StreamConfig(getTaskConfiguration());
		this.accumulatorMap = getEnvironment().getAccumulatorRegistry().getUserMap();
		this.recordWriters = createRecordWriters(configuration, environment);
		this.syncSavepointLatch = new SynchronousSavepointLatch();
		this.mailbox = new MailboxImpl();
	}

	// ------------------------------------------------------------------------
	//  Life cycle methods for specific implementations
	// ------------------------------------------------------------------------

	protected abstract void init() throws Exception;

	protected abstract void cleanup() throws Exception;

	protected abstract void cancelTask() throws Exception;

	/**
	 * This method implements the default action of the task (e.g. processing one event from the input). Implementations
	 * should (in general) be non-blocking.
	 *
	 * @param context context object for collaborative interaction between the action and the stream task.
	 * @throws Exception on any problems in the action.
	 */
	protected abstract void performDefaultAction(ActionContext context) throws Exception;

	/**
	 * Runs the stream-tasks main processing loop.
	 */
	private void run() throws Exception {
		final ActionContext actionContext = new ActionContext();
		while (true) {
			if (mailbox.hasMail()) {
				Optional<Runnable> maybeLetter;
				while ((maybeLetter = mailbox.tryTakeMail()).isPresent()) {
					Runnable letter = maybeLetter.get();
					if (letter == POISON_LETTER) {
						return;
					}
					letter.run();
				}
			}

			performDefaultAction(actionContext);
		}
	}

	/**
	 * Emits the {@link org.apache.flink.streaming.api.watermark.Watermark#MAX_WATERMARK MAX_WATERMARK}
	 * so that all registered timers are fired.
	 *
	 * <p>This is used by the source task when the job is {@code TERMINATED}. In the case,
	 * we want all the timers registered throughout the pipeline to fire and the related
	 * state (e.g. windows) to be flushed.
	 *
	 * <p>For tasks other than the source task, this method does nothing.
	 */
	protected void advanceToEndOfEventTime() throws Exception {

	}

	/**
	 * Instructs the task to go through its normal termination routine, i.e. exit the run-loop
	 * and call {@link StreamOperator#close()} and {@link StreamOperator#dispose()} on its operators.
	 *
	 * <p>This is used by the source task to get out of the run-loop when the job is stoppped with a savepoint.
	 *
	 * <p>For tasks other than the source task, this method does nothing.
	 */
	protected void finishTask() throws Exception {

	}

	// ------------------------------------------------------------------------
	//  Core work methods of the Stream Task
	// ------------------------------------------------------------------------

	public StreamTaskStateInitializer createStreamTaskStateInitializer() {
		// 返回StreamTask 状态初始化器实现类
		return new StreamTaskStateInitializerImpl(
			getEnvironment(),
			stateBackend,
			timerService);
	}

	@VisibleForTesting
	SynchronousSavepointLatch getSynchronousSavepointLatch() {
		return syncSavepointLatch;
	}

	// {@code Task} 中真正执行的入口
	@Override
	public final void invoke() throws Exception {

		boolean disposed = false;
		try {
			// -------- Initialize ---------
			LOG.debug("Initializing {}.", getName());

			asyncOperationsThreadPool = Executors.newCachedThreadPool();

			CheckpointExceptionHandlerFactory cpExceptionHandlerFactory = createCheckpointExceptionHandlerFactory();

			checkpointExceptionHandler = cpExceptionHandlerFactory
				.createCheckpointExceptionHandler(getEnvironment());

			// 创建state存储后端
			stateBackend = createStateBackend();
			checkpointStorage = stateBackend.createCheckpointStorage(getEnvironment().getJobID());

			// if the clock is not already set, then assign a default TimeServiceProvider
			if (timerService == null) {
				ThreadFactory timerThreadFactory = new DispatcherThreadFactory(TRIGGER_THREAD_GROUP,
					"Time Trigger for " + getName(), getUserCodeClassLoader());

				timerService = new SystemProcessingTimeService(this, getCheckpointLock(), timerThreadFactory);
			}

			//把之前JobGraph串起来的chain的信息形成实现
			operatorChain = new OperatorChain<>(this, recordWriters);
			headOperator = operatorChain.getHeadOperator();

			// task specific initialization
			//这个init操作的起名非常诡异，因为这里主要是处理算子采用了自定义的checkpoint检查机制的情况，但是起了一个非常大众脸的名字
			init();

			// save the work of reloading state, etc, if the task is already canceled
			if (canceled) {
				throw new CancelTaskException();
			}

			// -------- Invoke --------
			LOG.debug("Invoking {}", getName());

			// we need to make sure that any triggers scheduled in open() cannot be
			// executed before all operators are opened
			synchronized (lock) {

				// both the following operations are protected by the lock
				// so that we avoid race conditions in the case that initializeState()
				// registers a timer, that fires before the open() is called.
				//初始化操作符状态，主要是一些state啥的
				initializeState();
				//对于富操作符，执行其open操作
				openAllOperators();
			}

			// final check to exit early before starting to run
			if (canceled) {
				throw new CancelTaskException();
			}

			// let the task do its work
			isRunning = true;
			//真正开始执行的代码
			run();

			// if this left the run() method cleanly despite the fact that this was canceled,
			// make sure the "clean shutdown" is not attempted
			if (canceled) {
				throw new CancelTaskException();
			}

			LOG.debug("Finished task {}", getName());

			// make sure no further checkpoint and notification actions happen.
			// we make sure that no other thread is currently in the locked scope before
			// we close the operators by trying to acquire the checkpoint scope lock
			// we also need to make sure that no triggers fire concurrently with the close logic
			// at the same time, this makes sure that during any "regular" exit where still
			synchronized (lock) {
				// this is part of the main logic, so if this fails, the task is considered failed
				closeAllOperators();

				// make sure no new timers can come
				timerService.quiesce();

				// only set the StreamTask to not running after all operators have been closed!
				// See FLINK-7430
				isRunning = false;
			}

			// make sure all timers finish
			timerService.awaitPendingAfterQuiesce();

			LOG.debug("Closed operators for task {}", getName());

			// make sure all buffered data is flushed
			operatorChain.flushOutputs();

			// make an attempt to dispose the operators such that failures in the dispose call
			// still let the computation fail
			tryDisposeAllOperators();
			disposed = true;
		}
		finally {
			// clean up everything we initialized
			isRunning = false;

			// Now that we are outside the user code, we do not want to be interrupted further
			// upon cancellation. The shutdown logic below needs to make sure it does not issue calls
			// that block and stall shutdown.
			// Additionally, the cancellation watch dog will issue a hard-cancel (kill the TaskManager
			// process) as a backup in case some shutdown procedure blocks outside our control.
			setShouldInterruptOnCancel(false);

			// clear any previously issued interrupt for a more graceful shutdown
			Thread.interrupted();

			// stop all timers and threads
			tryShutdownTimerService();

			// stop all asynchronous checkpoint threads
			try {
				cancelables.close();
				shutdownAsyncThreads();
			}
			catch (Throwable t) {
				// catch and log the exception to not replace the original exception
				LOG.error("Could not shut down async checkpoint threads", t);
			}

			// we must! perform this cleanup
			try {
				cleanup();
			}
			catch (Throwable t) {
				// catch and log the exception to not replace the original exception
				LOG.error("Error during cleanup of stream task", t);
			}

			// if the operators were not disposed before, do a hard dispose
			if (!disposed) {
				disposeAllOperators();
			}

			// release the output resources. this method should never fail.
			if (operatorChain != null) {
				// beware: without synchronization, #performCheckpoint() may run in
				//         parallel and this call is not thread-safe
				synchronized (lock) {
					operatorChain.releaseOutputs();
				}
			}
		}
	}

	@Override
	public final void cancel() throws Exception {
		mailbox.clearAndPut(POISON_LETTER);
		isRunning = false;
		canceled = true;

		// the "cancel task" call must come first, but the cancelables must be
		// closed no matter what
		try {
			syncSavepointLatch.cancelCheckpointLatch();
			cancelTask();
		}
		finally {
			cancelables.close();
		}
	}

	public final boolean isRunning() {
		return isRunning;
	}

	public final boolean isCanceled() {
		return canceled;
	}

	/**
	 * Execute {@link StreamOperator#open()} of each operator in the chain of this
	 * {@link StreamTask}. Opening happens from <b>tail to head</b> operator in the chain, contrary
	 * to {@link StreamOperator#close()} which happens <b>head to tail</b>
	 * (see {@link #closeAllOperators()}.
	 */
	private void openAllOperators() throws Exception {
		for (StreamOperator<?> operator : operatorChain.getAllOperators()) {
			if (operator != null) {
				operator.open();
			}
		}
	}

	/**
	 * Execute {@link StreamOperator#close()} of each operator in the chain of this
	 * {@link StreamTask}. Closing happens from <b>head to tail</b> operator in the chain,
	 * contrary to {@link StreamOperator#open()} which happens <b>tail to head</b>
	 * (see {@link #openAllOperators()}.
	 */
	private void closeAllOperators() throws Exception {
		// We need to close them first to last, since upstream operators in the chain might emit
		// elements in their close methods.
		StreamOperator<?>[] allOperators = operatorChain.getAllOperators();
		for (int i = allOperators.length - 1; i >= 0; i--) {
			StreamOperator<?> operator = allOperators[i];
			if (operator != null) {
				operator.close();
			}
		}
	}

	/**
	 * Execute {@link StreamOperator#dispose()} of each operator in the chain of this
	 * {@link StreamTask}. Disposing happens from <b>tail to head</b> operator in the chain.
	 */
	private void tryDisposeAllOperators() throws Exception {
		for (StreamOperator<?> operator : operatorChain.getAllOperators()) {
			if (operator != null) {
				operator.dispose();
			}
		}
	}

	private void shutdownAsyncThreads() throws Exception {
		if (!asyncOperationsThreadPool.isShutdown()) {
			asyncOperationsThreadPool.shutdownNow();
		}
	}

	/**
	 * Execute @link StreamOperator#dispose()} of each operator in the chain of this
	 * {@link StreamTask}. Disposing happens from <b>tail to head</b> operator in the chain.
	 *
	 * <p>The difference with the {@link #tryDisposeAllOperators()} is that in case of an
	 * exception, this method catches it and logs the message.
	 */
	private void disposeAllOperators() {
		if (operatorChain != null) {
			for (StreamOperator<?> operator : operatorChain.getAllOperators()) {
				try {
					if (operator != null) {
						operator.dispose();
					}
				}
				catch (Throwable t) {
					LOG.error("Error during disposal of stream operator.", t);
				}
			}
		}
	}

	/**
	 * The finalize method shuts down the timer. This is a fail-safe shutdown, in case the original
	 * shutdown method was never called.
	 *
	 * <p>This should not be relied upon! It will cause shutdown to happen much later than if manual
	 * shutdown is attempted, and cause threads to linger for longer than needed.
	 */
	@Override
	protected void finalize() throws Throwable {
		super.finalize();
		if (timerService != null) {
			if (!timerService.isTerminated()) {
				LOG.info("Timer service is shutting down.");
				timerService.shutdownService();
			}
		}

		cancelables.close();
	}

	boolean isSerializingTimestamps() {
		TimeCharacteristic tc = configuration.getTimeCharacteristic();
		return tc == TimeCharacteristic.EventTime | tc == TimeCharacteristic.IngestionTime;
	}

	// ------------------------------------------------------------------------
	//  Access to properties and utilities
	// ------------------------------------------------------------------------

	/**
	 * Gets the name of the task, in the form "taskname (2/5)".
	 * @return The name of the task.
	 */
	public String getName() {
		return getEnvironment().getTaskInfo().getTaskNameWithSubtasks();
	}

	/**
	 * Gets the name of the task, appended with the subtask indicator and execution id.
	 *
	 * @return The name of the task, with subtask indicator and execution id.
	 */
	String getTaskNameWithSubtaskAndId() {
		return getEnvironment().getTaskInfo().getTaskNameWithSubtasks() +
			" (" + getEnvironment().getExecutionId() + ')';
	}

	/**
	 * Gets the lock object on which all operations that involve data and state mutation have to lock.
	 * @return The checkpoint lock object.
	 */
	public Object getCheckpointLock() {
		return lock;
	}

	public CheckpointStorageWorkerView getCheckpointStorage() {
		return checkpointStorage;
	}

	public StreamConfig getConfiguration() {
		return configuration;
	}

	public Map<String, Accumulator<?, ?>> getAccumulatorMap() {
		return accumulatorMap;
	}

	public StreamStatusMaintainer getStreamStatusMaintainer() {
		return operatorChain;
	}

	RecordWriterOutput<?>[] getStreamOutputs() {
		return operatorChain.getStreamOutputs();
	}

	// ------------------------------------------------------------------------
	//  Checkpoint and Restore
	// ------------------------------------------------------------------------

	@Override
	public boolean triggerCheckpoint(
			CheckpointMetaData checkpointMetaData,
			CheckpointOptions checkpointOptions,
			boolean advanceToEndOfEventTime) throws Exception {

		try {
			// No alignment if we inject a checkpoint
			CheckpointMetrics checkpointMetrics = new CheckpointMetrics()
					.setBytesBufferedInAlignment(0L)
					.setAlignmentDurationNanos(0L);

			return performCheckpoint(checkpointMetaData, checkpointOptions, checkpointMetrics, advanceToEndOfEventTime);
		}
		catch (Exception e) {
			// propagate exceptions only if the task is still in "running" state
			if (isRunning) {
				throw new Exception("Could not perform checkpoint " + checkpointMetaData.getCheckpointId() +
					" for operator " + getName() + '.', e);
			} else {
				LOG.debug("Could not perform checkpoint {} for operator {} while the " +
					"invokable was not in state running.", checkpointMetaData.getCheckpointId(), getName(), e);
				return false;
			}
		}
	}

	@Override
	public void triggerCheckpointOnBarrier(
			CheckpointMetaData checkpointMetaData,
			CheckpointOptions checkpointOptions,
			CheckpointMetrics checkpointMetrics) throws Exception {

		try {
			performCheckpoint(checkpointMetaData, checkpointOptions, checkpointMetrics, false);
		}
		catch (CancelTaskException e) {
			LOG.info("Operator {} was cancelled while performing checkpoint {}.",
					getName(), checkpointMetaData.getCheckpointId());
			throw e;
		}
		catch (Exception e) {
			throw new Exception("Could not perform checkpoint " + checkpointMetaData.getCheckpointId() + " for operator " +
				getName() + '.', e);
		}
	}

	@Override
	public void abortCheckpointOnBarrier(long checkpointId, Throwable cause) throws Exception {
		LOG.debug("Aborting checkpoint via cancel-barrier {} for task {}", checkpointId, getName());

		// notify the coordinator that we decline this checkpoint
		getEnvironment().declineCheckpoint(checkpointId, cause);

		// notify all downstream operators that they should not wait for a barrier from us
		synchronized (lock) {
			operatorChain.broadcastCheckpointCancelMarker(checkpointId);
		}
	}

	private boolean performCheckpoint(
			CheckpointMetaData checkpointMetaData,
			CheckpointOptions checkpointOptions,
			CheckpointMetrics checkpointMetrics,
			boolean advanceToEndOfTime) throws Exception {

		LOG.debug("Starting checkpoint ({}) {} on task {}",
			checkpointMetaData.getCheckpointId(), checkpointOptions.getCheckpointType(), getName());

		final long checkpointId = checkpointMetaData.getCheckpointId();

		final boolean result;
		synchronized (lock) {
			if (isRunning) {
				//如果task还在运行，那就可以进行checkpoint。方法是先向下游所有出口广播一个Barrier，然后触发本task的State保存

				if (checkpointOptions.getCheckpointType().isSynchronous()) {
					syncSavepointLatch.setCheckpointId(checkpointId);

					if (advanceToEndOfTime) {
						advanceToEndOfEventTime();
					}
				}

				// All of the following steps happen as an atomic step from the perspective of barriers and
				// records/watermarks/timers/callbacks.
				// We generally try to emit the checkpoint barrier as soon as possible to not affect downstream
				// checkpoint alignments

				// Step (1): Prepare the checkpoint, allow operators to do some pre-barrier work.
				//           The pre-barrier work should be nothing or minimal in the common case.
				operatorChain.prepareSnapshotPreBarrier(checkpointId);

				// Step (2): Send the checkpoint barrier downstream
				// 会先向下游广播checkpoint barrier
				operatorChain.broadcastCheckpointBarrier(
						checkpointId,
						checkpointMetaData.getTimestamp(),
						checkpointOptions);

				// Step (3): Take the state snapshot. This should be largely asynchronous, to not
				//           impact progress of the streaming topology
				// 然后调用StreamTask.checkpointState方法做具体的checkpoint，实际会调用到CheckpointingOperation.executeCheckpointing方法
				checkpointState(checkpointMetaData, checkpointOptions, checkpointMetrics);

				result = true;
			}
			else {
				// 如果task结束了，那我们就要通知下游取消本次checkpoint，
				// 方法是发送一个CancelCheckpointMarker，这是类似于Barrier的另一种消息
				// we cannot perform our checkpoint - let the downstream operators know that they
				// should not wait for any input from this operator

				// we cannot broadcast the cancellation markers on the 'operator chain', because it may not
				// yet be created
				final CancelCheckpointMarker message = new CancelCheckpointMarker(checkpointMetaData.getCheckpointId());
				Exception exception = null;

				for (RecordWriter<SerializationDelegate<StreamRecord<OUT>>> recordWriter : recordWriters) {
					try {
						recordWriter.broadcastEvent(message);
					} catch (Exception e) {
						exception = ExceptionUtils.firstOrSuppressed(
							new Exception("Could not send cancel checkpoint marker to downstream tasks.", e),
							exception);
					}
				}

				if (exception != null) {
					throw exception;
				}

				result = false;
			}
		}

		if (isRunning && syncSavepointLatch.isSet()) {

			final boolean checkpointWasAcked =
					syncSavepointLatch.blockUntilCheckpointIsAcknowledged();

			if (checkpointWasAcked) {
				finishTask();
			}
		}

		return result;
	}

	public ExecutorService getAsyncOperationsThreadPool() {
		return asyncOperationsThreadPool;
	}

	@Override
	public void notifyCheckpointComplete(long checkpointId) throws Exception {
		synchronized (lock) {
			if (isRunning) {
				LOG.debug("Notification of complete checkpoint for task {}", getName());

				for (StreamOperator<?> operator : operatorChain.getAllOperators()) {
					if (operator != null) {
						operator.notifyCheckpointComplete(checkpointId);
					}
				}

				syncSavepointLatch.acknowledgeCheckpointAndTrigger(checkpointId);
			}
			else {
				LOG.debug("Ignoring notification of complete checkpoint for not-running task {}", getName());
			}
		}
	}

	private void tryShutdownTimerService() {

		if (timerService != null && !timerService.isTerminated()) {

			try {
				final long timeoutMs = getEnvironment().getTaskManagerInfo().getConfiguration().
					getLong(TaskManagerOptions.TASK_CANCELLATION_TIMEOUT_TIMERS);

				if (!timerService.shutdownServiceUninterruptible(timeoutMs)) {
					LOG.warn("Timer service shutdown exceeded time limit of {} ms while waiting for pending " +
						"timers. Will continue with shutdown procedure.", timeoutMs);
				}
			} catch (Throwable t) {
				// catch and log the exception to not replace the original exception
				LOG.error("Could not shut down timer service", t);
			}
		}
	}

	private void checkpointState(
			CheckpointMetaData checkpointMetaData,
			CheckpointOptions checkpointOptions,
			CheckpointMetrics checkpointMetrics) throws Exception {

		CheckpointStreamFactory storage = checkpointStorage.resolveCheckpointStorageLocation(
				checkpointMetaData.getCheckpointId(),
				checkpointOptions.getTargetLocation());

		CheckpointingOperation checkpointingOperation = new CheckpointingOperation(
			this,
			checkpointMetaData,
			checkpointOptions,
			storage,
			checkpointMetrics);

		checkpointingOperation.executeCheckpointing();
	}

	private void initializeState() throws Exception {

		StreamOperator<?>[] allOperators = operatorChain.getAllOperators();

		for (StreamOperator<?> operator : allOperators) {
			if (null != operator) {
				operator.initializeState();
			}
		}
	}

	// ------------------------------------------------------------------------
	//  State backend
	// ------------------------------------------------------------------------
	// 这个方法会根据配置项state.backend的值创建backend，其中内置的backend有jobmanager, filesystem, rocksdb
	private StateBackend createStateBackend() throws Exception {
		final StateBackend fromApplication = configuration.getStateBackend(getUserCodeClassLoader());

		return StateBackendLoader.fromApplicationOrConfigOrDefault(
				fromApplication,
				getEnvironment().getTaskManagerInfo().getConfiguration(),
				getUserCodeClassLoader(),
				LOG);
	}

	protected CheckpointExceptionHandlerFactory createCheckpointExceptionHandlerFactory() {
		return new CheckpointExceptionHandlerFactory();
	}

	/**
	 * Returns the {@link ProcessingTimeService} responsible for telling the current
	 * processing time and registering timers.
	 */
	public ProcessingTimeService getProcessingTimeService() {
		if (timerService == null) {
			throw new IllegalStateException("The timer service has not been initialized.");
		}
		return timerService;
	}

	/**
	 * Handles an exception thrown by another thread (e.g. a TriggerTask),
	 * other than the one executing the main task by failing the task entirely.
	 *
	 * <p>In more detail, it marks task execution failed for an external reason
	 * (a reason other than the task code itself throwing an exception). If the task
	 * is already in a terminal state (such as FINISHED, CANCELED, FAILED), or if the
	 * task is already canceling this does nothing. Otherwise it sets the state to
	 * FAILED, and, if the invokable code is running, starts an asynchronous thread
	 * that aborts that code.
	 *
	 * <p>This method never blocks.
	 */
	@Override
	public void handleAsyncException(String message, Throwable exception) {
		if (isRunning) {
			// only fail if the task is still running
			getEnvironment().failExternally(exception);
		}
	}

	// ------------------------------------------------------------------------
	//  Utilities
	// ------------------------------------------------------------------------

	@Override
	public String toString() {
		return getName();
	}

	// ------------------------------------------------------------------------

	/**
	 * This runnable executes the asynchronous parts of all involved backend snapshots for the subtask.
	 */
	@VisibleForTesting
	protected static final class AsyncCheckpointRunnable implements Runnable, Closeable {

		private final StreamTask<?, ?> owner;

		private final Map<OperatorID, OperatorSnapshotFutures> operatorSnapshotsInProgress;

		private final CheckpointMetaData checkpointMetaData;
		private final CheckpointMetrics checkpointMetrics;

		private final long asyncStartNanos;

		private final AtomicReference<CheckpointingOperation.AsyncCheckpointState> asyncCheckpointState = new AtomicReference<>(
			CheckpointingOperation.AsyncCheckpointState.RUNNING);

		AsyncCheckpointRunnable(
			StreamTask<?, ?> owner,
			Map<OperatorID, OperatorSnapshotFutures> operatorSnapshotsInProgress,
			CheckpointMetaData checkpointMetaData,
			CheckpointMetrics checkpointMetrics,
			long asyncStartNanos) {

			this.owner = Preconditions.checkNotNull(owner);
			this.operatorSnapshotsInProgress = Preconditions.checkNotNull(operatorSnapshotsInProgress);
			this.checkpointMetaData = Preconditions.checkNotNull(checkpointMetaData);
			this.checkpointMetrics = Preconditions.checkNotNull(checkpointMetrics);
			this.asyncStartNanos = asyncStartNanos;
		}

		@Override
		public void run() {
			FileSystemSafetyNet.initializeSafetyNetForThread();
			try {

				TaskStateSnapshot jobManagerTaskOperatorSubtaskStates =
					new TaskStateSnapshot(operatorSnapshotsInProgress.size());

				TaskStateSnapshot localTaskOperatorSubtaskStates =
					new TaskStateSnapshot(operatorSnapshotsInProgress.size());

				for (Map.Entry<OperatorID, OperatorSnapshotFutures> entry : operatorSnapshotsInProgress.entrySet()) {

					OperatorID operatorID = entry.getKey();
					OperatorSnapshotFutures snapshotInProgress = entry.getValue();

					// finalize the async part of all by executing all snapshot runnables
					OperatorSnapshotFinalizer finalizedSnapshots =
						new OperatorSnapshotFinalizer(snapshotInProgress);

					jobManagerTaskOperatorSubtaskStates.putSubtaskStateByOperatorID(
						operatorID,
						finalizedSnapshots.getJobManagerOwnedState());

					localTaskOperatorSubtaskStates.putSubtaskStateByOperatorID(
						operatorID,
						finalizedSnapshots.getTaskLocalState());
				}

				final long asyncEndNanos = System.nanoTime();
				final long asyncDurationMillis = (asyncEndNanos - asyncStartNanos) / 1_000_000L;

				checkpointMetrics.setAsyncDurationMillis(asyncDurationMillis);

				if (asyncCheckpointState.compareAndSet(CheckpointingOperation.AsyncCheckpointState.RUNNING,
					CheckpointingOperation.AsyncCheckpointState.COMPLETED)) {

					// 向JobManager报告checkpoint 完成
					reportCompletedSnapshotStates(
						jobManagerTaskOperatorSubtaskStates,
						localTaskOperatorSubtaskStates,
						asyncDurationMillis);

				} else {
					LOG.debug("{} - asynchronous part of checkpoint {} could not be completed because it was closed before.",
						owner.getName(),
						checkpointMetaData.getCheckpointId());
				}
			} catch (Exception e) {
				handleExecutionException(e);
			} finally {
				owner.cancelables.unregisterCloseable(this);
				FileSystemSafetyNet.closeSafetyNetAndGuardedResourcesForThread();
			}
		}

		private void reportCompletedSnapshotStates(
			TaskStateSnapshot acknowledgedTaskStateSnapshot,
			TaskStateSnapshot localTaskStateSnapshot,
			long asyncDurationMillis) {

			TaskStateManager taskStateManager = owner.getEnvironment().getTaskStateManager();

			boolean hasAckState = acknowledgedTaskStateSnapshot.hasState();
			boolean hasLocalState = localTaskStateSnapshot.hasState();

			Preconditions.checkState(hasAckState || !hasLocalState,
				"Found cached state but no corresponding primary state is reported to the job " +
					"manager. This indicates a problem.");

			// we signal stateless tasks by reporting null, so that there are no attempts to assign empty state
			// to stateless tasks on restore. This enables simple job modifications that only concern
			// stateless without the need to assign them uids to match their (always empty) states.
			taskStateManager.reportTaskStateSnapshots(
				checkpointMetaData,
				checkpointMetrics,
				hasAckState ? acknowledgedTaskStateSnapshot : null,
				hasLocalState ? localTaskStateSnapshot : null);

			LOG.debug("{} - finished asynchronous part of checkpoint {}. Asynchronous duration: {} ms",
				owner.getName(), checkpointMetaData.getCheckpointId(), asyncDurationMillis);

			LOG.trace("{} - reported the following states in snapshot for checkpoint {}: {}.",
				owner.getName(), checkpointMetaData.getCheckpointId(), acknowledgedTaskStateSnapshot);
		}

		private void handleExecutionException(Exception e) {

			boolean didCleanup = false;
			CheckpointingOperation.AsyncCheckpointState currentState = asyncCheckpointState.get();

			while (CheckpointingOperation.AsyncCheckpointState.DISCARDED != currentState) {

				if (asyncCheckpointState.compareAndSet(
					currentState,
					CheckpointingOperation.AsyncCheckpointState.DISCARDED)) {

					didCleanup = true;

					try {
						cleanup();
					} catch (Exception cleanupException) {
						e.addSuppressed(cleanupException);
					}

					Exception checkpointException = new Exception(
						"Could not materialize checkpoint " + checkpointMetaData.getCheckpointId() + " for operator " +
							owner.getName() + '.',
						e);

					// We only report the exception for the original cause of fail and cleanup.
					// Otherwise this followup exception could race the original exception in failing the task.
					try {
						owner.checkpointExceptionHandler.tryHandleCheckpointException(checkpointMetaData, checkpointException);
					} catch (Exception unhandled) {
						AsynchronousException asyncException = new AsynchronousException(unhandled);
						owner.handleAsyncException("Failure in asynchronous checkpoint materialization", asyncException);
					}

					currentState = CheckpointingOperation.AsyncCheckpointState.DISCARDED;
				} else {
					currentState = asyncCheckpointState.get();
				}
			}

			if (!didCleanup) {
				LOG.trace("Caught followup exception from a failed checkpoint thread. This can be ignored.", e);
			}
		}

		@Override
		public void close() {
			if (asyncCheckpointState.compareAndSet(
				CheckpointingOperation.AsyncCheckpointState.RUNNING,
				CheckpointingOperation.AsyncCheckpointState.DISCARDED)) {

				try {
					cleanup();
				} catch (Exception cleanupException) {
					LOG.warn("Could not properly clean up the async checkpoint runnable.", cleanupException);
				}
			} else {
				logFailedCleanupAttempt();
			}
		}

		private void cleanup() throws Exception {
			LOG.debug(
				"Cleanup AsyncCheckpointRunnable for checkpoint {} of {}.",
				checkpointMetaData.getCheckpointId(),
				owner.getName());

			Exception exception = null;

			// clean up ongoing operator snapshot results and non partitioned state handles
			for (OperatorSnapshotFutures operatorSnapshotResult : operatorSnapshotsInProgress.values()) {
				if (operatorSnapshotResult != null) {
					try {
						operatorSnapshotResult.cancel();
					} catch (Exception cancelException) {
						exception = ExceptionUtils.firstOrSuppressed(cancelException, exception);
					}
				}
			}

			if (null != exception) {
				throw exception;
			}
		}

		private void logFailedCleanupAttempt() {
			LOG.debug("{} - asynchronous checkpointing operation for checkpoint {} has " +
					"already been completed. Thus, the state handles are not cleaned up.",
				owner.getName(),
				checkpointMetaData.getCheckpointId());
		}
	}

	public CloseableRegistry getCancelables() {
		return cancelables;
	}

	// ------------------------------------------------------------------------

	private static final class CheckpointingOperation {

		private final StreamTask<?, ?> owner;

		private final CheckpointMetaData checkpointMetaData;
		private final CheckpointOptions checkpointOptions;
		private final CheckpointMetrics checkpointMetrics;
		private final CheckpointStreamFactory storageLocation;

		private final StreamOperator<?>[] allOperators;

		private long startSyncPartNano;
		private long startAsyncPartNano;

		// ------------------------

		private final Map<OperatorID, OperatorSnapshotFutures> operatorSnapshotsInProgress;

		public CheckpointingOperation(
				StreamTask<?, ?> owner,
				CheckpointMetaData checkpointMetaData,
				CheckpointOptions checkpointOptions,
				CheckpointStreamFactory checkpointStorageLocation,
				CheckpointMetrics checkpointMetrics) {

			this.owner = Preconditions.checkNotNull(owner);
			this.checkpointMetaData = Preconditions.checkNotNull(checkpointMetaData);
			this.checkpointOptions = Preconditions.checkNotNull(checkpointOptions);
			this.checkpointMetrics = Preconditions.checkNotNull(checkpointMetrics);
			this.storageLocation = Preconditions.checkNotNull(checkpointStorageLocation);
			this.allOperators = owner.operatorChain.getAllOperators();
			this.operatorSnapshotsInProgress = new HashMap<>(allOperators.length);
		}

		public void executeCheckpointing() throws Exception {
			startSyncPartNano = System.nanoTime();

			try {
				//这里，就是调用StreamOperator进行snapshotState的入口方法
				for (StreamOperator<?> op : allOperators) {
					// 调用operator的snapshotState方法，存储operator state
					checkpointStreamOperator(op);
				}

				if (LOG.isDebugEnabled()) {
					LOG.debug("Finished synchronous checkpoints for checkpoint {} on task {}",
						checkpointMetaData.getCheckpointId(), owner.getName());
				}

				startAsyncPartNano = System.nanoTime();

				checkpointMetrics.setSyncDurationMillis((startAsyncPartNano - startSyncPartNano) / 1_000_000);

				// we are transferring ownership over snapshotInProgressList for cleanup to the thread, active on submit
				//这里注册了一个Runnable，在执行完checkpoint之后向JobManager发出CompletedCheckPoint消息，这也是fault tolerant两阶段提交的一部分
				AsyncCheckpointRunnable asyncCheckpointRunnable = new AsyncCheckpointRunnable(
					owner,
					operatorSnapshotsInProgress,
					checkpointMetaData,
					checkpointMetrics,
					startAsyncPartNano);

				owner.cancelables.registerCloseable(asyncCheckpointRunnable);
				owner.asyncOperationsThreadPool.submit(asyncCheckpointRunnable);

				if (LOG.isDebugEnabled()) {
					LOG.debug("{} - finished synchronous part of checkpoint {}. " +
							"Alignment duration: {} ms, snapshot duration {} ms",
						owner.getName(), checkpointMetaData.getCheckpointId(),
						checkpointMetrics.getAlignmentDurationNanos() / 1_000_000,
						checkpointMetrics.getSyncDurationMillis());
				}
			} catch (Exception ex) {
				// Cleanup to release resources
				for (OperatorSnapshotFutures operatorSnapshotResult : operatorSnapshotsInProgress.values()) {
					if (null != operatorSnapshotResult) {
						try {
							operatorSnapshotResult.cancel();
						} catch (Exception e) {
							LOG.warn("Could not properly cancel an operator snapshot result.", e);
						}
					}
				}

				if (LOG.isDebugEnabled()) {
					LOG.debug("{} - did NOT finish synchronous part of checkpoint {}. " +
							"Alignment duration: {} ms, snapshot duration {} ms",
						owner.getName(), checkpointMetaData.getCheckpointId(),
						checkpointMetrics.getAlignmentDurationNanos() / 1_000_000,
						checkpointMetrics.getSyncDurationMillis());
				}

				if (checkpointOptions.getCheckpointType().isSynchronous()) {
					// in the case of a synchronous checkpoint, we always rethrow the exception,
					// so that the task fails (as if we had the FailingCheckpointExceptionHandler).
					// this is because the intention is always to stop the job after this checkpointing
					// operation, and without the failure, the task would go back to normal execution.
					throw ex;
				} else {
					owner.checkpointExceptionHandler.tryHandleCheckpointException(checkpointMetaData, ex);
				}
			}
		}

		@SuppressWarnings("deprecation")
		private void checkpointStreamOperator(StreamOperator<?> op) throws Exception {
			if (null != op) {

				// 调用operator的snapshotState(long checkpointId, long timestamp, CheckpointOptions checkpointOptions, CheckpointStreamFactory storageLocation)方法
				OperatorSnapshotFutures snapshotInProgress = op.snapshotState(
						checkpointMetaData.getCheckpointId(),
						checkpointMetaData.getTimestamp(),
						checkpointOptions,
						storageLocation);
				operatorSnapshotsInProgress.put(op.getOperatorID(), snapshotInProgress);
			}
		}

		private enum AsyncCheckpointState {
			RUNNING,
			DISCARDED,
			COMPLETED
		}
	}

<<<<<<< HEAD
	/**
	 * 以异步的方式封装同步{@link CheckpointExceptionHandler}。该实现总是处理异常，而不是重新抛出
	 * Wrapper for synchronous {@link CheckpointExceptionHandler}. This implementation catches unhandled, rethrown
	 * exceptions and reports them through {@link #handleAsyncException(String, Throwable)}. As this implementation
	 * always handles the exception in some way, it never rethrows.
	 */
	static final class AsyncCheckpointExceptionHandler implements CheckpointExceptionHandler {

		/** Owning stream task to which we report async exceptions. */
		final StreamTask<?, ?> owner;

		/** Synchronous exception handler to which we delegate. */
		final CheckpointExceptionHandler synchronousCheckpointExceptionHandler;

		AsyncCheckpointExceptionHandler(StreamTask<?, ?> owner) {
			this.owner = Preconditions.checkNotNull(owner);
			this.synchronousCheckpointExceptionHandler =
				Preconditions.checkNotNull(owner.synchronousCheckpointExceptionHandler);
		}

		@Override
		public void tryHandleCheckpointException(CheckpointMetaData checkpointMetaData, Exception exception) {
			try {
				synchronousCheckpointExceptionHandler.tryHandleCheckpointException(checkpointMetaData, exception);
			} catch (Exception unhandled) {
				// 捕获重新抛出的异常
				AsynchronousException asyncException = new AsynchronousException(unhandled);
				owner.handleAsyncException("Failure in asynchronous checkpoint materialization", asyncException);
			}
		}
	}

=======
>>>>>>> 248995ce
	@VisibleForTesting
	public static <OUT> List<RecordWriter<SerializationDelegate<StreamRecord<OUT>>>> createRecordWriters(
			StreamConfig configuration,
			Environment environment) {
		List<RecordWriter<SerializationDelegate<StreamRecord<OUT>>>> recordWriters = new ArrayList<>();
		List<StreamEdge> outEdgesInOrder = configuration.getOutEdgesInOrder(environment.getUserClassLoader());
		Map<Integer, StreamConfig> chainedConfigs = configuration.getTransitiveChainedTaskConfigsWithSelf(environment.getUserClassLoader());

		for (int i = 0; i < outEdgesInOrder.size(); i++) {
			StreamEdge edge = outEdgesInOrder.get(i);
			recordWriters.add(
				createRecordWriter(
					edge,
					i,
					environment,
					environment.getTaskInfo().getTaskName(),
					chainedConfigs.get(edge.getSourceId()).getBufferTimeout()));
		}
		return recordWriters;
	}

	private static <OUT> RecordWriter<SerializationDelegate<StreamRecord<OUT>>> createRecordWriter(
			StreamEdge edge,
			int outputIndex,
			Environment environment,
			String taskName,
			long bufferTimeout) {
		@SuppressWarnings("unchecked")
		StreamPartitioner<OUT> outputPartitioner = (StreamPartitioner<OUT>) edge.getPartitioner();

		LOG.debug("Using partitioner {} for output {} of task {}", outputPartitioner, outputIndex, taskName);

		ResultPartitionWriter bufferWriter = environment.getWriter(outputIndex);

		// we initialize the partitioner here with the number of key groups (aka max. parallelism)
		if (outputPartitioner instanceof ConfigurableStreamPartitioner) {
			int numKeyGroups = bufferWriter.getNumTargetKeyGroups();
			if (0 < numKeyGroups) {
				((ConfigurableStreamPartitioner) outputPartitioner).configure(numKeyGroups);
			}
		}

		RecordWriter<SerializationDelegate<StreamRecord<OUT>>> output = new RecordWriterBuilder()
			.setChannelSelector(outputPartitioner)
			.setTimeout(bufferTimeout)
			.setTaskName(taskName)
			.build(bufferWriter);
		output.setMetricGroup(environment.getMetricGroup().getIOMetricGroup());
		return output;
	}

	/**
	 * The action context is passed as parameter into the default action method and holds control methods for feedback
	 * of from the default action to the mailbox.
	 */
	public final class ActionContext {

		private final Runnable actionUnavailableLetter = ThrowingRunnable.unchecked(mailbox::waitUntilHasMail);

		/**
		 * This method must be called to end the stream task when all actions for the tasks have been performed.
		 */
		public void allActionsCompleted() {
			mailbox.clearAndPut(POISON_LETTER);
		}

		/**
		 * Calling this method signals that the mailbox-thread should continue invoking the default action, e.g. because
		 * new input became available for processing.
		 *
		 * @throws InterruptedException on interruption.
		 */
		public void actionsAvailable() throws InterruptedException {
			mailbox.putMail(DEFAULT_ACTION_AVAILABLE);
		}

		/**
		 * Calling this method signals that the mailbox-thread should (temporarily) stop invoking the default action,
		 * e.g. because there is currently no input available.
		 *
		 * @throws InterruptedException on interruption.
		 */
		public void actionsUnavailable() throws InterruptedException {
			mailbox.putMail(actionUnavailableLetter);
		}
	}
}<|MERGE_RESOLUTION|>--- conflicted
+++ resolved
@@ -1267,41 +1267,7 @@
 		}
 	}
 
-<<<<<<< HEAD
-	/**
-	 * 以异步的方式封装同步{@link CheckpointExceptionHandler}。该实现总是处理异常，而不是重新抛出
-	 * Wrapper for synchronous {@link CheckpointExceptionHandler}. This implementation catches unhandled, rethrown
-	 * exceptions and reports them through {@link #handleAsyncException(String, Throwable)}. As this implementation
-	 * always handles the exception in some way, it never rethrows.
-	 */
-	static final class AsyncCheckpointExceptionHandler implements CheckpointExceptionHandler {
-
-		/** Owning stream task to which we report async exceptions. */
-		final StreamTask<?, ?> owner;
-
-		/** Synchronous exception handler to which we delegate. */
-		final CheckpointExceptionHandler synchronousCheckpointExceptionHandler;
-
-		AsyncCheckpointExceptionHandler(StreamTask<?, ?> owner) {
-			this.owner = Preconditions.checkNotNull(owner);
-			this.synchronousCheckpointExceptionHandler =
-				Preconditions.checkNotNull(owner.synchronousCheckpointExceptionHandler);
-		}
-
-		@Override
-		public void tryHandleCheckpointException(CheckpointMetaData checkpointMetaData, Exception exception) {
-			try {
-				synchronousCheckpointExceptionHandler.tryHandleCheckpointException(checkpointMetaData, exception);
-			} catch (Exception unhandled) {
-				// 捕获重新抛出的异常
-				AsynchronousException asyncException = new AsynchronousException(unhandled);
-				owner.handleAsyncException("Failure in asynchronous checkpoint materialization", asyncException);
-			}
-		}
-	}
-
-=======
->>>>>>> 248995ce
+
 	@VisibleForTesting
 	public static <OUT> List<RecordWriter<SerializationDelegate<StreamRecord<OUT>>>> createRecordWriters(
 			StreamConfig configuration,
