/*
 * Licensed to the Apache Software Foundation (ASF) under one or more
 * contributor license agreements.	See the NOTICE file distributed with
 * this work for additional information regarding copyright ownership.
 * The ASF licenses this file to You under the Apache License, Version 2.0
 * (the "License"); you may not use this file except in compliance with
 * the License.	You may obtain a copy of the License at
 *
 *		http://www.apache.org/licenses/LICENSE-2.0
 *
 * Unless required by applicable law or agreed to in writing, software
 * distributed under the License is distributed on an "AS IS" BASIS,
 * WITHOUT WARRANTIES OR CONDITIONS OF ANY KIND, either express or implied.
 * See the License for the specific language governing permissions and
 * limitations under the License.
 */

package org.apache.flink.table.dataformat;

import org.apache.flink.core.memory.MemorySegment;
import org.apache.flink.core.memory.MemorySegmentFactory;
import org.apache.flink.table.types.logical.DecimalType;
import org.apache.flink.table.types.logical.LogicalType;
import org.apache.flink.table.types.logical.LogicalTypeRoot;
import org.apache.flink.table.util.SegmentsUtil;

import java.nio.ByteOrder;

import static org.apache.flink.util.Preconditions.checkArgument;

/**
 * 由{@link MemorySegment}而不是Object支持的特殊行。它可以显着减少Java对象的序列化/反序列化
 * A special row which is backed by {@link MemorySegment} instead of Object. It can significantly
 * reduce the serialization/deserialization of Java objects.
 *
 * <p>A Row has two part: Fixed-length part and variable-length part.
 *
 * <p>Fixed-length part contains 1 byte header and null bit set and field values. Null bit set is
 * used for null tracking and is aligned to 8-byte word boundaries. `Field values` holds
 * fixed-length primitive types and variable-length values which can be stored in 8 bytes inside.
 * If it do not fit the variable-length field, then store the length and offset of variable-length
 * part.
 * 固定长度部分：1byte的头，null字段(用于null检测，8byte对齐)，字段值(固定长度的字段直接用8字节表示，比如byte、int等，
 * 如果是变长字段则前4byte为offset，后4byte为length)
 *
 * <p>Fixed-length part will certainly fall into a MemorySegment, which will speed up the read
 * and write of field. During the write phase, if the target memory segment has less space than
 * fixed length part size, we will skip the space. So the number of fields in a single Row cannot
 * exceed the capacity of a single MemorySegment, if there are too many fields, we suggest that
 * user set a bigger pageSize of MemorySegment.
 * 固定长度的部分肯定会落入一个MemorySegment，这将加速字段的读写。 在写入阶段，如果目标内存段的空间小于固定长度的部件大小，
 * 我们将跳过该空间。 所以单行中的字段数不能超过单个MemorySegment的容量，如果字段太多，我们建议用户设置更大的MemorySegment的大小。
 *
 * <p>Variable-length part may fall into multiple MemorySegments.
 *
 * <p>{@code BinaryRow} are influenced by Apache Spark UnsafeRow in project tungsten.
 * The difference is that BinaryRow is placed on a discontinuous memory, and the variable length
 * type can also be placed on a fixed length area (If it's short enough).
 */
public final class BinaryRow extends BinaryFormat implements BaseRow {

	public static final boolean LITTLE_ENDIAN = (ByteOrder.nativeOrder() == ByteOrder.LITTLE_ENDIAN);
<<<<<<< HEAD
	private static final long FIRST_BYTE_ZERO = LITTLE_ENDIAN ? 0xFFF0 : 0x0FFF;
	public static final int HEADER_SIZE_IN_BITS = 8; // header的bit数
=======
	private static final long FIRST_BYTE_ZERO = LITTLE_ENDIAN ? ~0xFFL : ~(0xFFL << 56L);
	public static final int HEADER_SIZE_IN_BITS = 8;
>>>>>>> 80d7ba44

	// 计算header+null检测字段占用的字节数
	public static int calculateBitSetWidthInBytes(int arity) {
		return ((arity + 63 + HEADER_SIZE_IN_BITS) / 64) * 8;
	}

	public static int calculateFixPartSizeInBytes(int arity) {
		// header+null检测字段+每个字段对应的long类型的8bytes
		return calculateBitSetWidthInBytes(arity) + 8 * arity;
	}

	/**
	 * If it is a fixed-length field, we can call this BinaryRow's setXX method for in-place updates.
	 * If it is variable-length field, can't use this method, because the underlying data is stored continuously.
	 */
	public static boolean isInFixedLengthPart(LogicalType type) {
		switch (type.getTypeRoot()) {
			case BOOLEAN:
			case TINYINT:
			case SMALLINT:
			case INTEGER:
			case DATE:
			case TIME_WITHOUT_TIME_ZONE:
			case INTERVAL_YEAR_MONTH:
			case BIGINT:
			case TIMESTAMP_WITHOUT_TIME_ZONE:
			case INTERVAL_DAY_TIME:
			case FLOAT:
			case DOUBLE:
				return true;
			case DECIMAL:
				return ((DecimalType) type).getPrecision() <= Decimal.MAX_COMPACT_PRECISION;
			default:
				return false;
		}
	}

	public static boolean isMutable(LogicalType type) {
		return isInFixedLengthPart(type) || type.getTypeRoot() == LogicalTypeRoot.DECIMAL;
	}

	private final int arity;
	private final int nullBitsSizeInBytes;

	public BinaryRow(int arity) {
		checkArgument(arity >= 0);
		this.arity = arity;
		this.nullBitsSizeInBytes = calculateBitSetWidthInBytes(arity);
	}

	private int getFieldOffset(int pos) {
		// 在固定长度部分，field长度为8
		return offset + nullBitsSizeInBytes + pos * 8;
	}

	private void assertIndexIsValid(int index) {
		assert index >= 0 : "index (" + index + ") should >= 0";
		assert index < arity : "index (" + index + ") should < " + arity;
	}

	// 获取固定部分长度
	public int getFixedLengthPartSize() {
		return nullBitsSizeInBytes + 8 * arity;
	}

	@Override
	public int getArity() {
		return arity;
	}

	@Override
	public byte getHeader() {
		// first nullBitsSizeInBytes byte is header.
		return segments[0].get(offset);
	}

	@Override
	public void setHeader(byte header) {
		segments[0].put(offset, header);
	}

	public void setTotalSize(int sizeInBytes) {
		this.sizeInBytes = sizeInBytes;
	}

	@Override
	public boolean isNullAt(int pos) {
		assertIndexIsValid(pos);
		return SegmentsUtil.bitGet(segments[0], offset, pos + HEADER_SIZE_IN_BITS);
	}

	private void setNotNullAt(int i) {
		assertIndexIsValid(i);
		SegmentsUtil.bitUnSet(segments[0], offset, i + HEADER_SIZE_IN_BITS);
	}

	@Override
	public void setNullAt(int i) {
		assertIndexIsValid(i);
		SegmentsUtil.bitSet(segments[0], offset, i + HEADER_SIZE_IN_BITS);
		// We must set the fixed length part zero.
		// 1.Only int/long/boolean...(Fix length type) will invoke this setNullAt.
		// 2.Set to zero in order to equals and hash operation bytes calculation.
		segments[0].putLong(getFieldOffset(i), 0);
	}

	@Override
	public void setInt(int pos, int value) {
		assertIndexIsValid(pos);
		setNotNullAt(pos);
		segments[0].putInt(getFieldOffset(pos), value);
	}

	@Override
	public void setLong(int pos, long value) {
		assertIndexIsValid(pos);
		setNotNullAt(pos);
		segments[0].putLong(getFieldOffset(pos), value);
	}

	@Override
	public void setDouble(int pos, double value) {
		assertIndexIsValid(pos);
		setNotNullAt(pos);
		segments[0].putDouble(getFieldOffset(pos), value);
	}

	@Override
	public void setDecimal(int pos, Decimal value, int precision) {
		assertIndexIsValid(pos);

		if (Decimal.isCompact(precision)) {
			// compact format
			setLong(pos, value.toUnscaledLong());
		} else {
			int fieldOffset = getFieldOffset(pos);
			int cursor = (int) (segments[0].getLong(fieldOffset) >>> 32);
			assert cursor > 0 : "invalid cursor " + cursor;
			// zero-out the bytes
			SegmentsUtil.setLong(segments, offset + cursor, 0L);
			SegmentsUtil.setLong(segments, offset + cursor + 8, 0L);

			if (value == null) {
				setNullAt(pos);
				// keep the offset for future update
				// 将offset记录回原来的位置，去掉length
				segments[0].putLong(fieldOffset, ((long) cursor) << 32);
			} else {

				byte[] bytes = value.toUnscaledBytes();
				assert bytes.length <= 16;

				// Write the bytes to the variable length portion.
				SegmentsUtil.copyFromBytes(segments, offset + cursor, bytes, 0, bytes.length);
				setLong(pos, ((long) cursor << 32) | ((long) bytes.length));
			}
		}
	}

	@Override
	public void setBoolean(int pos, boolean value) {
		assertIndexIsValid(pos);
		setNotNullAt(pos);
		segments[0].putBoolean(getFieldOffset(pos), value);
	}

	@Override
	public void setShort(int pos, short value) {
		assertIndexIsValid(pos);
		setNotNullAt(pos);
		segments[0].putShort(getFieldOffset(pos), value);
	}

	@Override
	public void setByte(int pos, byte value) {
		assertIndexIsValid(pos);
		setNotNullAt(pos);
		segments[0].put(getFieldOffset(pos), value);
	}

	@Override
	public void setFloat(int pos, float value) {
		assertIndexIsValid(pos);
		setNotNullAt(pos);
		segments[0].putFloat(getFieldOffset(pos), value);
	}

	@Override
	public boolean getBoolean(int pos) {
		assertIndexIsValid(pos);
		return segments[0].getBoolean(getFieldOffset(pos));
	}

	@Override
	public byte getByte(int pos) {
		assertIndexIsValid(pos);
		return segments[0].get(getFieldOffset(pos));
	}

	@Override
	public short getShort(int pos) {
		assertIndexIsValid(pos);
		return segments[0].getShort(getFieldOffset(pos));
	}

	@Override
	public int getInt(int pos) {
		assertIndexIsValid(pos);
		return segments[0].getInt(getFieldOffset(pos));
	}

	@Override
	public long getLong(int pos) {
		assertIndexIsValid(pos);
		return segments[0].getLong(getFieldOffset(pos));
	}

	@Override
	public float getFloat(int pos) {
		assertIndexIsValid(pos);
		return segments[0].getFloat(getFieldOffset(pos));
	}

	@Override
	public double getDouble(int pos) {
		assertIndexIsValid(pos);
		return segments[0].getDouble(getFieldOffset(pos));
	}

	@Override
	public BinaryString getString(int pos) {
		assertIndexIsValid(pos);
		int fieldOffset = getFieldOffset(pos);
		final long offsetAndLen = segments[0].getLong(fieldOffset);
		return BinaryString.readBinaryStringFieldFromSegments(segments, offset, fieldOffset, offsetAndLen);
	}

	@Override
	public Decimal getDecimal(int pos, int precision, int scale) {
		assertIndexIsValid(pos);

		if (Decimal.isCompact(precision)) {
			return Decimal.fromUnscaledLong(precision, scale,
					segments[0].getLong(getFieldOffset(pos)));
		}
		return Decimal.readDecimalFieldFromSegments(segments, offset, getLong(pos), precision, scale);
	}

	@Override
	public <T> BinaryGeneric<T> getGeneric(int pos) {
		assertIndexIsValid(pos);
		return BinaryGeneric.readBinaryGenericFieldFromSegments(segments, offset, getLong(pos));
	}

	@Override
	public byte[] getBinary(int pos) {
		assertIndexIsValid(pos);
		int fieldOffset = getFieldOffset(pos);
		final long offsetAndLen = segments[0].getLong(fieldOffset);
		return readBinaryFieldFromSegments(segments, offset, fieldOffset, offsetAndLen);
	}

	@Override
	public BinaryArray getArray(int pos) {
		assertIndexIsValid(pos);
		return BinaryArray.readBinaryArrayFieldFromSegments(segments, offset, getLong(pos));
	}

	@Override
	public BinaryMap getMap(int pos) {
		assertIndexIsValid(pos);
		return BinaryMap.readBinaryMapFieldFromSegments(segments, offset, getLong(pos));
	}

	@Override
	public BaseRow getRow(int pos, int numFields) { // 获取内嵌的row
		assertIndexIsValid(pos);
		return NestedRow.readNestedRowFieldFromSegments(segments, numFields, offset, getLong(pos));
	}

	/**
	 * The bit is 1 when the field is null. Default is 0.
	 */
	public boolean anyNull() {
		// Skip the header.
		// 跳过header，只比较其他
		if ((segments[0].getLong(0) & FIRST_BYTE_ZERO) != 0) {
			return true;
		}
		for (int i = 8; i < nullBitsSizeInBytes; i += 8) {
			if (segments[0].getLong(i) != 0) {
				return true;
			}
		}
		return false;
	}

	public boolean anyNull(int[] fields) {
		for (int field : fields) {
			if (isNullAt(field)) {
				return true;
			}
		}
		return false;
	}

	public BinaryRow copy() {
		return copy(new BinaryRow(arity));
	}

	public BinaryRow copy(BinaryRow reuse) {
		return copyInternal(reuse);
	}

	private BinaryRow copyInternal(BinaryRow reuse) {
		byte[] bytes = SegmentsUtil.copyToBytes(segments, offset, sizeInBytes);
		reuse.pointTo(MemorySegmentFactory.wrap(bytes), 0, sizeInBytes);
		return reuse;
	}

	public void clear() {
		segments = null;
		offset = 0;
		sizeInBytes = 0;
	}

	@Override
	public int hashCode() {
		return SegmentsUtil.hashByWords(segments, offset, sizeInBytes);
	}

	public String toOriginString(LogicalType... types) {
		return toOriginString(this, types);
	}

	public static String toOriginString(BaseRow row, LogicalType[] types) {
		checkArgument(types.length == row.getArity());
		StringBuilder build = new StringBuilder("[");
		build.append(row.getHeader());
		for (int i = 0; i < row.getArity(); i++) {
			build.append(',');
			if (row.isNullAt(i)) {
				build.append("null");
			} else {
				build.append(TypeGetterSetters.get(row, i, types[i]));
			}
		}
		build.append(']');
		return build.toString();
	}

	public boolean equalsWithoutHeader(BaseRow o) {
		return equalsFrom(o, 1);
	}

	private boolean equalsFrom(Object o, int startIndex) {
		if (o != null && o instanceof BinaryRow) {
			BinaryRow other = (BinaryRow) o;
			return sizeInBytes == other.sizeInBytes &&
					SegmentsUtil.equals(
							segments, offset + startIndex,
							other.segments, other.offset + startIndex, sizeInBytes - startIndex);
		} else {
			return false;
		}
	}
}<|MERGE_RESOLUTION|>--- conflicted
+++ resolved
@@ -60,13 +60,8 @@
 public final class BinaryRow extends BinaryFormat implements BaseRow {
 
 	public static final boolean LITTLE_ENDIAN = (ByteOrder.nativeOrder() == ByteOrder.LITTLE_ENDIAN);
-<<<<<<< HEAD
-	private static final long FIRST_BYTE_ZERO = LITTLE_ENDIAN ? 0xFFF0 : 0x0FFF;
+	private static final long FIRST_BYTE_ZERO = LITTLE_ENDIAN ? ~0xFFL : ~(0xFFL << 56L);
 	public static final int HEADER_SIZE_IN_BITS = 8; // header的bit数
-=======
-	private static final long FIRST_BYTE_ZERO = LITTLE_ENDIAN ? ~0xFFL : ~(0xFFL << 56L);
-	public static final int HEADER_SIZE_IN_BITS = 8;
->>>>>>> 80d7ba44
 
 	// 计算header+null检测字段占用的字节数
 	public static int calculateBitSetWidthInBytes(int arity) {
