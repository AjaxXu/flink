/*
 * Licensed to the Apache Software Foundation (ASF) under one or more
 * contributor license agreements.	See the NOTICE file distributed with
 * this work for additional information regarding copyright ownership.
 * The ASF licenses this file to You under the Apache License, Version 2.0
 * (the "License"); you may not use this file except in compliance with
 * the License.	You may obtain a copy of the License at
 *
 *		http://www.apache.org/licenses/LICENSE-2.0
 *
 * Unless required by applicable law or agreed to in writing, software
 * distributed under the License is distributed on an "AS IS" BASIS,
 * WITHOUT WARRANTIES OR CONDITIONS OF ANY KIND, either express or implied.
 * See the License for the specific language governing permissions and
 * limitations under the License.
 */

package org.apache.flink.table.runtime.functions;

import org.apache.flink.table.api.TableException;
import org.apache.flink.table.dataformat.Decimal;
import org.apache.flink.table.types.logical.DateType;
import org.apache.flink.table.types.logical.LogicalType;
import org.apache.flink.table.types.logical.TimestampType;

import org.apache.calcite.avatica.util.DateTimeUtils;
import org.apache.calcite.avatica.util.TimeUnit;
import org.apache.calcite.avatica.util.TimeUnitRange;
import org.slf4j.Logger;
import org.slf4j.LoggerFactory;

import java.math.BigDecimal;
import java.math.RoundingMode;
import java.text.ParseException;
import java.text.SimpleDateFormat;
import java.time.Instant;
import java.time.LocalDate;
import java.time.LocalDateTime;
import java.time.LocalTime;
import java.time.ZoneId;
import java.time.ZonedDateTime;
import java.time.temporal.ChronoUnit;
import java.util.Date;
import java.util.TimeZone;

/**
 * Utility functions for datetime types: date, time, timestamp.
 * Currently, it is a bit messy putting date time functions in various classes because
 * the runtime module does not depend on calcite..
 */
public class SqlDateTimeUtils {

	private static final Logger LOG = LoggerFactory.getLogger(SqlDateTimeUtils.class);

	/** The julian date of the epoch, 1970-01-01. */
	private static final int EPOCH_JULIAN = 2440588;

	/**
	 * The number of milliseconds in a second.
	 */
	private static final long MILLIS_PER_SECOND = 1000L;

	/**
	 * The number of milliseconds in a minute.
	 */
	private static final long MILLIS_PER_MINUTE = 60000L;

	/**
	 * The number of milliseconds in an hour.
	 */
	private static final long MILLIS_PER_HOUR = 3600000L; // = 60 * 60 * 1000

	/**
	 * The number of milliseconds in a day.
	 *
	 * <p>This is the modulo 'mask' used when converting
	 * TIMESTAMP values to DATE and TIME values.
	 */
	private static final long MILLIS_PER_DAY = 86400000; // = 24 * 60 * 60 * 1000

	/** The SimpleDateFormat string for ISO dates, "yyyy-MM-dd". */
	private static final String DATE_FORMAT_STRING = "yyyy-MM-dd";

	/** The SimpleDateFormat string for ISO times, "HH:mm:ss". */
	private static final String TIME_FORMAT_STRING = "HH:mm:ss";

	/** The SimpleDateFormat string for ISO timestamps, "yyyy-MM-dd HH:mm:ss". */
	private static final String TIMESTAMP_FORMAT_STRING =
		DATE_FORMAT_STRING + " " + TIME_FORMAT_STRING;

	/** The UTC time zone. */
	public static final TimeZone UTC_ZONE = TimeZone.getTimeZone("UTC");

	/** The local time zone. */
	private static final TimeZone LOCAL_TZ = TimeZone.getDefault();

	private static final String[] DEFAULT_DATETIME_FORMATS = new String[]{
		"yyyy-MM-dd HH:mm:ss",
		"yyyy-MM-dd HH:mm:ss.S",
		"yyyy-MM-dd HH:mm:ss.SS",
		"yyyy-MM-dd HH:mm:ss.SSS"
	};

	/**
	 * A ThreadLocal cache map for SimpleDateFormat, because SimpleDateFormat is not thread-safe.
	 * (string_format) => formatter
	 */
	private static final ThreadLocalCache<String, SimpleDateFormat> FORMATTER_CACHE =
		new ThreadLocalCache<String, SimpleDateFormat>() {
			@Override
			public SimpleDateFormat getNewInstance(String key) {
				return new SimpleDateFormat(key);
			}
		};

	/**
	 * A ThreadLocal cache map for TimeZone.
	 * (string_zone_id) => TimeZone
	 */
	private static final ThreadLocalCache<String, TimeZone> TIMEZONE_CACHE =
		new ThreadLocalCache<String, TimeZone>() {
			@Override
			public TimeZone getNewInstance(String tz) {
				return TimeZone.getTimeZone(tz);
			}
		};

	// --------------------------------------------------------------------------------------------
	// Date/Time/Timestamp --> internal int/int/long conversion
	// --------------------------------------------------------------------------------------------

	/** Converts the internal representation of a SQL DATE (int) to the Java
	 * type used for UDF parameters ({@link java.sql.Date}). */
	public static java.sql.Date internalToDate(int v) {
		// note that, in this case, can't handle Daylight Saving Time
		final long t = v * MILLIS_PER_DAY;
		return new java.sql.Date(t - LOCAL_TZ.getOffset(t));
	}

	/** Converts the internal representation of a SQL TIME (int) to the Java
	 * type used for UDF parameters ({@link java.sql.Time}). */
	public static java.sql.Time internalToTime(int v) {
		// note that, in this case, can't handle Daylight Saving Time
		return new java.sql.Time(v - LOCAL_TZ.getOffset(v));
	}

	/** Converts the internal representation of a SQL TIMESTAMP (long) to the Java
	 * type used for UDF parameters ({@link java.sql.Timestamp}). */
	public static java.sql.Timestamp internalToTimestamp(long v) {
		return new java.sql.Timestamp(v - LOCAL_TZ.getOffset(v));
	}

	/** Converts the Java type used for UDF parameters of SQL DATE type
	 * ({@link java.sql.Date}) to internal representation (int).
	 *
	 * <p>Converse of {@link #internalToDate(int)}. */
	public static int dateToInternal(java.sql.Date date) {
		long ts = date.getTime() + LOCAL_TZ.getOffset(date.getTime());
		return (int) (ts / MILLIS_PER_DAY);
	}

	/** Converts the Java type used for UDF parameters of SQL TIME type
	 * ({@link java.sql.Time}) to internal representation (int).
	 *
	 * <p>Converse of {@link #internalToTime(int)}. */
	public static int timeToInternal(java.sql.Time time) {
<<<<<<< HEAD
		return timeToInternal(time, UTC_ZONE);
	}

	/** Converts the Java type used for UDF parameters of SQL TIME type
	 * ({@link java.sql.Time}) to internal representation (int).
	 * Time到毫秒数,只保留hour、minute、second、ms部分
	 *
	 * <p>Converse of {@link #internalToTime(int)}. */
	public static int timeToInternal(java.sql.Time time, TimeZone tz) {
		long ts = time.getTime() + tz.getOffset(time.getTime());
=======
		long ts = time.getTime() + LOCAL_TZ.getOffset(time.getTime());
>>>>>>> 86fd4b57
		return (int) (ts % MILLIS_PER_DAY);
	}

	/** Converts the Java type used for UDF parameters of SQL TIMESTAMP type
	 * ({@link java.sql.Timestamp}) to internal representation (long).
	 *
	 * <p>Converse of {@link #internalToTimestamp(long)}. */
	public static long timestampToInternal(java.sql.Timestamp ts) {
		long time = ts.getTime();
		return time + LOCAL_TZ.getOffset(time);
	}


	// --------------------------------------------------------------------------------------------
	// int/long/double/Decimal --> Date/Timestamp internal representation
	// --------------------------------------------------------------------------------------------

	public static int toDate(int v) {
		return v;
	}

	public static long toTimestamp(long v) {
		return v;
	}

	public static long toTimestamp(double v) {
		return (long) v;
	}

	public static long toTimestamp(Decimal v) {
		return Decimal.castToLong(v);
	}

	// --------------------------------------------------------------------------------------------
	// String --> String/timestamp conversion
	// --------------------------------------------------------------------------------------------


	// --------------------------------------------------------------------------------------------
	// String --> Timestamp conversion
	// --------------------------------------------------------------------------------------------

	public static Long toTimestamp(String dateStr) {
		return toTimestamp(dateStr, UTC_ZONE);
	}

	/**
	 * Parse date time string to timestamp based on the given time zone and
	 * "yyyy-MM-dd HH:mm:ss" format. Returns null if parsing failed.
	 *
	 * @param dateStr the date time string
	 * @param tz the time zone
	 */
	public static Long toTimestamp(String dateStr, TimeZone tz) {
		int length = dateStr.length();
		String format;
		if (length == 21) {
			format = DEFAULT_DATETIME_FORMATS[1];
		} else if (length == 22) {
			format = DEFAULT_DATETIME_FORMATS[2];
		} else if (length == 23) {
			format = DEFAULT_DATETIME_FORMATS[3];
		} else {
			// otherwise fall back to the default
			format = DEFAULT_DATETIME_FORMATS[0];
		}
		return toTimestamp(dateStr, format, tz);
	}

	/**
	 * Parse date time string to timestamp based on the given time zone and format.
	 * Returns null if parsing failed.
	 *
	 * @param dateStr the date time string
	 * @param format date time string format
	 * @param tz the time zone
	 */
	public static Long toTimestamp(String dateStr, String format, TimeZone tz) {
		SimpleDateFormat formatter = FORMATTER_CACHE.get(format);
		formatter.setTimeZone(tz);
		try {
			return formatter.parse(dateStr).getTime();
		} catch (ParseException e) {
			return null;
		}
	}

	public static Long toTimestamp(String dateStr, String format) {
		return toTimestamp(dateStr, format, UTC_ZONE);
	}

	/**
	 * Parse date time string to timestamp based on the given time zone string and format.
	 * Returns null if parsing failed.
	 *
	 * @param dateStr the date time string
	 * @param format the date time string format
	 * @param tzStr the time zone id string
	 */
	public static Long toTimestampTz(String dateStr, String format, String tzStr) {
		TimeZone tz = TIMEZONE_CACHE.get(tzStr);
		return toTimestamp(dateStr, format, tz);
	}

	public static Long toTimestampTz(String dateStr, String tzStr) {
		// use "yyyy-MM-dd HH:mm:ss" as default format
		return toTimestampTz(dateStr, TIMESTAMP_FORMAT_STRING, tzStr);
	}

	// --------------------------------------------------------------------------------------------
	// String --> Date conversion
	// --------------------------------------------------------------------------------------------

	/**
	 * Returns the epoch days since 1970-01-01.
	 */
	public static int strToDate(String dateStr, String fromFormat) {
		// It is OK to use UTC, we just want get the epoch days
		// TODO  use offset, better performance
		long ts = parseToTimeMillis(dateStr, fromFormat, TimeZone.getTimeZone("UTC"));
		ZoneId zoneId = ZoneId.of("UTC");
		Instant instant = Instant.ofEpochMilli(ts);
		ZonedDateTime zdt = ZonedDateTime.ofInstant(instant, zoneId);
		return DateTimeUtils.ymdToUnixDate(zdt.getYear(), zdt.getMonthValue(), zdt.getDayOfMonth());
	}

	// --------------------------------------------------------------------------------------------
	// DATE_FORMAT
	// --------------------------------------------------------------------------------------------

	/**
	 * Format a timestamp as specific.
	 * @param ts the timestamp to format.
	 * @param format the string formatter.
	 * @param tz the time zone
	 */
	public static String dateFormat(long ts, String format, TimeZone tz) {
		SimpleDateFormat formatter = FORMATTER_CACHE.get(format);
		formatter.setTimeZone(tz);
		Date dateTime = new Date(ts);
		return formatter.format(dateTime);
	}

	/**
	 * Format a string datetime as specific.
	 * @param dateStr the string datetime.
	 * @param fromFormat the original date format.
	 * @param toFormat the target date format.
	 * @param tz the time zone.
	 */
	public static String dateFormat(String dateStr, String fromFormat, String toFormat, TimeZone tz) {
		SimpleDateFormat fromFormatter = FORMATTER_CACHE.get(fromFormat);
		fromFormatter.setTimeZone(tz);
		SimpleDateFormat toFormatter = FORMATTER_CACHE.get(toFormat);
		toFormatter.setTimeZone(tz);
		try {
			return toFormatter.format(fromFormatter.parse(dateStr));
		} catch (ParseException e) {
			LOG.error("Exception when formatting: '" + dateStr +
				"' from: '" + fromFormat + "' to: '" + toFormat + "'", e);
			return null;
		}
	}

	public static String dateFormat(String dateStr, String toFormat, TimeZone tz) {
		// use yyyy-MM-dd HH:mm:ss as default
		return dateFormat(dateStr, TIMESTAMP_FORMAT_STRING, toFormat, tz);
	}

	public static String dateFormat(long ts, String format) {
		return dateFormat(ts, format, UTC_ZONE);
	}

	public static String dateFormat(String dateStr, String fromFormat, String toFormat) {
		return dateFormat(dateStr, fromFormat, toFormat, UTC_ZONE);
	}

	public static String dateFormat(String dateStr, String toFormat) {
		return dateFormat(dateStr, toFormat, UTC_ZONE);
	}

	public static String dateFormatTz(long ts, String format, String tzStr) {
		TimeZone tz = TIMEZONE_CACHE.get(tzStr);
		return dateFormat(ts, format, tz);
	}

	public static String dateFormatTz(long ts, String tzStr) {
		// use yyyy-MM-dd HH:mm:ss as default
		return dateFormatTz(ts, TIMESTAMP_FORMAT_STRING, tzStr);
	}

	/**
	 * Convert datetime string from a time zone to another time zone.
	 * @param dateStr the date time string
	 * @param format the date time format
	 * @param tzFrom the original time zone
	 * @param tzTo the target time zone
	 */
	public static String convertTz(String dateStr, String format, String tzFrom, String tzTo) {
		return dateFormatTz(toTimestampTz(dateStr, format, tzFrom), tzTo);
	}

	public static String convertTz(String dateStr, String tzFrom, String tzTo) {
		// use yyyy-MM-dd HH:mm:ss as default
		return convertTz(dateStr, TIMESTAMP_FORMAT_STRING, tzFrom, tzTo);
	}

	public static String timestampToString(long ts, int precision) {
		int p = (precision <= 3 && precision >= 0) ? precision : 3;
		String format = DEFAULT_DATETIME_FORMATS[p];
		return dateFormat(ts, format, UTC_ZONE);
	}

	/**
	 * Convert a timestamp to string.
	 * @param ts the timestamp to convert.
	 * @param precision	the milli second precision to preserve
	 * @param tz the time zone
	 */
	public static String timestampToString(long ts, int precision, TimeZone tz) {
		int p = (precision <= 3 && precision >= 0) ? precision : 3;
		String format = DEFAULT_DATETIME_FORMATS[p];
		return dateFormat(ts, format, tz);
	}

	/** Helper for CAST({time} AS VARCHAR(n)). */
	public static String unixTimeToString(int time) {
		final StringBuilder buf = new StringBuilder(8);
		unixTimeToString(buf, time, 0); // set milli second precision to 0
		return buf.toString();
	}

	private static void unixTimeToString(StringBuilder buf, int time, int precision) {
		// we copy this method from Calcite DateTimeUtils but add the following changes
		// time may be negative which means time milli seconds before 00:00:00
		// this maybe a bug in calcite avatica
		while (time < 0) {
			time += MILLIS_PER_DAY;
		}
		int h = time / 3600000;
		int time2 = time % 3600000;
		int m = time2 / 60000;
		int time3 = time2 % 60000;
		int s = time3 / 1000;
		int ms = time3 % 1000;
		int2(buf, h);
		buf.append(':');
		int2(buf, m);
		buf.append(':');
		int2(buf, s);
		if (precision > 0) {
			buf.append('.');
			while (precision > 0) {
				buf.append((char) ('0' + (ms / 100)));
				ms = ms % 100;
				ms = ms * 10;

				// keep consistent with Timestamp.toString()
				if (ms == 0) {
					break;
				}

				--precision;
			}
		}
	}

	private static void int2(StringBuilder buf, int i) {
		buf.append((char) ('0' + (i / 10) % 10));
		buf.append((char) ('0' + i % 10));
	}


	/**
	 * Parses a given datetime string to milli seconds since 1970-01-01 00:00:00 UTC
	 * using the default format "yyyy-MM-dd" or "yyyy-MM-dd HH:mm:ss" depends on the string length.
	 */
	private static long parseToTimeMillis(String dateStr, TimeZone tz) {
		String format;
		if (dateStr.length() <= 10) {
			format = DATE_FORMAT_STRING;
		} else {
			format = TIMESTAMP_FORMAT_STRING;
		}
		return parseToTimeMillis(dateStr, format, tz) + getMillis(dateStr);
	}

	private static long parseToTimeMillis(String dateStr, String format, TimeZone tz) {
		SimpleDateFormat formatter = FORMATTER_CACHE.get(format);
		formatter.setTimeZone(tz);
		try {
			Date date = formatter.parse(dateStr);
			return date.getTime();
		} catch (ParseException e) {
			LOG.error(
				String.format("Exception when parsing datetime string '%s' in format '%s'", dateStr, format),
				e);
			return Long.MIN_VALUE;
		}
	}

	/**
	 * Returns the milli second part of the datetime.
	 */
	private static int getMillis(String dateStr) {
		int length = dateStr.length();
		if (length == 19) {
			// "1999-12-31 12:34:56", no milli second left
			return 0;
		} else if (length == 21) {
			// "1999-12-31 12:34:56.7", return 7
			return Integer.parseInt(dateStr.substring(20)) * 100;
		} else if (length == 22) {
			// "1999-12-31 12:34:56.78", return 78
			return Integer.parseInt(dateStr.substring(20)) * 10;
		} else if (length >= 23 && length <= 26) {
			// "1999-12-31 12:34:56.123" ~ "1999-12-31 12:34:56.123456"
			return Integer.parseInt(dateStr.substring(20, 23));
		} else {
			return 0;
		}
	}

	// --------------------------------------------------------------------------------------------
	// EXTRACT YEAR/MONTH/QUARTER
	// --------------------------------------------------------------------------------------------

	public static int extractYearMonth(TimeUnitRange range, int v) {
		switch (range) {
			case YEAR: return v / 12;
			case MONTH: return v % 12;
			case QUARTER: return (v % 12 + 2) / 3;
			default: throw new UnsupportedOperationException("Unsupported TimeUnitRange: " + range);
		}
	}

	private static final DateType REUSE_DATE_TYPE = new DateType();
	private static final TimestampType REUSE_TIMESTAMP_TYPE = new TimestampType(3);

	public static long extractFromDate(TimeUnitRange range, long ts) {
		return convertExtract(range, ts, REUSE_DATE_TYPE, TimeZone.getTimeZone("UTC"));
	}

	public static long unixTimeExtract(TimeUnitRange range, int ts) {
		return DateTimeUtils.unixTimeExtract(range, ts);
	}

	public static long extractFromTimestamp(TimeUnitRange range, long ts, TimeZone tz) {
		return convertExtract(range, ts, REUSE_TIMESTAMP_TYPE, tz);
	}

	private static long convertExtract(TimeUnitRange range, long ts, LogicalType type, TimeZone tz) {
		TimeUnit startUnit = range.startUnit;
		long offset = tz.getOffset(ts);
		long utcTs = ts + offset;

		switch (startUnit) {
			case MILLENNIUM:
			case CENTURY:
			case YEAR:
			case QUARTER:
			case MONTH:
			case DAY:
			case DOW:
			case DOY:
			case WEEK:
				if (type instanceof TimestampType) {
					long d = divide(utcTs, TimeUnit.DAY.multiplier);
					return DateTimeUtils.unixDateExtract(range, d);
				} else if (type instanceof DateType) {
					return divide(utcTs, TimeUnit.DAY.multiplier);
				} else {
					// TODO support it
					throw new TableException(type + " is unsupported now.");
				}
			case DECADE:
				// TODO support it
				throw new TableException("DECADE is unsupported now.");
			case EPOCH:
				// TODO support it
				throw new TableException("EPOCH is unsupported now.");
			default:
				// fall through
		}

		long res = mod(utcTs, getFactory(startUnit));
		res = divide(res, startUnit.multiplier);
		return res;

	}

	private static long divide(long res, BigDecimal value) {
		if (value.equals(BigDecimal.ONE)) {
			return res;
		} else if (value.compareTo(BigDecimal.ONE) < 0 && value.signum() == 1) {
			BigDecimal reciprocal = BigDecimal.ONE.divide(value, RoundingMode.UNNECESSARY);
			return reciprocal.multiply(BigDecimal.valueOf(res)).longValue();
		} else {
			return res / value.longValue();
		}
	}

	private static long mod(long res, BigDecimal value) {
		if (value.equals(BigDecimal.ONE)) {
			return res;
		} else {
			return res % value.longValue();
		}
	}

	private static BigDecimal getFactory(TimeUnit unit) {
		switch (unit) {
			case DAY: return BigDecimal.ONE;
			case HOUR: return TimeUnit.DAY.multiplier;
			case MINUTE: return TimeUnit.HOUR.multiplier;
			case SECOND: return TimeUnit.MINUTE.multiplier;
			case YEAR: return BigDecimal.ONE;
			case MONTH: return TimeUnit.YEAR.multiplier;
			case QUARTER: return TimeUnit.YEAR.multiplier;
			case DECADE:
			case CENTURY:
			case MILLENNIUM:
				return BigDecimal.ONE;
			default:
				throw new IllegalArgumentException("Invalid start unit.");
		}
	}

	// --------------------------------------------------------------------------------------------
	// Floor/Ceil
	// --------------------------------------------------------------------------------------------

	public static long timestampFloor(TimeUnitRange range, long ts) {
		return timestampFloor(range, ts, UTC_ZONE);
	}

	public static long timestampFloor(TimeUnitRange range, long ts, TimeZone tz) {
		// assume that we are at UTC timezone, just for algorithm performance
		long offset = tz.getOffset(ts);
		long utcTs = ts + offset;

		switch (range) {
			case HOUR:
				return floor(utcTs, MILLIS_PER_HOUR) - offset;
			case DAY:
				return floor(utcTs, MILLIS_PER_DAY) - offset;
			case MONTH:
			case YEAR:
			case QUARTER:
				int days = (int) (utcTs / MILLIS_PER_DAY + EPOCH_JULIAN);
				return julianDateFloor(range, days, true) * MILLIS_PER_DAY - offset;
			default:
				// for MINUTE and SECONDS etc...,
				// it is more effective to use arithmetic Method
				throw new AssertionError(range);
		}
	}

	public static long timestampCeil(TimeUnitRange range, long ts) {
		return timestampCeil(range, ts, UTC_ZONE);
	}

	/**
	 * Keep the algorithm consistent with Calcite DateTimeUtils.julianDateFloor, but here
	 * we take time zone into account.
	 */
	public static long timestampCeil(TimeUnitRange range, long ts, TimeZone tz) {
		// assume that we are at UTC timezone, just for algorithm performance
		long offset = tz.getOffset(ts);
		long utcTs = ts + offset;

		switch (range) {
			case HOUR:
				return ceil(utcTs, MILLIS_PER_HOUR) - offset;
			case DAY:
				return ceil(utcTs, MILLIS_PER_DAY) - offset;
			case MONTH:
			case YEAR:
			case QUARTER:
				int days = (int) (utcTs / MILLIS_PER_DAY + EPOCH_JULIAN);
				return julianDateFloor(range, days, false) * MILLIS_PER_DAY - offset;
			default:
				// for MINUTE and SECONDS etc...,
				// it is more effective to use arithmetic Method
				throw new AssertionError(range);
		}
	}

	private static long floor(long a, long b) {
		long r = a % b;
		if (r < 0) {
			return a - r - b;
		} else {
			return a - r;
		}
	}

	private static long ceil(long a, long b) {
		long r = a % b;
		if (r > 0) {
			return a - r + b;
		} else {
			return a - r;
		}
	}

	private static long julianDateFloor(TimeUnitRange range, int julian, boolean floor) {
		// Algorithm the book "Astronomical Algorithms" by Jean Meeus, 1998
		int b = 0;
		int c = 0;
		if (julian > 2299160) {
			int a = julian + 32044;
			b = (4 * a + 3) / 146097;
			c = a - b * 146097 / 4;
		}
		else {
			b = 0;
			c = julian + 32082;
		}
		int d = (4 * c + 3) / 1461;
		int e = c - (1461 * d) / 4;
		int m = (5 * e + 2) / 153;
		int day = e - (153 * m + 2) / 5 + 1;
		int month = m + 3 - 12 * (m / 10);
		int quarter = (month + 2) / 3;
		int year = b * 100 + d - 4800 + (m / 10);
		switch (range) {
			case YEAR:
				if (!floor && (month > 1 || day > 1)) {
					year += 1;
				}
				return DateTimeUtils.ymdToUnixDate(year, 1, 1);
			case MONTH:
				if (!floor && day > 1) {
					month += 1;
				}
				return DateTimeUtils.ymdToUnixDate(year, month, 1);
			case QUARTER:
				if (!floor && (month > 1 || day > 1)) {
					quarter += 1;
				}
				return DateTimeUtils.ymdToUnixDate(year, quarter * 3 - 2, 1);
			default:
				throw new AssertionError(range);
		}
	}

	// --------------------------------------------------------------------------------------------
	// DATE DIFF/ADD
	// --------------------------------------------------------------------------------------------

	/**
	 * NOTE:
	 * (1). JDK relies on the operating system clock for time.
	 * Each operating system has its own method of handling date changes such as
	 * leap seconds(e.g. OS will slow down the  clock to accommodate for this).
	 * (2). DST(Daylight Saving Time) is a legal issue, governments changed it
	 * over time. Some days are NOT exactly 24 hours long, it could be 23/25 hours
	 * long on the first or last day of daylight saving time.
	 * JDK can handle DST correctly.
	 * TODO:
	 *       carefully written algorithm can improve the performance
	 */
	public static int dateDiff(long t1, long t2, TimeZone tz) {
		ZoneId zoneId = tz.toZoneId();
		LocalDate ld1 = Instant.ofEpochMilli(t1).atZone(zoneId).toLocalDate();
		LocalDate ld2 = Instant.ofEpochMilli(t2).atZone(zoneId).toLocalDate();
		return (int) ChronoUnit.DAYS.between(ld2, ld1);
	}

	public static int dateDiff(String t1Str, long t2, TimeZone tz) {
		long t1 = parseToTimeMillis(t1Str, tz);
		return dateDiff(t1, t2, tz);
	}

	public static int dateDiff(long t1, String t2Str, TimeZone tz) {
		long t2 = parseToTimeMillis(t2Str, tz);
		return dateDiff(t1, t2, tz);
	}

	public static int dateDiff(String t1Str, String t2Str, TimeZone tz) {
		long t1 = parseToTimeMillis(t1Str, tz);
		long t2 = parseToTimeMillis(t2Str, tz);
		return dateDiff(t1, t2, tz);
	}

	public static int dateDiff(long t1, long t2) {
		return dateDiff(t1, t2, UTC_ZONE);
	}

	public static int dateDiff(String t1Str, long t2) {
		return dateDiff(t1Str, t2, UTC_ZONE);
	}

	public static int dateDiff(long t1, String t2Str) {
		return dateDiff(t1, t2Str, UTC_ZONE);
	}

	public static int dateDiff(String t1Str, String t2Str) {
		return dateDiff(t1Str, t2Str, UTC_ZONE);
	}

	/**
	 * Do subtraction on date string.
	 *
	 * @param dateStr formatted date string.
	 * @param days days count you want to subtract.
	 * @param tz time zone of the date time string
	 * @return datetime string.
	 */
	public static String dateSub(String dateStr, int days, TimeZone tz) {
		long ts = parseToTimeMillis(dateStr, tz);
		if (ts == Long.MIN_VALUE) {
			return null;
		}
		return dateSub(ts, days, tz);
	}

	/**
	 * Do subtraction on date string.
	 *
	 * @param ts    the timestamp.
	 * @param days days count you want to subtract.
	 * @param tz time zone of the date time string
	 * @return datetime string.
	 */
	public static String dateSub(long ts, int days, TimeZone tz) {
		ZoneId zoneId = tz.toZoneId();
		Instant instant = Instant.ofEpochMilli(ts);
		ZonedDateTime zdt = ZonedDateTime.ofInstant(instant, zoneId);
		long resultTs = zdt.minusDays(days).toInstant().toEpochMilli();
		return dateFormat(resultTs, DATE_FORMAT_STRING, tz);
	}

	public static String dateSub(String dateStr, int days) {
		return dateSub(dateStr, days, UTC_ZONE);
	}

	public static String dateSub(long ts, int days) {
		return dateSub(ts, days, UTC_ZONE);
	}

	/**
	 * Do addition on date string.
	 *
	 * @param dateStr formatted date string.
	 * @param days days count you want to add.
	 * @return datetime string.
	 */
	public static String dateAdd(String dateStr, int days, TimeZone tz) {
		long ts = parseToTimeMillis(dateStr, tz);
		if (ts == Long.MIN_VALUE) {
			return null;
		}
		return dateAdd(ts, days, tz);
	}

	/**
	 * Do addition on timestamp.
	 *
	 * @param ts    the timestamp.
	 * @param days  days count you want to add.
	 * @return datetime string.
	 */
	public static String dateAdd(long ts, int days, TimeZone tz) {
		ZoneId zoneId = tz.toZoneId();
		Instant instant = Instant.ofEpochMilli(ts);
		ZonedDateTime zdt = ZonedDateTime.ofInstant(instant, zoneId);
		long resultTs = zdt.plusDays(days).toInstant().toEpochMilli();
		return dateFormat(resultTs, DATE_FORMAT_STRING, tz);
	}

	public static String dateAdd(String dateStr, int days) {
		return dateAdd(dateStr, days, UTC_ZONE);
	}

	public static String dateAdd(long ts, int days) {
		return dateAdd(ts, days, UTC_ZONE);
	}

	// --------------------------------------------------------------------------------------------
	// UNIX TIME
	// --------------------------------------------------------------------------------------------

	public static long fromTimestamp(long ts) {
		return ts;
	}

	/**
	 * Returns current timestamp(count by seconds).
	 *
	 * @return current timestamp.
	 */
	public static long now() {
		return System.currentTimeMillis() / 1000;
	}

	/**
	 * Returns current timestamp(count by seconds) with offset.
	 *
	 * @param offset value(count by seconds).
	 * @return current timestamp with offset.
	 */
	public static long now(long offset) {
		return now() + offset;
	}

	/**
	 * Convert unix timestamp (seconds since '1970-01-01 00:00:00' UTC) to datetime string
	 * in the "yyyy-MM-dd HH:mm:ss" format.
	 */
	public static String fromUnixtime(long unixtime, TimeZone tz) {
		return fromUnixtime(unixtime, TIMESTAMP_FORMAT_STRING, tz);

	}

	/**
	 * Convert unix timestamp (seconds since '1970-01-01 00:00:00' UTC) to datetime string
	 * in the given format.
	 */
	public static String fromUnixtime(long unixtime, String format, TimeZone tz) {
		SimpleDateFormat formatter = FORMATTER_CACHE.get(format);
		formatter.setTimeZone(tz);
		Date date = new Date(unixtime * 1000);
		try {
			return formatter.format(date);
		} catch (Exception e) {
			LOG.error("Exception when formatting.", e);
			return null;
		}
	}

	public static String fromUnixtime(double unixtime, TimeZone tz) {
		return fromUnixtime((long) unixtime, tz);
	}

	public static String fromUnixtime(Decimal unixtime, TimeZone tz) {
		return fromUnixtime(Decimal.castToLong(unixtime), tz);
	}

	public static String fromUnixtime(long unixtime) {
		return fromUnixtime(unixtime, UTC_ZONE);

	}

	public static String fromUnixtime(long unixtime, String format) {
		return fromUnixtime(unixtime, format, UTC_ZONE);
	}

	public static String fromUnixtime(double unixtime) {
		return fromUnixtime(unixtime, UTC_ZONE);
	}

	public static String fromUnixtime(Decimal unixtime) {
		return fromUnixtime(unixtime, UTC_ZONE);
	}

	/**
	 * Returns a Unix timestamp in seconds since '1970-01-01 00:00:00' UTC as an unsigned
	 * integer.
	 */
	public static long unixTimestamp() {
		return System.currentTimeMillis() / 1000;
	}

	/**
	 * Returns the value of the argument as an unsigned integer in seconds since
	 * '1970-01-01 00:00:00' UTC.
	 */
	public static long unixTimestamp(String dateStr, TimeZone tz) {
		return unixTimestamp(dateStr, TIMESTAMP_FORMAT_STRING, tz);
	}

	/**
	 * Returns the value of the argument as an unsigned integer in seconds since
	 * '1970-01-01 00:00:00' UTC.
	 */
	public static long unixTimestamp(String dateStr, String format, TimeZone tz) {
		long ts = parseToTimeMillis(dateStr, format, tz);
		if (ts == Long.MIN_VALUE) {
			return Long.MIN_VALUE;
		} else {
			// return the seconds
			return ts / 1000;
		}
	}

	public static long unixTimestamp(String dateStr) {
		return unixTimestamp(dateStr, UTC_ZONE);
	}

	public static long unixTimestamp(String dateStr, String format) {
		return unixTimestamp(dateStr, format, UTC_ZONE);
	}

	/**
	 * Returns the value of the timestamp to seconds since '1970-01-01 00:00:00' UTC.
	 */
	public static long unixTimestamp(long ts) {
		return ts / 1000;
	}

	public static LocalDate unixDateToLocalDate(int date) {
		return julianToLocalDate(date + EPOCH_JULIAN);
	}

	private static LocalDate julianToLocalDate(int julian) {
		// this shifts the epoch back to astronomical year -4800 instead of the
		// start of the Christian era in year AD 1 of the proleptic Gregorian
		// calendar.
		int j = julian + 32044;
		int g = j / 146097;
		int dg = j % 146097;
		int c = (dg / 36524 + 1) * 3 / 4;
		int dc = dg - c * 36524;
		int b = dc / 1461;
		int db = dc % 1461;
		int a = (db / 365 + 1) * 3 / 4;
		int da = db - a * 365;

		// integer number of full years elapsed since March 1, 4801 BC
		int y = g * 400 + c * 100 + b * 4 + a;
		// integer number of full months elapsed since the last March 1
		int m = (da * 5 + 308) / 153 - 2;
		// number of days elapsed since day 1 of the month
		int d = da - (m + 4) * 153 / 5 + 122;
		int year = y - 4800 + (m + 2) / 12;
		int month = (m + 2) % 12 + 1;
		int day = d + 1;
		return LocalDate.of(year, month, day);
	}

	public static int localDateToUnixDate(LocalDate date) {
		return ymdToUnixDate(date.getYear(), date.getMonthValue(), date.getDayOfMonth());
	}

	private static int ymdToUnixDate(int year, int month, int day) {
		final int julian = ymdToJulian(year, month, day);
		return julian - EPOCH_JULIAN;
	}

	private static int ymdToJulian(int year, int month, int day) {
		int a = (14 - month) / 12;
		int y = year + 4800 - a;
		int m = month + 12 * a - 3;
		return day + (153 * m + 2) / 5
				+ 365 * y
				+ y / 4
				- y / 100
				+ y / 400
				- 32045;
	}

	public static LocalTime unixTimeToLocalTime(int time) {
		int h = time / 3600000;
		int time2 = time % 3600000;
		int m = time2 / 60000;
		int time3 = time2 % 60000;
		int s = time3 / 1000;
		int ms = time3 % 1000;
		return LocalTime.of(h, m, s, ms * 1000_000);
	}

	public static int localTimeToUnixDate(LocalTime time) {
		return time.getHour() * (int) MILLIS_PER_HOUR
				+ time.getMinute() * (int) MILLIS_PER_MINUTE
				+ time.getSecond() * (int) MILLIS_PER_SECOND
				+ time.getNano() / 1000_000;
	}

	public static LocalDateTime unixTimestampToLocalDateTime(long timestamp) {
		int date = (int) (timestamp / MILLIS_PER_DAY);
		int time = (int) (timestamp % MILLIS_PER_DAY);
		if (time < 0) {
			--date;
			time += MILLIS_PER_DAY;
		}
		LocalDate localDate = unixDateToLocalDate(date);
		LocalTime localTime = unixTimeToLocalTime(time);
		return LocalDateTime.of(localDate, localTime);
	}

	public static long localDateTimeToUnixTimestamp(LocalDateTime dateTime) {
		return unixTimestamp(
				dateTime.getYear(), dateTime.getMonthValue(), dateTime.getDayOfMonth(),
				dateTime.getHour(), dateTime.getMinute(), dateTime.getSecond(),
				dateTime.getNano() / 1000_000);
	}

	private static long unixTimestamp(int year, int month, int day, int hour,
			int minute, int second, int mills) {
		final int date = ymdToUnixDate(year, month, day);
		return (long) date * MILLIS_PER_DAY
				+ (long) hour * MILLIS_PER_HOUR
				+ (long) minute * MILLIS_PER_MINUTE
				+ (long) second * MILLIS_PER_SECOND
				+ mills;
	}
}<|MERGE_RESOLUTION|>--- conflicted
+++ resolved
@@ -164,20 +164,7 @@
 	 *
 	 * <p>Converse of {@link #internalToTime(int)}. */
 	public static int timeToInternal(java.sql.Time time) {
-<<<<<<< HEAD
-		return timeToInternal(time, UTC_ZONE);
-	}
-
-	/** Converts the Java type used for UDF parameters of SQL TIME type
-	 * ({@link java.sql.Time}) to internal representation (int).
-	 * Time到毫秒数,只保留hour、minute、second、ms部分
-	 *
-	 * <p>Converse of {@link #internalToTime(int)}. */
-	public static int timeToInternal(java.sql.Time time, TimeZone tz) {
-		long ts = time.getTime() + tz.getOffset(time.getTime());
-=======
 		long ts = time.getTime() + LOCAL_TZ.getOffset(time.getTime());
->>>>>>> 86fd4b57
 		return (int) (ts % MILLIS_PER_DAY);
 	}
 
