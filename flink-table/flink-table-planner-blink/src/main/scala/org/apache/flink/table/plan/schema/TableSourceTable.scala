--- conflicted
+++ resolved
@@ -26,14 +26,11 @@
 /**
   * Abstract class which define the interfaces required to convert a [[TableSource]] to
   * a Calcite Table
-<<<<<<< HEAD
   * 用于定义将[[TableSource]]转换为Calcite表所需的接口的类
-=======
   *
   * @param tableSource The [[TableSource]] for which is converted to a Calcite Table.
   * @param isStreamingMode A flag that tells if the current table is in stream mode.
   * @param statistic The table statistics.
->>>>>>> 763dad49
   */
 class TableSourceTable[T](
     val tableSource: TableSource[T],
