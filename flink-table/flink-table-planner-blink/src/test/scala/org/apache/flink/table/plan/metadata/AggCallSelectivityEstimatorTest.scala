/*
 * Licensed to the Apache Software Foundation (ASF) under one
 * or more contributor license agreements.  See the NOTICE file
 * distributed with this work for additional information
 * regarding copyright ownership.  The ASF licenses this file
 * to you under the Apache License, Version 2.0 (the
 * "License"); you may not use this file except in compliance
 * with the License.  You may obtain a copy of the License at
 *
 *     http://www.apache.org/licenses/LICENSE-2.0
 *
 * Unless required by applicable law or agreed to in writing, software
 * distributed under the License is distributed on an "AS IS" BASIS,
 * WITHOUT WARRANTIES OR CONDITIONS OF ANY KIND, either express or implied.
 * See the License for the specific language governing permissions and
 * limitations under the License.
 */

package org.apache.flink.table.plan.metadata

import org.apache.flink.table.api.TableConfig
import org.apache.flink.table.calcite.{FlinkContextImpl, FlinkTypeFactory, FlinkTypeSystem}
import org.apache.flink.table.catalog.FunctionCatalog
import org.apache.flink.table.plan.schema._
import org.apache.flink.table.plan.stats.{ColumnStats, FlinkStatistic, TableStats}
import org.apache.flink.table.{JDouble, JLong}
import org.apache.flink.util.Preconditions

import com.google.common.collect.ImmutableList
import org.apache.calcite.plan.{AbstractRelOptPlanner, RelOptCluster}
import org.apache.calcite.rel.`type`.RelDataType
import org.apache.calcite.rel.core.{Aggregate, AggregateCall, TableScan}
import org.apache.calcite.rel.logical.LogicalAggregate
import org.apache.calcite.rel.metadata.{JaninoRelMetadataProvider, RelMetadataQuery}
import org.apache.calcite.rex.{RexBuilder, RexInputRef, RexLiteral, RexNode}
import org.apache.calcite.sql.`type`.SqlTypeName
import org.apache.calcite.sql.`type`.SqlTypeName._
import org.apache.calcite.sql.fun.SqlStdOperatorTable
import org.apache.calcite.sql.fun.SqlStdOperatorTable._
import org.apache.calcite.sql.{SqlAggFunction, SqlOperator}
import org.apache.calcite.util.ImmutableBitSet
import org.junit.Assert._
import org.junit.runner.RunWith
import org.junit.{Before, BeforeClass, Test}
import org.powermock.api.mockito.PowerMockito._
import org.powermock.core.classloader.annotations.PrepareForTest
import org.powermock.modules.junit4.PowerMockRunner

import java.math.BigDecimal

import scala.collection.JavaConversions._

/**
  * Tests for [[AggCallSelectivityEstimator]].
  *
  * We use PowerMockito instead of Mockito here, because [[TableScan#getRowType]] is a final method.
  */
@RunWith(classOf[PowerMockRunner])
@PrepareForTest(Array(classOf[TableScan]))
class AggCallSelectivityEstimatorTest {
  private val allFieldNames = Seq("name", "amount", "price")
  private val allFieldTypes = Seq(VARCHAR, INTEGER, DOUBLE)
  val (name_idx, amount_idx, price_idx) = (0, 1, 2)

  val typeFactory: FlinkTypeFactory = new FlinkTypeFactory(new FlinkTypeSystem())
  var rexBuilder = new RexBuilder(typeFactory)
  val relDataType: RelDataType = typeFactory.createStructType(
    allFieldTypes.map(typeFactory.createSqlType),
    allFieldNames)

  val mq: FlinkRelMetadataQuery = FlinkRelMetadataQuery.instance()
  var scan: TableScan = _

  @Before
  def setup(): Unit = {
    scan = mockScan()
  }

  private def mockScan(
<<<<<<< HEAD
      statistic: FlinkStatistic = FlinkStatistic.UNKNOWN,
      tableConfig: TableConfig = TableConfig.getDefault): TableScan = {
=======
      statistic: FlinkStatistic = FlinkStatistic.UNKNOWN): TableScan = {
>>>>>>> 86fd4b57
    val tableScan = mock(classOf[TableScan])
    val cluster = mock(classOf[RelOptCluster])
    val planner = mock(classOf[AbstractRelOptPlanner])
    val functionCatalog = new FunctionCatalog("default_catalog", "default_database")
    val context = new FlinkContextImpl(new TableConfig, functionCatalog)
    when(tableScan, "getCluster").thenReturn(cluster)
    when(cluster, "getRexBuilder").thenReturn(rexBuilder)
    when(cluster, "getTypeFactory").thenReturn(typeFactory)
    when(cluster, "getPlanner").thenReturn(planner)
    when(planner, "getContext").thenReturn(context)
    when(tableScan, "getRowType").thenReturn(relDataType)
    val innerTable = mock(classOf[TableSourceTable[_]])
    val flinkTable = mock(classOf[FlinkRelOptTable])
    when(flinkTable, "unwrap", classOf[FlinkTable]).thenReturn(innerTable)
    when(flinkTable, "getFlinkStatistic").thenReturn(statistic)
    when(flinkTable, "getRowType").thenReturn(relDataType)
    when(tableScan, "getTable").thenReturn(flinkTable)
    val rowCount: JDouble = if (statistic != null && statistic.getRowCount != null) {
      statistic.getRowCount
    } else {
      100D
    }
    when(tableScan, "estimateRowCount", mq).thenReturn(rowCount)
    tableScan
  }

  private def createAggregate(
      groupSet: Array[Int],
      sqlAggFunWithArg: Seq[(SqlAggFunction, Int)]): Aggregate = {
    createAggregate(scan, groupSet, sqlAggFunWithArg)
  }

  private def createAggregate(
      scan: TableScan,
      groupSet: Array[Int],
      sqlAggFunWithArg: Seq[(SqlAggFunction, Int)]): Aggregate = {

    val aggCalls = sqlAggFunWithArg.map {
      case (sqlAggFun, arg) =>
        val aggCallType = sqlAggFun match {
          case SqlStdOperatorTable.AVG =>
            typeFactory.createSqlType(SqlTypeName.DOUBLE)
          case SqlStdOperatorTable.COUNT =>
            typeFactory.createSqlType(SqlTypeName.BIGINT)
          case _ =>
            scan.getRowType.getFieldList.get(arg).getType
        }
        AggregateCall.create(
          sqlAggFun,
          false,
          false,
          ImmutableList.of(Integer.valueOf(arg)),
          -1,
          groupSet.length,
          scan,
          aggCallType,
          scan.getRowType.getFieldNames.get(arg)
        )
    }

    LogicalAggregate.create(
      scan,
      ImmutableBitSet.of(groupSet: _*),
      null,
      ImmutableList.copyOf(aggCalls.toArray))
  }

  private def createNumericLiteral(num: Long): RexLiteral = {
    rexBuilder.makeExactLiteral(BigDecimal.valueOf(num))
  }

  private def createInputRef(index: Int): RexInputRef = {
    createInputRefWithNullability(index, isNullable = false)
  }

  private def createInputRefWithNullability(index: Int, isNullable: Boolean): RexInputRef = {
    val relDataType = typeFactory.createSqlType(allFieldTypes(index))
    val relDataTypeWithNullability = typeFactory.createTypeWithNullability(relDataType, isNullable)
    rexBuilder.makeInputRef(relDataTypeWithNullability, index)
  }

  private def createCall(operator: SqlOperator, exprs: RexNode*): RexNode = {
    Preconditions.checkArgument(exprs.nonEmpty)
    rexBuilder.makeCall(operator, exprs: _*)
  }

  private def createColumnStats(
      ndv: Option[JLong] = None,
      nullCount: Option[JLong] = None,
      avgLen: Option[JDouble] = None,
      maxLen: Option[Integer] = None,
      min: Option[Number] = None,
      max: Option[Number] = None): ColumnStats = new ColumnStats(
    ndv.getOrElse(null.asInstanceOf[JLong]),
    nullCount.getOrElse(null.asInstanceOf[JLong]),
    avgLen.getOrElse(null.asInstanceOf[JDouble]),
    maxLen.getOrElse(null.asInstanceOf[Integer]),
    max.orNull,
    min.orNull)

  private def createFlinkStatistic(
      rowCount: Option[JLong] = None,
      colStats: Option[Map[String, ColumnStats]] = None): FlinkStatistic = {
    require(rowCount.isDefined, "rowCount must be non null now")
    val tableStats = if (colStats.isDefined) {
      new TableStats(rowCount.get, colStats.get)
    } else {
      new TableStats(rowCount.get, null)
    }
    FlinkStatistic.builder().tableStats(tableStats).build()
  }

  @Test
  def testSumWithEquals(): Unit = {
    // sum(amount), sum(price) group by name
    val agg1 = createAggregate(Array(name_idx),
      Seq((SqlStdOperatorTable.SUM, amount_idx), (SqlStdOperatorTable.SUM, price_idx)))
    val se = new SelectivityEstimator(agg1, mq)

    // sum(amount) = 50
    val predicate1 = createCall(EQUALS, createInputRef(1), createNumericLiteral(50))
    // test without statistics
    val estimator1 = new AggCallSelectivityEstimator(agg1, mq)
    assertEquals(se.defaultEqualsSelectivity, estimator1.evaluate(predicate1))

    // tests with statistics
    val statistic1 = createFlinkStatistic(Some(100L), Some(Map(
      "name" -> createColumnStats(Some(25L), None, Some(16.0), Some(32), None, None),
      "amount" -> createColumnStats(Some(10L), None, Some(8.0), Some(8), Some(10), Some(20)))))
    val agg2 = createAggregate(mockScan(statistic1), Array(name_idx),
      Seq((SqlStdOperatorTable.SUM, amount_idx), (SqlStdOperatorTable.SUM, price_idx)))
    val estimator2 = new AggCallSelectivityEstimator(agg2, mq)
    // [10 * 4, 20 * 4] contains 50
    assertEquals(Some(1.0 / 40.0), estimator2.evaluate(predicate1))

    // sum(amount) = 5
    val predicate2 = createCall(EQUALS, createInputRef(1), createNumericLiteral(5))
    // [10 * 4, 20 * 4] does not contain 5
    assertEquals(estimator1.defaultAggCallSelectivity, estimator2.evaluate(predicate2))

    // min or max is null
    val statistic2 = createFlinkStatistic(Some(100L), Some(Map(
      "name" -> createColumnStats(Some(25L), None, Some(16.0), Some(32), None, None),
      "amount" -> createColumnStats(None, None, Some(8.0), Some(8), Some(10), None))))
    val agg3 = createAggregate(mockScan(statistic2), Array(name_idx),
      Seq((SqlStdOperatorTable.SUM, amount_idx), (SqlStdOperatorTable.SUM, price_idx)))
    val estimator3 = new AggCallSelectivityEstimator(agg3, mq)
    assertEquals(se.defaultEqualsSelectivity, estimator3.evaluate(predicate1))
    // min and max are null
    val statistic3 = createFlinkStatistic(Some(100L), Some(Map(
      "name" -> createColumnStats(Some(25L), None, Some(16.0), Some(32), None, None),
      "amount" -> createColumnStats(None, None, Some(8.0), Some(8), None, None))))
    val agg4 = createAggregate(mockScan(statistic3), Array(name_idx),
      Seq((SqlStdOperatorTable.SUM, amount_idx), (SqlStdOperatorTable.SUM, price_idx)))
    val estimator4 = new AggCallSelectivityEstimator(agg4, mq)
    assertEquals(se.defaultEqualsSelectivity, estimator4.evaluate(predicate1))
  }

  @Test
  def testSumWithLessThan(): Unit = {
    // sum(amount), sum(price) group by name
    val agg1 = createAggregate(Array(name_idx),
      Seq((SqlStdOperatorTable.SUM, amount_idx), (SqlStdOperatorTable.SUM, price_idx)))
    val se = new SelectivityEstimator(agg1, mq)

    // sum(amount) < 50
    val predicate1 = createCall(LESS_THAN, createInputRef(1), createNumericLiteral(50))
    // test without statistics
    val estimator1 = new AggCallSelectivityEstimator(agg1, mq)
    assertEquals(se.defaultComparisonSelectivity, estimator1.evaluate(predicate1))

    // tests with statistics
    val statistic1 = createFlinkStatistic(Some(100L), Some(Map(
      "name" -> createColumnStats(Some(25L), None, Some(16.0), Some(32), None, None),
      "amount" -> createColumnStats(Some(10L), None, Some(8.0), Some(8), Some(10), Some(20)))))
    val agg2 = createAggregate(mockScan(statistic1), Array(name_idx),
      Seq((SqlStdOperatorTable.SUM, amount_idx), (SqlStdOperatorTable.SUM, price_idx)))
    val estimator2 = new AggCallSelectivityEstimator(agg2, mq)
    // sum(amount) < 5
    val predicate2 = createCall(LESS_THAN, createInputRef(1), createNumericLiteral(5))
    // no overlap
    assertEquals(estimator2.defaultAggCallSelectivity, estimator2.evaluate(predicate2))

    val predicate3 = createCall(LESS_THAN, createInputRef(1), createNumericLiteral(100))
    // complete overlap
    assertEquals(Some(1.0 - estimator1.defaultAggCallSelectivity.get),
      estimator2.evaluate(predicate3))

    // partial overlap
    assertEquals(Some((50.0 - 40.0) / (80.0 - 40.0)), estimator2.evaluate(predicate1))

    // min or max is null
    val statistic2 = createFlinkStatistic(Some(100L), Some(Map(
      "name" -> createColumnStats(Some(25L), None, Some(16.0), Some(32), None, None),
      "amount" -> createColumnStats(None, None, Some(8.0), Some(8), Some(10), None))))
    val agg3 = createAggregate(mockScan(statistic2), Array(name_idx),
      Seq((SqlStdOperatorTable.SUM, amount_idx), (SqlStdOperatorTable.SUM, price_idx)))
    val estimator3 = new AggCallSelectivityEstimator(agg3, mq)
    assertEquals(se.defaultComparisonSelectivity, estimator3.evaluate(predicate1))
  }

  @Test
  def testSumWithLessThanOrEqualsTo(): Unit = {
    // sum(amount), sum(price) group by name
    val agg1 = createAggregate(Array(name_idx),
      Seq((SqlStdOperatorTable.SUM, amount_idx), (SqlStdOperatorTable.SUM, price_idx)))
    val se = new SelectivityEstimator(agg1, mq)

    // sum(amount) < 50
    val predicate1 = createCall(LESS_THAN_OR_EQUAL, createInputRef(1), createNumericLiteral(50))
    // test without statistics
    val estimator1 = new AggCallSelectivityEstimator(agg1, mq)
    assertEquals(se.defaultComparisonSelectivity, estimator1.evaluate(predicate1))

    // tests with statistics
    val statistic1 = createFlinkStatistic(Some(100L), Some(Map(
      "name" -> createColumnStats(Some(25L), None, Some(16.0), Some(32), None, None),
      "amount" -> createColumnStats(Some(10L), None, Some(8.0), Some(8), Some(10), Some(20)))))
    val agg2 = createAggregate(mockScan(statistic1), Array(name_idx),
      Seq((SqlStdOperatorTable.SUM, amount_idx), (SqlStdOperatorTable.SUM, price_idx)))
    val estimator2 = new AggCallSelectivityEstimator(agg2, mq)
    // sum(amount) < 5
    val predicate2 = createCall(LESS_THAN_OR_EQUAL, createInputRef(1), createNumericLiteral(5))
    // no overlap
    assertEquals(estimator2.defaultAggCallSelectivity, estimator2.evaluate(predicate2))

    val predicate3 = createCall(LESS_THAN_OR_EQUAL, createInputRef(1), createNumericLiteral(100))
    // complete overlap
    assertEquals(Some(1.0 - estimator1.defaultAggCallSelectivity.get),
      estimator2.evaluate(predicate3))

    // partial overlap
    assertEquals(Some((50.0 - 40.0) / (80.0 - 40.0)), estimator2.evaluate(predicate1))

    // min or max is null
    val statistic2 = createFlinkStatistic(Some(100L), Some(Map(
      "name" -> createColumnStats(Some(25L), None, Some(16.0), Some(32), None, None),
      "amount" -> createColumnStats(None, None, Some(8.0), Some(8), Some(10), None))))
    val agg3 = createAggregate(mockScan(statistic2), Array(name_idx),
      Seq((SqlStdOperatorTable.SUM, amount_idx), (SqlStdOperatorTable.SUM, price_idx)))
    val estimator3 = new AggCallSelectivityEstimator(agg3, mq)
    assertEquals(se.defaultComparisonSelectivity, estimator3.evaluate(predicate1))
  }

  @Test
  def testSumWithGreaterThan(): Unit = {
    // sum(amount), sum(price) group by name
    val agg1 = createAggregate(Array(name_idx),
      Seq((SqlStdOperatorTable.SUM, amount_idx), (SqlStdOperatorTable.SUM, price_idx)))
    val se = new SelectivityEstimator(agg1, mq)

    // sum(amount) > 50
    val predicate1 = createCall(GREATER_THAN, createInputRef(1), createNumericLiteral(50))
    // test without statistics
    val estimator1 = new AggCallSelectivityEstimator(agg1, mq)
    assertEquals(se.defaultComparisonSelectivity, estimator1.evaluate(predicate1))

    // tests with statistics
    val statistic1 = createFlinkStatistic(Some(100L), Some(Map(
      "name" -> createColumnStats(Some(25L), None, Some(16.0), Some(32), None, None),
      "amount" -> createColumnStats(Some(10L), None, Some(8.0), Some(8), Some(10), Some(20)))))
    val agg2 = createAggregate(mockScan(statistic1), Array(name_idx),
      Seq((SqlStdOperatorTable.SUM, amount_idx), (SqlStdOperatorTable.SUM, price_idx)))
    val estimator2 = new AggCallSelectivityEstimator(agg2, mq)
    // sum(amount) > 100
    val predicate2 = createCall(GREATER_THAN, createInputRef(1), createNumericLiteral(100))
    // no overlap
    assertEquals(estimator2.defaultAggCallSelectivity, estimator2.evaluate(predicate2))

    val predicate3 = createCall(GREATER_THAN, createInputRef(1), createNumericLiteral(5))
    // complete overlap
    assertEquals(Some(1.0 - estimator1.defaultAggCallSelectivity.get),
      estimator2.evaluate(predicate3))

    // partial overlap
    assertEquals(Some((80.0 - 50.0) / (80.0 - 40.0)), estimator2.evaluate(predicate1))

    // min or max is null
    val statistic2 = createFlinkStatistic(Some(100L), Some(Map(
      "name" -> createColumnStats(Some(25L), None, Some(16.0), Some(32), None, None),
      "amount" -> createColumnStats(None, None, Some(8.0), Some(8), Some(10), None))))
    val agg3 = createAggregate(mockScan(statistic2), Array(name_idx),
      Seq((SqlStdOperatorTable.SUM, amount_idx), (SqlStdOperatorTable.SUM, price_idx)))
    val estimator3 = new AggCallSelectivityEstimator(agg3, mq)
    assertEquals(se.defaultComparisonSelectivity, estimator3.evaluate(predicate1))
  }

  @Test
  def testSumWithGreaterThanOrEquals(): Unit = {
    // sum(amount), sum(price) group by name
    val agg1 = createAggregate(Array(name_idx),
      Seq((SqlStdOperatorTable.SUM, amount_idx), (SqlStdOperatorTable.SUM, price_idx)))
    val se = new SelectivityEstimator(agg1, mq)

    // sum(amount) > 50
    val predicate1 = createCall(GREATER_THAN_OR_EQUAL, createInputRef(1), createNumericLiteral(50))
    // test without statistics
    val estimator1 = new AggCallSelectivityEstimator(agg1, mq)
    assertEquals(se.defaultComparisonSelectivity, estimator1.evaluate(predicate1))

    // tests with statistics
    val statistic1 = createFlinkStatistic(Some(100L), Some(Map(
      "name" -> createColumnStats(Some(25L), None, Some(16.0), Some(32), None, None),
      "amount" -> createColumnStats(Some(10L), None, Some(8.0), Some(8), Some(10), Some(20)))))
    val agg2 = createAggregate(mockScan(statistic1), Array(name_idx),
      Seq((SqlStdOperatorTable.SUM, amount_idx), (SqlStdOperatorTable.SUM, price_idx)))
    val estimator2 = new AggCallSelectivityEstimator(agg2, mq)
    // sum(amount) > 100
    val predicate2 = createCall(GREATER_THAN_OR_EQUAL, createInputRef(1), createNumericLiteral(100))
    // no overlap
    assertEquals(estimator2.defaultAggCallSelectivity, estimator2.evaluate(predicate2))

    val predicate3 = createCall(GREATER_THAN_OR_EQUAL, createInputRef(1), createNumericLiteral(5))
    // complete overlap
    assertEquals(Some(1.0 - estimator1.defaultAggCallSelectivity.get),
      estimator2.evaluate(predicate3))

    // partial overlap
    assertEquals(Some((80.0 - 50.0) / (80.0 - 40.0)), estimator2.evaluate(predicate1))

    // min or max is null
    val statistic2 = createFlinkStatistic(Some(100L), Some(Map(
      "name" -> createColumnStats(Some(25L), None, Some(16.0), Some(32), None, None),
      "amount" -> createColumnStats(None, None, Some(8.0), Some(8), Some(10), None))))
    val agg3 = createAggregate(mockScan(statistic2), Array(name_idx),
      Seq((SqlStdOperatorTable.SUM, amount_idx), (SqlStdOperatorTable.SUM, price_idx)))
    val estimator3 = new AggCallSelectivityEstimator(agg3, mq)
    assertEquals(se.defaultComparisonSelectivity, estimator3.evaluate(predicate1))
  }

  @Test
  def testMaxMin(): Unit = {
    // max(amount), min(price) group by name
    val agg1 = createAggregate(Array(name_idx),
      Seq((SqlStdOperatorTable.MAX, amount_idx), (SqlStdOperatorTable.MIN, price_idx)))
    val se = new SelectivityEstimator(agg1, mq)

    // max(amount) > 15
    val predicate1 = createCall(GREATER_THAN, createInputRef(1), createNumericLiteral(15))
    // max(amount) < 10
    val predicate2 = createCall(LESS_THAN, createInputRef(2), createNumericLiteral(10))
    // test without statistics
    val estimator1 = new AggCallSelectivityEstimator(agg1, mq)
    assertEquals(se.defaultComparisonSelectivity, estimator1.evaluate(predicate1))
    assertEquals(se.defaultComparisonSelectivity, estimator1.evaluate(predicate2))

    // tests with statistics
    val statistic1 = createFlinkStatistic(Some(100L), Some(Map(
      "name" -> createColumnStats(Some(25L), None, Some(16.0), Some(32), None, None),
      "amount" -> createColumnStats(Some(10L), None, Some(8.0), Some(8), Some(10), Some(20)),
      "price" -> createColumnStats(Some(20L), None, Some(8.0), Some(8), Some(1.0), Some(30.0)))))
    val agg2 = createAggregate(mockScan(statistic1), Array(name_idx),
      Seq((SqlStdOperatorTable.MAX, amount_idx), (SqlStdOperatorTable.MIN, price_idx)))
    val estimator2 = new AggCallSelectivityEstimator(agg2, mq)
    // max(amount) = 15
    val predicate3 = createCall(EQUALS, createInputRef(1), createNumericLiteral(15))
    // min(price) > 50
    val predicate4 = createCall(GREATER_THAN, createInputRef(2), createNumericLiteral(50))
    // [10, 20] contains 15
    assertEquals(Some(1.0 / (20.0 - 10.0)), estimator2.evaluate(predicate3))
    // no overlap
    assertEquals(estimator2.defaultAggCallSelectivity, estimator2.evaluate(predicate4))

    val predicate5 = createCall(LESS_THAN, createInputRef(1), createNumericLiteral(100))
    // complete overlap
    assertEquals(Some(1.0 - estimator1.defaultAggCallSelectivity.get),
      estimator2.evaluate(predicate5))

    // partial overlap
    assertEquals(Some((20.0 - 15.0) / (20.0 - 10.0)), estimator2.evaluate(predicate1))
    assertEquals(Some((10.0 - 1.0) / (30.0 - 1.0)), estimator2.evaluate(predicate2))

    // min or max is null
    val statistic2 = createFlinkStatistic(Some(100L), Some(Map(
      "name" -> createColumnStats(Some(25L), None, Some(16.0), Some(32), None, None),
      "amount" -> createColumnStats(None, None, Some(8.0), Some(8), Some(10), None))))
    val agg3 = createAggregate(mockScan(statistic2), Array(name_idx),
      Seq((SqlStdOperatorTable.MIN, amount_idx), (SqlStdOperatorTable.MAX, price_idx)))
    val estimator3 = new AggCallSelectivityEstimator(agg3, mq)
    assertEquals(se.defaultComparisonSelectivity, estimator3.evaluate(predicate1))
    assertEquals(se.defaultComparisonSelectivity, estimator3.evaluate(predicate2))
  }

  @Test
  def testAvg(): Unit = {
    // avg(amount), avg(price) group by name
    val agg1 = createAggregate(Array(name_idx),
      Seq((SqlStdOperatorTable.AVG, amount_idx), (SqlStdOperatorTable.AVG, price_idx)))
    val se = new SelectivityEstimator(agg1, mq)

    // avg(amount) > 15
    val predicate1 = createCall(GREATER_THAN, createInputRef(1), createNumericLiteral(15))
    // avg(amount) < 10
    val predicate2 = createCall(LESS_THAN, createInputRef(2), createNumericLiteral(10))
    // test without statistics
    val estimator1 = new AggCallSelectivityEstimator(agg1, mq)
    assertEquals(se.defaultComparisonSelectivity, estimator1.evaluate(predicate1))
    assertEquals(se.defaultComparisonSelectivity, estimator1.evaluate(predicate2))

    // tests with statistics
    val statistic1 = createFlinkStatistic(Some(100L), Some(Map(
      "name" -> createColumnStats(Some(25L), None, Some(16.0), Some(32), None, None),
      "amount" -> createColumnStats(Some(10L), None, Some(8.0), Some(8), Some(10), Some(20)),
      "price" -> createColumnStats(Some(20L), None, Some(8.0), Some(8), Some(1.0), Some(30.0)))))
    val agg2 = createAggregate(mockScan(statistic1), Array(name_idx),
      Seq((SqlStdOperatorTable.AVG, amount_idx), (SqlStdOperatorTable.AVG, price_idx)))
    val estimator2 = new AggCallSelectivityEstimator(agg2, mq)
    // max(amount) = 15
    val predicate3 = createCall(EQUALS, createInputRef(1), createNumericLiteral(15))
    // min(price) > 50
    val predicate4 = createCall(GREATER_THAN, createInputRef(2), createNumericLiteral(50))
    // [10, 20] contains 15
    assertEquals(Some(1.0 / (20.0 - 10.0)), estimator2.evaluate(predicate3))
    // no overlap
    assertEquals(estimator2.defaultAggCallSelectivity, estimator2.evaluate(predicate4))

    val predicate5 = createCall(LESS_THAN, createInputRef(1), createNumericLiteral(100))
    // complete overlap
    assertEquals(Some(1.0 - estimator1.defaultAggCallSelectivity.get),
      estimator2.evaluate(predicate5))

    // partial overlap
    assertEquals(Some((20.0 - 15.0) / (20.0 - 10.0)), estimator2.evaluate(predicate1))
    assertEquals(Some((10.0 - 1.0) / (30.0 - 1.0)), estimator2.evaluate(predicate2))

    // min or max is null
    val statistic2 = createFlinkStatistic(Some(100L), Some(Map(
      "name" -> createColumnStats(Some(25L), None, Some(16.0), Some(32), None, None),
      "amount" -> createColumnStats(None, None, Some(8.0), Some(8), Some(10), None))))
    val agg3 = createAggregate(mockScan(statistic2), Array(name_idx),
      Seq((SqlStdOperatorTable.AVG, amount_idx), (SqlStdOperatorTable.AVG, price_idx)))
    val estimator3 = new AggCallSelectivityEstimator(agg3, mq)
    assertEquals(se.defaultComparisonSelectivity, estimator3.evaluate(predicate1))
    assertEquals(se.defaultComparisonSelectivity, estimator3.evaluate(predicate2))
  }

  @Test
  def testCount(): Unit = {
    // count(amount), count(price) group by name
    val agg1 = createAggregate(Array(name_idx),
      Seq((SqlStdOperatorTable.COUNT, amount_idx), (SqlStdOperatorTable.COUNT, price_idx)))
    val se = new SelectivityEstimator(agg1, mq)

    // count(amount) > 6
    val predicate1 = createCall(GREATER_THAN, createInputRef(1), createNumericLiteral(6))
    // count(amount) < 5
    val predicate2 = createCall(LESS_THAN, createInputRef(2), createNumericLiteral(5))
    // test without statistics
    val estimator1 = new AggCallSelectivityEstimator(agg1, mq)
    assertEquals(Some(0.9526830054771714), estimator1.evaluate(predicate1))
    assertEquals(estimator1.defaultAggCallSelectivity, estimator1.evaluate(predicate2))

    // tests with statistics
    val statistic1 = createFlinkStatistic(Some(100L), Some(Map(
      "name" -> createColumnStats(Some(25L), None, Some(16.0), Some(32), None, None),
      "amount" -> createColumnStats(Some(10L), None, Some(8.0), Some(8), Some(10), Some(20)),
      "price" -> createColumnStats(Some(20L), None, Some(8.0), Some(8), Some(1.0), Some(30.0)))))
    val agg2 = createAggregate(mockScan(statistic1), Array(name_idx),
      Seq((SqlStdOperatorTable.COUNT, amount_idx), (SqlStdOperatorTable.COUNT, price_idx)))
    val estimator2 = new AggCallSelectivityEstimator(agg2, mq)
    // count(amount) = 6
    val predicate3 = createCall(EQUALS, createInputRef(1), createNumericLiteral(6))
    // count(price) > 10
    val predicate4 = createCall(GREATER_THAN, createInputRef(2), createNumericLiteral(10))
    // [2, 8] contains 6
    assertEquals(Some(1.0 / (8.0 - 2.0)), estimator2.evaluate(predicate3))
    // no overlap
    assertEquals(estimator2.defaultAggCallSelectivity, estimator2.evaluate(predicate4))

    val predicate5 = createCall(LESS_THAN, createInputRef(1), createNumericLiteral(10))
    // complete overlap
    assertEquals(Some(1.0 - estimator1.defaultAggCallSelectivity.get),
      estimator2.evaluate(predicate5))

    // partial overlap
    assertEquals(Some((8.0 - 6.0) / (8.0 - 2.0)), estimator2.evaluate(predicate1))
    assertEquals(Some((5.0 - 2.0) / (8.0 - 2.0)), estimator2.evaluate(predicate2))

    // min or max is null
    val statistic2 = createFlinkStatistic(Some(100L), Some(Map(
      "name" -> createColumnStats(Some(25L), None, Some(16.0), Some(32), None, None),
      "amount" -> createColumnStats(None, None, Some(8.0), Some(8), Some(10), None))))
    val agg3 = createAggregate(mockScan(statistic2), Array(name_idx),
      Seq((SqlStdOperatorTable.COUNT, amount_idx), (SqlStdOperatorTable.COUNT, price_idx)))
    val estimator3 = new AggCallSelectivityEstimator(agg3, mq)
    assertEquals(Some((8.0 - 6.0) / (8.0 - 2.0)), estimator3.evaluate(predicate1))
    assertEquals(Some((5.0 - 2.0) / (8.0 - 2.0)), estimator3.evaluate(predicate2))
  }

  @Test
  def testAnd(): Unit = {
    // sum(amount), sum(price) group by name
    val agg1 = createAggregate(Array(name_idx),
      Seq((SqlStdOperatorTable.SUM, amount_idx), (SqlStdOperatorTable.SUM, price_idx)))
    val se = new SelectivityEstimator(agg1, mq)

    // tests with statistics
    val statistic1 = createFlinkStatistic(Some(100L), Some(Map(
      "name" -> createColumnStats(Some(25L), None, Some(16.0), Some(32), None, None),
      "amount" -> createColumnStats(Some(10L), None, Some(8.0), Some(8), Some(10), Some(20)),
      "price" -> createColumnStats(Some(20L), None, Some(8.0), Some(8), Some(1.0), Some(30.0)))))
    val agg = createAggregate(mockScan(statistic1), Array(name_idx),
      Seq((SqlStdOperatorTable.SUM, amount_idx), (SqlStdOperatorTable.SUM, price_idx)))
    val estimator = new AggCallSelectivityEstimator(agg, mq)
    // sum(amount) < 50 and sum(price) > 10
    val predicate = createCall(AND,
      createCall(LESS_THAN, createInputRef(1), createNumericLiteral(50)),
      createCall(GREATER_THAN, createInputRef(2), createNumericLiteral(10)))

    assertEquals(Some(((50.0 - 40.0) / (80.0 - 40.0)) * ((120.0 - 10.0) / (120.0 - 4.0))),
      estimator.evaluate(predicate))
  }

  @Test
  def testOr(): Unit = {
    // sum(amount), sum(price) group by name
    val agg1 = createAggregate(Array(name_idx),
      Seq((SqlStdOperatorTable.SUM, amount_idx), (SqlStdOperatorTable.SUM, price_idx)))
    val se = new SelectivityEstimator(agg1, mq)

    // tests with statistics
    val statistic1 = createFlinkStatistic(Some(100L), Some(Map(
      "name" -> createColumnStats(Some(25L), None, Some(16.0), Some(32), None, None),
      "amount" -> createColumnStats(Some(10L), None, Some(8.0), Some(8), Some(10), Some(20)),
      "price" -> createColumnStats(Some(20L), None, Some(8.0), Some(8), Some(1.0), Some(30.0)))))
    val agg = createAggregate(mockScan(statistic1), Array(name_idx),
      Seq((SqlStdOperatorTable.SUM, amount_idx), (SqlStdOperatorTable.SUM, price_idx)))
    val estimator = new AggCallSelectivityEstimator(agg, mq)
    // sum(amount) < 50 or sum(price) > 10
    val predicate = createCall(OR,
      createCall(LESS_THAN, createInputRef(1), createNumericLiteral(50)),
      createCall(GREATER_THAN, createInputRef(2), createNumericLiteral(10)))

    val s1 = (50.0 - 40.0) / (80.0 - 40.0)
    val s2 = (120.0 - 10.0) / (120.0 - 4.0)
    assertEquals(Some(s1 + s2 - s1 * s2), estimator.evaluate(predicate))
  }

}

object AggCallSelectivityEstimatorTest {

  @BeforeClass
  def beforeAll(): Unit = {
    RelMetadataQuery
      .THREAD_PROVIDERS
      .set(JaninoRelMetadataProvider.of(FlinkDefaultRelMetadataProvider.INSTANCE))
  }

}
<|MERGE_RESOLUTION|>--- conflicted
+++ resolved
@@ -77,12 +77,7 @@
   }
 
   private def mockScan(
-<<<<<<< HEAD
-      statistic: FlinkStatistic = FlinkStatistic.UNKNOWN,
-      tableConfig: TableConfig = TableConfig.getDefault): TableScan = {
-=======
       statistic: FlinkStatistic = FlinkStatistic.UNKNOWN): TableScan = {
->>>>>>> 86fd4b57
     val tableScan = mock(classOf[TableScan])
     val cluster = mock(classOf[RelOptCluster])
     val planner = mock(classOf[AbstractRelOptPlanner])
