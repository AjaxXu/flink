/*
 * Licensed to the Apache Software Foundation (ASF) under one
 * or more contributor license agreements.  See the NOTICE file
 * distributed with this work for additional information
 * regarding copyright ownership.  The ASF licenses this file
 * to you under the Apache License, Version 2.0 (the
 * "License"); you may not use this file except in compliance
 * with the License.  You may obtain a copy of the License at
 *
 *     http://www.apache.org/licenses/LICENSE-2.0
 *
 * Unless required by applicable law or agreed to in writing, software
 * distributed under the License is distributed on an "AS IS" BASIS,
 * WITHOUT WARRANTIES OR CONDITIONS OF ANY KIND, either express or implied.
 * See the License for the specific language governing permissions and
 * limitations under the License.
 */

package org.apache.flink.table.descriptors;

import org.apache.flink.annotation.PublicEvolving;
import org.apache.flink.table.api.ValidationException;
import org.apache.flink.util.Preconditions;

import javax.annotation.Nullable;

import java.util.Collections;
import java.util.Map;

import static org.apache.flink.table.descriptors.StreamTableDescriptorValidator.UPDATE_MODE;
import static org.apache.flink.table.descriptors.StreamTableDescriptorValidator.UPDATE_MODE_VALUE_APPEND;
import static org.apache.flink.table.descriptors.StreamTableDescriptorValidator.UPDATE_MODE_VALUE_RETRACT;
import static org.apache.flink.table.descriptors.StreamTableDescriptorValidator.UPDATE_MODE_VALUE_UPSERT;

/**
<<<<<<< HEAD
 * 描述table源和接收器的所有descriptors的共同类
  * Common class for all descriptors describing table sources and sinks.
  */
=======
 * Describes a table consisting of a connector (in a given update mode) and a format.
 *
 * @param <D> return type for builder pattern
 */
>>>>>>> 94fa4cea
@PublicEvolving
public abstract class TableDescriptor<D extends TableDescriptor<D>> extends DescriptorBase {

	private final ConnectorDescriptor connectorDescriptor;

	private @Nullable FormatDescriptor formatDescriptor;

	private @Nullable String updateMode;

	protected TableDescriptor(ConnectorDescriptor connectorDescriptor) {
		this.connectorDescriptor = Preconditions.checkNotNull(connectorDescriptor, "Connector must not be null.");
	}

	/**
	 * Specifies the format that defines how to read data from a connector.
	 */
	@SuppressWarnings("unchecked")
	public D withFormat(FormatDescriptor format) {
		formatDescriptor = Preconditions.checkNotNull(format, "Format must not be null.");
		return (D) this;
	}

	/**
	 * Declares how to perform the conversion between a dynamic table and an external connector.
	 *
	 * <p>In append mode, a dynamic table and an external connector only exchange INSERT messages.
	 *
	 * @see #inRetractMode()
	 * @see #inUpsertMode()
	 */
	@SuppressWarnings("unchecked")
	public D inAppendMode() {
		updateMode = UPDATE_MODE_VALUE_APPEND;
		return (D) this;
	}

	/**
	 * Declares how to perform the conversion between a dynamic table and an external connector.
	 *
	 * <p>In retract mode, a dynamic table and an external connector exchange ADD and RETRACT messages.
	 *
	 * <p>An INSERT change is encoded as an ADD message, a DELETE change as a RETRACT message, and an
	 * UPDATE change as a RETRACT message for the updated (previous) row and an ADD message for
	 * the updating (new) row.
	 *
	 * <p>In this mode, a key must not be defined as opposed to upsert mode. However, every update
	 * consists of two messages which is less efficient.
	 *
	 * @see #inAppendMode()
	 * @see #inUpsertMode()
	 */
	@SuppressWarnings("unchecked")
	public D inRetractMode() {
		updateMode = UPDATE_MODE_VALUE_RETRACT;
		return (D) this;
	}

	/**
	 * Declares how to perform the conversion between a dynamic table and an external connector.
	 *
	 * <p>In upsert mode, a dynamic table and an external connector exchange UPSERT and DELETE messages.
	 *
	 * <p>This mode requires a (possibly composite) unique key by which updates can be propagated. The
	 * external connector needs to be aware of the unique key attribute in order to apply messages
	 * correctly. INSERT and UPDATE changes are encoded as UPSERT messages. DELETE changes as
	 * DELETE messages.
	 *
	 * <p>The main difference to a retract stream is that UPDATE changes are encoded with a single
	 * message and are therefore more efficient.
	 *
	 * @see #inAppendMode()
	 * @see #inRetractMode()
	 */
	@SuppressWarnings("unchecked")
	public D inUpsertMode() {
		updateMode = UPDATE_MODE_VALUE_UPSERT;
		return (D) this;
	}

	/**
	 * Converts this descriptor into a set of properties.
	 */
	@Override
	public final Map<String, String> toProperties() {
		final DescriptorProperties properties = new DescriptorProperties();

		// this performs only basic validation
		// more validation can only happen within a factory
		if (connectorDescriptor.isFormatNeeded() && formatDescriptor == null) {
			throw new ValidationException(
				String.format(
					"The connector %s requires a format description.",
					connectorDescriptor.getClass().getName()));
		} else if (!connectorDescriptor.isFormatNeeded() && formatDescriptor != null) {
			throw new ValidationException(
				String.format(
					"The connector %s does not require a format description but %s found.",
					connectorDescriptor.getClass().getName(),
					formatDescriptor.getClass().getName()));
		}

		properties.putProperties(connectorDescriptor.toProperties());

		if (formatDescriptor != null) {
			properties.putProperties(formatDescriptor.toProperties());
		}

		if (updateMode != null) {
			properties.putString(UPDATE_MODE, updateMode);
		}

		properties.putProperties(additionalProperties());

		return properties.asMap();
	}

	/**
	 * Enables adding more specific properties to {@link #toProperties()}.
	 */
	protected Map<String, String> additionalProperties() {
		return Collections.emptyMap();
	}
}<|MERGE_RESOLUTION|>--- conflicted
+++ resolved
@@ -33,16 +33,10 @@
 import static org.apache.flink.table.descriptors.StreamTableDescriptorValidator.UPDATE_MODE_VALUE_UPSERT;
 
 /**
-<<<<<<< HEAD
- * 描述table源和接收器的所有descriptors的共同类
-  * Common class for all descriptors describing table sources and sinks.
-  */
-=======
  * Describes a table consisting of a connector (in a given update mode) and a format.
  *
  * @param <D> return type for builder pattern
  */
->>>>>>> 94fa4cea
 @PublicEvolving
 public abstract class TableDescriptor<D extends TableDescriptor<D>> extends DescriptorBase {
 
