/*
 * Licensed to the Apache Software Foundation (ASF) under one
 * or more contributor license agreements.  See the NOTICE file
 * distributed with this work for additional information
 * regarding copyright ownership.  The ASF licenses this file
 * to you under the Apache License, Version 2.0 (the
 * "License"); you may not use this file except in compliance
 * with the License.  You may obtain a copy of the License at
 *
 *     http://www.apache.org/licenses/LICENSE-2.0
 *
 * Unless required by applicable law or agreed to in writing, software
 * distributed under the License is distributed on an "AS IS" BASIS,
 * WITHOUT WARRANTIES OR CONDITIONS OF ANY KIND, either express or implied.
 * See the License for the specific language governing permissions and
 * limitations under the License.
 */

package org.apache.flink.table.descriptors;

import org.apache.flink.annotation.PublicEvolving;
import org.apache.flink.table.api.TableEnvironment;

/**
<<<<<<< HEAD
 * 用于在streaming传输环境中指定表源和/或接收器的描述符
 * Descriptor for specifying a table source and/or sink in a streaming environment.
=======
 * Describes a table connected from a streaming environment.
 *
 * <p>This class just exists for backwards compatibility use {@link ConnectTableDescriptor} for
 * declarations.
>>>>>>> 94fa4cea
 */
@PublicEvolving
public final class StreamTableDescriptor extends ConnectTableDescriptor {

	public StreamTableDescriptor(TableEnvironment tableEnv, ConnectorDescriptor connectorDescriptor) {
		super(tableEnv, connectorDescriptor);
	}

	@Override
	public StreamTableDescriptor withSchema(Schema schema) {
		return (StreamTableDescriptor) super.withSchema(schema);
	}
}<|MERGE_RESOLUTION|>--- conflicted
+++ resolved
@@ -22,15 +22,10 @@
 import org.apache.flink.table.api.TableEnvironment;
 
 /**
-<<<<<<< HEAD
- * 用于在streaming传输环境中指定表源和/或接收器的描述符
- * Descriptor for specifying a table source and/or sink in a streaming environment.
-=======
  * Describes a table connected from a streaming environment.
  *
  * <p>This class just exists for backwards compatibility use {@link ConnectTableDescriptor} for
  * declarations.
->>>>>>> 94fa4cea
  */
 @PublicEvolving
 public final class StreamTableDescriptor extends ConnectTableDescriptor {
