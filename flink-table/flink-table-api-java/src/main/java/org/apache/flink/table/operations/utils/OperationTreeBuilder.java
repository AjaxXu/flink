/*
 * Licensed to the Apache Software Foundation (ASF) under one
 * or more contributor license agreements.  See the NOTICE file
 * distributed with this work for additional information
 * regarding copyright ownership.  The ASF licenses this file
 * to you under the Apache License, Version 2.0 (the
 * "License"); you may not use this file except in compliance
 * with the License.  You may obtain a copy of the License at
 *
 *     http://www.apache.org/licenses/LICENSE-2.0
 *
 * Unless required by applicable law or agreed to in writing, software
 * distributed under the License is distributed on an "AS IS" BASIS,
 * WITHOUT WARRANTIES OR CONDITIONS OF ANY KIND, either express or implied.
 * See the License for the specific language governing permissions and
 * limitations under the License.
 */

package org.apache.flink.table.operations.utils;

import org.apache.flink.annotation.Internal;
import org.apache.flink.api.common.typeinfo.TypeInformation;
import org.apache.flink.api.java.tuple.Tuple2;
import org.apache.flink.table.api.GroupWindow;
import org.apache.flink.table.api.OverWindow;
import org.apache.flink.table.api.TableException;
import org.apache.flink.table.api.ValidationException;
import org.apache.flink.table.catalog.FunctionLookup;
import org.apache.flink.table.expressions.Expression;
import org.apache.flink.table.expressions.ExpressionUtils;
import org.apache.flink.table.expressions.LocalReferenceExpression;
import org.apache.flink.table.expressions.ResolvedExpression;
import org.apache.flink.table.expressions.UnresolvedCallExpression;
import org.apache.flink.table.expressions.UnresolvedReferenceExpression;
import org.apache.flink.table.expressions.resolver.ExpressionResolver;
import org.apache.flink.table.expressions.resolver.LookupCallResolver;
import org.apache.flink.table.expressions.resolver.lookups.TableReferenceLookup;
import org.apache.flink.table.expressions.utils.ApiExpressionDefaultVisitor;
import org.apache.flink.table.expressions.utils.ApiExpressionUtils;
import org.apache.flink.table.functions.AggregateFunctionDefinition;
import org.apache.flink.table.functions.BuiltInFunctionDefinitions;
import org.apache.flink.table.functions.FunctionDefinition;
import org.apache.flink.table.functions.FunctionKind;
import org.apache.flink.table.functions.TableFunctionDefinition;
import org.apache.flink.table.operations.DistinctQueryOperation;
import org.apache.flink.table.operations.FilterQueryOperation;
import org.apache.flink.table.operations.JoinQueryOperation.JoinType;
import org.apache.flink.table.operations.QueryOperation;
import org.apache.flink.table.operations.WindowAggregateQueryOperation.ResolvedGroupWindow;
import org.apache.flink.table.operations.utils.factories.AggregateOperationFactory;
import org.apache.flink.table.operations.utils.factories.AliasOperationUtils;
import org.apache.flink.table.operations.utils.factories.CalculatedTableFactory;
import org.apache.flink.table.operations.utils.factories.ColumnOperationUtils;
import org.apache.flink.table.operations.utils.factories.JoinOperationFactory;
import org.apache.flink.table.operations.utils.factories.ProjectionOperationFactory;
import org.apache.flink.table.operations.utils.factories.SetOperationFactory;
import org.apache.flink.table.operations.utils.factories.SortOperationFactory;
import org.apache.flink.table.types.DataType;
import org.apache.flink.table.types.logical.LogicalTypeRoot;
import org.apache.flink.table.types.logical.utils.LogicalTypeChecks;
import org.apache.flink.table.types.utils.TypeConversions;
import org.apache.flink.table.typeutils.FieldInfoUtils;
import org.apache.flink.util.Preconditions;

import java.util.ArrayList;
import java.util.Arrays;
import java.util.Collection;
import java.util.Collections;
import java.util.HashSet;
import java.util.List;
import java.util.Optional;
import java.util.Set;
import java.util.stream.Collectors;

import static org.apache.flink.table.expressions.utils.ApiExpressionUtils.unresolvedCall;
import static org.apache.flink.table.expressions.utils.ApiExpressionUtils.unresolvedRef;
import static org.apache.flink.table.expressions.utils.ApiExpressionUtils.valueLiteral;
import static org.apache.flink.table.operations.SetQueryOperation.SetQueryOperationType.INTERSECT;
import static org.apache.flink.table.operations.SetQueryOperation.SetQueryOperationType.MINUS;
import static org.apache.flink.table.operations.SetQueryOperation.SetQueryOperationType.UNION;

/**
 * 用于构建经过验证的{@link QueryOperation}的构建器
 * A builder for constructing validated {@link QueryOperation}s.
 */
@Internal
public final class OperationTreeBuilder {

	private final FunctionLookup functionCatalog;
	private final TableReferenceLookup tableReferenceLookup;
	private final LookupCallResolver lookupResolver;

	/**
	 * Utility classes for constructing a validated operation of certain type.
	 */
	private final ProjectionOperationFactory projectionOperationFactory;
	private final SortOperationFactory sortOperationFactory;
	private final CalculatedTableFactory calculatedTableFactory;
	private final SetOperationFactory setOperationFactory;
	private final AggregateOperationFactory aggregateOperationFactory;
	private final JoinOperationFactory joinOperationFactory;

	private OperationTreeBuilder(
			FunctionLookup functionLookup,
			TableReferenceLookup tableReferenceLookup,
			ProjectionOperationFactory projectionOperationFactory,
			SortOperationFactory sortOperationFactory,
			CalculatedTableFactory calculatedTableFactory,
			SetOperationFactory setOperationFactory,
			AggregateOperationFactory aggregateOperationFactory,
			JoinOperationFactory joinOperationFactory) {
		this.functionCatalog = functionLookup;
		this.tableReferenceLookup = tableReferenceLookup;
		this.projectionOperationFactory = projectionOperationFactory;
		this.sortOperationFactory = sortOperationFactory;
		this.calculatedTableFactory = calculatedTableFactory;
		this.setOperationFactory = setOperationFactory;
		this.aggregateOperationFactory = aggregateOperationFactory;
		this.joinOperationFactory = joinOperationFactory;
		this.lookupResolver = new LookupCallResolver(functionLookup);
	}

	public static OperationTreeBuilder create(
			FunctionLookup functionCatalog,
			TableReferenceLookup tableReferenceLookup,
			boolean isStreaming) {
		return new OperationTreeBuilder(
			functionCatalog,
			tableReferenceLookup,
			new ProjectionOperationFactory(),
			new SortOperationFactory(isStreaming),
			new CalculatedTableFactory(),
			new SetOperationFactory(isStreaming),
			new AggregateOperationFactory(isStreaming),
			new JoinOperationFactory()
		);
	}

	public QueryOperation project(List<Expression> projectList, QueryOperation child) {
		return project(projectList, child, false);
	}

	public QueryOperation project(List<Expression> projectList, QueryOperation child, boolean explicitAlias) {
		projectList.forEach(p -> p.accept(new NoAggregateChecker(
			"Aggregate functions are not supported in the select right after the aggregate" +
				" or flatAggregate operation.")));
		projectList.forEach(p -> p.accept(new NoWindowPropertyChecker(
			"Window properties can only be used on windowed tables.")));
		return projectInternal(projectList, child, explicitAlias, Collections.emptyList());
	}

	public QueryOperation project(List<Expression> projectList, QueryOperation child, List<OverWindow> overWindows) {

		Preconditions.checkArgument(!overWindows.isEmpty());

		projectList.forEach(p -> p.accept(new NoWindowPropertyChecker(
			"Window start and end properties are not available for Over windows.")));

		return projectInternal(
			projectList,
			child,
			true,
			overWindows);
	}

	private QueryOperation projectInternal(
			List<Expression> projectList,
			QueryOperation child,
			boolean explicitAlias,
			List<OverWindow> overWindows) {

		ExpressionResolver resolver = ExpressionResolver.resolverFor(tableReferenceLookup, functionCatalog, child)
			.withOverWindows(overWindows)
			.build();
		List<ResolvedExpression> projections = resolver.resolve(projectList);
		return projectionOperationFactory.create(projections, child, explicitAlias, resolver.postResolverFactory());
	}

	/**
	 * Adds additional columns. Existing fields will be replaced if replaceIfExist is true.
	 */
	public QueryOperation addColumns(boolean replaceIfExist, List<Expression> fieldLists, QueryOperation child) {
		final List<Expression> newColumns;
		if (replaceIfExist) {
			String[] fieldNames = child.getTableSchema().getFieldNames();
			newColumns = ColumnOperationUtils.addOrReplaceColumns(Arrays.asList(fieldNames), fieldLists);
		} else {
			newColumns = new ArrayList<>(fieldLists);
			newColumns.add(0, new UnresolvedReferenceExpression("*"));
		}
		return project(newColumns, child, false);
	}

	public QueryOperation renameColumns(List<Expression> aliases, QueryOperation child) {

		ExpressionResolver resolver = getResolver(child);
		String[] inputFieldNames = child.getTableSchema().getFieldNames();
		List<Expression> validateAliases = ColumnOperationUtils.renameColumns(
			Arrays.asList(inputFieldNames),
			resolver.resolveExpanding(aliases));

		return project(validateAliases, child, false);
	}

	public QueryOperation dropColumns(List<Expression> fieldLists, QueryOperation child) {

		ExpressionResolver resolver = getResolver(child);
		String[] inputFieldNames = child.getTableSchema().getFieldNames();
		List<Expression> finalFields = ColumnOperationUtils.dropFields(
			Arrays.asList(inputFieldNames),
			resolver.resolveExpanding(fieldLists));

		return project(finalFields, child, false);
	}

	public QueryOperation aggregate(List<Expression> groupingExpressions, List<Expression> aggregates, QueryOperation child) {

		ExpressionResolver resolver = getResolver(child);

		List<ResolvedExpression> resolvedGroupings = resolver.resolve(groupingExpressions);
		List<ResolvedExpression> resolvedAggregates = resolver.resolve(aggregates);

		return aggregateOperationFactory.createAggregate(resolvedGroupings, resolvedAggregates, child);
	}

	public QueryOperation windowAggregate(
		List<Expression> groupingExpressions,
		GroupWindow window,
		List<Expression> windowProperties,
		List<Expression> aggregates,
		QueryOperation child) {

		ExpressionResolver resolver = getResolver(child);
		ResolvedGroupWindow resolvedWindow = aggregateOperationFactory.createResolvedWindow(window, resolver);

		ExpressionResolver resolverWithWindowReferences = ExpressionResolver.resolverFor(
				tableReferenceLookup,
				functionCatalog,
				child)
			.withLocalReferences(
				new LocalReferenceExpression(
					resolvedWindow.getAlias(),
					resolvedWindow.getTimeAttribute().getOutputDataType()))
			.build();

		List<ResolvedExpression> convertedGroupings = resolverWithWindowReferences.resolve(groupingExpressions);
		List<ResolvedExpression> convertedAggregates = resolverWithWindowReferences.resolve(aggregates);
		List<ResolvedExpression> convertedProperties = resolverWithWindowReferences.resolve(windowProperties);

		return aggregateOperationFactory.createWindowAggregate(
			convertedGroupings,
			convertedAggregates,
			convertedProperties,
			resolvedWindow,
			child);
	}

	public QueryOperation windowAggregate(
		List<Expression> groupingExpressions,
		GroupWindow window,
		List<Expression> windowProperties,
		Expression aggregateFunction,
		QueryOperation child) {

		ExpressionResolver resolver = getResolver(child);
		Expression resolvedAggregate = aggregateFunction.accept(lookupResolver);
		AggregateWithAlias aggregateWithAlias = resolvedAggregate.accept(new ExtractAliasAndAggregate(true, resolver));

		List<Expression> groupsAndAggregate = new ArrayList<>(groupingExpressions);
		groupsAndAggregate.add(aggregateWithAlias.aggregate);
		List<Expression> namedGroupsAndAggregate = addAliasToTheCallInAggregate(
			Arrays.asList(child.getTableSchema().getFieldNames()),
			groupsAndAggregate);

		// Step1: add a default name to the call in the grouping expressions, e.g., groupBy(a % 5) to
		// groupBy(a % 5 as TMP_0). We need a name for every column so that to perform alias for the
		// table aggregate function in Step6.
		List<Expression> newGroupingExpressions = namedGroupsAndAggregate.subList(0, groupingExpressions.size());

		// Step2: turn agg to a named agg, because it will be verified later.
		Expression aggregateRenamed = namedGroupsAndAggregate.get(groupingExpressions.size());

		// Step3: resolve expressions, including grouping, aggregates and window properties.
		ResolvedGroupWindow resolvedWindow = aggregateOperationFactory.createResolvedWindow(window, resolver);
		ExpressionResolver resolverWithWindowReferences = ExpressionResolver.resolverFor(
			tableReferenceLookup,
			functionCatalog,
			child)
			.withLocalReferences(
				new LocalReferenceExpression(
					resolvedWindow.getAlias(),
					resolvedWindow.getTimeAttribute().getOutputDataType()))
			.build();

		List<ResolvedExpression> convertedGroupings = resolverWithWindowReferences.resolve(newGroupingExpressions);
		List<ResolvedExpression> convertedAggregates = resolverWithWindowReferences.resolve(Collections.singletonList(
			aggregateRenamed));
		List<ResolvedExpression> convertedProperties = resolverWithWindowReferences.resolve(windowProperties);

		// Step4: create window agg operation
		QueryOperation aggregateOperation = aggregateOperationFactory.createWindowAggregate(
			convertedGroupings,
			Collections.singletonList(convertedAggregates.get(0)),
			convertedProperties,
			resolvedWindow,
			child);

		// Step5: flatten the aggregate function
		String[] aggNames = aggregateOperation.getTableSchema().getFieldNames();
		List<Expression> flattenedExpressions = Arrays.stream(aggNames)
			.map(ApiExpressionUtils::unresolvedRef)
			.collect(Collectors.toCollection(ArrayList::new));
		flattenedExpressions.set(
			groupingExpressions.size(),
			unresolvedCall(
				BuiltInFunctionDefinitions.FLATTEN,
				unresolvedRef(aggNames[groupingExpressions.size()])));
		QueryOperation flattenedProjection = this.project(flattenedExpressions, aggregateOperation);

		// Step6: add a top project to alias the output fields of the aggregate. Also, project the
		// window attribute.
		return aliasBackwardFields(flattenedProjection, aggregateWithAlias.aliases, groupingExpressions.size());
	}

	public QueryOperation join(
			QueryOperation left,
			QueryOperation right,
			JoinType joinType,
			Optional<Expression> condition,
			boolean correlated) {
		ExpressionResolver resolver = ExpressionResolver.resolverFor(tableReferenceLookup, functionCatalog, left, right)
			.build();
		Optional<ResolvedExpression> resolvedCondition = condition.map(expr -> resolveSingleExpression(expr, resolver));

		return joinOperationFactory.create(
			left,
			right,
			joinType,
			resolvedCondition.orElse(valueLiteral(true)),
			correlated);
	}

	public QueryOperation joinLateral(
			QueryOperation left,
			Expression tableFunction,
			JoinType joinType,
			Optional<Expression> condition) {
		ExpressionResolver resolver = getResolver(left);
		ResolvedExpression resolvedFunction = resolveSingleExpression(tableFunction, resolver);

		QueryOperation temporalTable = calculatedTableFactory.create(
			resolvedFunction,
			left.getTableSchema().getFieldNames());

		return join(left, temporalTable, joinType, condition, true);
	}

	public Expression resolveExpression(Expression expression, QueryOperation... tableOperation) {
		ExpressionResolver resolver = ExpressionResolver.resolverFor(
			tableReferenceLookup,
			functionCatalog,
			tableOperation).build();

		return resolveSingleExpression(expression, resolver);
	}

	private ResolvedExpression resolveSingleExpression(Expression expression, ExpressionResolver resolver) {
		List<ResolvedExpression> resolvedExpression = resolver.resolve(Collections.singletonList(expression));
		if (resolvedExpression.size() != 1) {
			throw new ValidationException("Expected single expression");
		} else {
			return resolvedExpression.get(0);
		}
	}

	public QueryOperation sort(List<Expression> fields, QueryOperation child) {

		ExpressionResolver resolver = getResolver(child);
		List<ResolvedExpression> resolvedFields = resolver.resolve(fields);

		return sortOperationFactory.createSort(resolvedFields, child, resolver.postResolverFactory());
	}

	public QueryOperation limitWithOffset(int offset, QueryOperation child) {
		return sortOperationFactory.createLimitWithOffset(offset, child);
	}

	public QueryOperation limitWithFetch(int fetch, QueryOperation child) {
		return sortOperationFactory.createLimitWithFetch(fetch, child);
	}

	public QueryOperation alias(List<Expression> fields, QueryOperation child) {
		List<Expression> newFields = AliasOperationUtils.createAliasList(fields, child);

		return project(newFields, child, true);
	}

	public QueryOperation filter(Expression condition, QueryOperation child) {

		ExpressionResolver resolver = getResolver(child);
		ResolvedExpression resolvedExpression = resolveSingleExpression(condition, resolver);
		DataType conditionType = resolvedExpression.getOutputDataType();
		if (!LogicalTypeChecks.hasRoot(conditionType.getLogicalType(), LogicalTypeRoot.BOOLEAN)) {
			throw new ValidationException("Filter operator requires a boolean expression as input," +
				" but $condition is of type " + conditionType);
		}

		return new FilterQueryOperation(resolvedExpression, child);
	}

	public QueryOperation distinct(QueryOperation child) {
		return new DistinctQueryOperation(child);
	}

	public QueryOperation minus(QueryOperation left, QueryOperation right, boolean all) {
		return setOperationFactory.create(MINUS, left, right, all);
	}

	public QueryOperation intersect(QueryOperation left, QueryOperation right, boolean all) {
		return setOperationFactory.create(INTERSECT, left, right, all);
	}

	public QueryOperation union(QueryOperation left, QueryOperation right, boolean all) {
		return setOperationFactory.create(UNION, left, right, all);
	}

	public QueryOperation map(Expression mapFunction, QueryOperation child) {

		Expression resolvedMapFunction = mapFunction.accept(lookupResolver);

		if (!ApiExpressionUtils.isFunctionOfKind(resolvedMapFunction, FunctionKind.SCALAR)) {
			throw new ValidationException("Only a scalar function can be used in the map operator.");
		}

		Expression expandedFields = unresolvedCall(BuiltInFunctionDefinitions.FLATTEN, resolvedMapFunction);
		return project(Collections.singletonList(expandedFields), child, false);
	}

	public QueryOperation flatMap(Expression tableFunction, QueryOperation child) {

		Expression resolvedTableFunction = tableFunction.accept(lookupResolver);

		if (!ApiExpressionUtils.isFunctionOfKind(resolvedTableFunction, FunctionKind.TABLE)) {
			throw new ValidationException("Only a table function can be used in the flatMap operator.");
		}

		// table 函数的返回类型
		TypeInformation<?> resultType = ((TableFunctionDefinition) ((UnresolvedCallExpression) resolvedTableFunction)
			.getFunctionDefinition())
			.getResultType();
		// table 函数返回类型中field 名称
		List<String> originFieldNames = Arrays.asList(FieldInfoUtils.getFieldNames(resultType));

		// 子表达式中字段名称
		List<String> childFields = Arrays.asList(child.getTableSchema().getFieldNames());
		Set<String> usedFieldNames = new HashSet<>(childFields);

		// 目的是把返回类型中的字段变为unique后加入所有字段中(子表达式+返回类型定义)
		List<Expression> args = new ArrayList<>();
		for (String originFieldName : originFieldNames) {
			String resultName = getUniqueName(originFieldName, usedFieldNames);
			usedFieldNames.add(resultName);
			args.add(valueLiteral(resultName));
		}

		// 在坐标0处加入table函数，则args就是table函数，返回字段1，返回字段2...
		args.add(0, resolvedTableFunction);
		// 定义一个as行数
		Expression renamedTableFunction = unresolvedCall(
			BuiltInFunctionDefinitions.AS,
			args.toArray(new Expression[0]));

		QueryOperation joinNode = joinLateral(child, renamedTableFunction, JoinType.INNER, Optional.empty());
		// 去掉子表达式中的字段名，只留下table函数返回的字段名
		QueryOperation rightNode = dropColumns(
			childFields.stream().map(UnresolvedReferenceExpression::new).collect(Collectors.toList()),
			joinNode);
		// 封装一层别名
		return alias(
			originFieldNames.stream().map(UnresolvedReferenceExpression::new).collect(Collectors.toList()),
			rightNode);
	}

	public QueryOperation aggregate(List<Expression> groupingExpressions, Expression aggregate, QueryOperation child) {
		Expression resolvedAggregate = aggregate.accept(lookupResolver);
		AggregateWithAlias aggregateWithAlias =
			resolvedAggregate.accept(new ExtractAliasAndAggregate(true, getResolver(child)));

		List<Expression> groupsAndAggregate = new ArrayList<>(groupingExpressions);
		groupsAndAggregate.add(aggregateWithAlias.aggregate);
		List<Expression> namedGroupsAndAggregate = addAliasToTheCallInAggregate(
			Arrays.asList(child.getTableSchema().getFieldNames()),
			groupsAndAggregate);

		// Step1: add a default name to the call in the grouping expressions, e.g., groupBy(a % 5) to
		// groupBy(a % 5 as TMP_0). We need a name for every column so that to perform alias for the
		// aggregate function in Step5.
		List<Expression> newGroupingExpressions = namedGroupsAndAggregate.subList(0, groupingExpressions.size());

		// Step2: turn agg to a named agg, because it will be verified later.
		Expression aggregateRenamed = namedGroupsAndAggregate.get(groupingExpressions.size());

		// Step3: get agg table
		QueryOperation aggregateOperation = this.aggregate(
			newGroupingExpressions,
			Collections.singletonList(aggregateRenamed),
			child);

		// Step4: flatten the aggregate function
		String[] aggNames = aggregateOperation.getTableSchema().getFieldNames();
		List<Expression> flattenedExpressions = Arrays.asList(aggNames)
			.subList(0, groupingExpressions.size())
			.stream()
			.map(ApiExpressionUtils::unresolvedRef)
			.collect(Collectors.toCollection(ArrayList::new));

		flattenedExpressions.add(unresolvedCall(
			BuiltInFunctionDefinitions.FLATTEN,
			unresolvedRef(aggNames[aggNames.length - 1])));

		QueryOperation flattenedProjection = this.project(flattenedExpressions, aggregateOperation);

		// Step5: add alias
		return aliasBackwardFields(flattenedProjection, aggregateWithAlias.aliases, groupingExpressions.size());
	}

	private static class AggregateWithAlias {
		private final UnresolvedCallExpression aggregate;
		private final List<String> aliases;

		private AggregateWithAlias(UnresolvedCallExpression aggregate, List<String> aliases) {
			this.aggregate = aggregate;
			this.aliases = aliases;
		}
	}

	// count(a) as a1这种
	private static class ExtractAliasAndAggregate extends ApiExpressionDefaultVisitor<AggregateWithAlias> {

		// need this flag to validate alias, i.e., the length of alias and function result type should be same.
		private boolean isRowbasedAggregate = false;
		private ExpressionResolver resolver = null;

		public ExtractAliasAndAggregate(boolean isRowbasedAggregate, ExpressionResolver resolver) {
			this.isRowbasedAggregate = isRowbasedAggregate;
			this.resolver = resolver;
		}

		@Override
		public AggregateWithAlias visit(UnresolvedCallExpression unresolvedCall) {
			if (ApiExpressionUtils.isFunction(unresolvedCall, BuiltInFunctionDefinitions.AS)) {
				Expression expression = unresolvedCall.getChildren().get(0);
				if (expression instanceof UnresolvedCallExpression) {
					List<String> aliases = extractAliases(unresolvedCall);

					return getAggregate((UnresolvedCallExpression) expression, aliases)
						.orElseGet(() -> defaultMethod(unresolvedCall));
				} else {
					return defaultMethod(unresolvedCall);
				}
			}

			return getAggregate(unresolvedCall, Collections.emptyList()).orElseGet(() -> defaultMethod(unresolvedCall));
		}

		private List<String> extractAliases(UnresolvedCallExpression unresolvedCall) {
			return unresolvedCall.getChildren()
								.subList(1, unresolvedCall.getChildren().size())
								.stream()
								.map(ex -> ExpressionUtils.extractValue(ex, String.class)
									.orElseThrow(() -> new TableException("Expected string literal as alias.")))
								.collect(Collectors.toList());
		}

		private Optional<AggregateWithAlias> getAggregate(
				UnresolvedCallExpression unresolvedCall,
				List<String> aliases) {
			FunctionDefinition functionDefinition = unresolvedCall.getFunctionDefinition();
			if (ApiExpressionUtils.isFunctionOfKind(unresolvedCall, FunctionKind.AGGREGATE)) {
				final List<String> fieldNames;
				if (aliases.isEmpty()) {
					// aliases为空，则用返回类型中的字段代替
					if (functionDefinition instanceof AggregateFunctionDefinition) {
						TypeInformation<?> resultTypeInfo = ((AggregateFunctionDefinition) functionDefinition)
							.getResultTypeInfo();
						fieldNames = Arrays.asList(FieldInfoUtils.getFieldNames(resultTypeInfo));
					} else {
						fieldNames = Collections.emptyList();
					}
				} else {
					ResolvedExpression resolvedExpression =
						resolver.resolve(Collections.singletonList(unresolvedCall)).get(0);
					validateAlias(aliases, resolvedExpression, isRowbasedAggregate);
					fieldNames = aliases;
				}
				return Optional.of(new AggregateWithAlias(unresolvedCall, fieldNames));
			} else {
				return Optional.empty();
			}
		}

		@Override
		protected AggregateWithAlias defaultMethod(Expression expression) {
			throw new ValidationException("Aggregate function expected. Got: " + expression);
		}

		private void validateAlias(
			List<String> aliases,
			ResolvedExpression resolvedExpression,
			Boolean isRowbasedAggregate) {

			int length = TypeConversions
				.fromDataTypeToLegacyInfo(resolvedExpression.getOutputDataType()).getArity();
			int callArity = isRowbasedAggregate ? length : 1;
			int aliasesSize = aliases.size();

			if ((0 < aliasesSize) && (aliasesSize != callArity)) {
				throw new ValidationException(String.format(
					"List of column aliases must have same degree as table; " +
						"the returned table of function '%s' has " +
						"%d columns, whereas alias list has %d columns",
					resolvedExpression,
					callArity,
					aliasesSize));
			}
		}
	}

	public QueryOperation tableAggregate(
			List<Expression> groupingExpressions,
			Expression tableAggFunction,
			QueryOperation child) {

		// Step1: add a default name to the call in the grouping expressions, e.g., groupBy(a % 5) to
		// groupBy(a % 5 as TMP_0). We need a name for every column so that to perform alias for the
		// table aggregate function in Step4.
		List<Expression> newGroupingExpressions = addAliasToTheCallInAggregate(
			Arrays.asList(child.getTableSchema().getFieldNames()),
			groupingExpressions);

		// Step2: resolve expressions
		ExpressionResolver resolver = getResolver(child);
		List<ResolvedExpression> resolvedGroupings = resolver.resolve(newGroupingExpressions);
		Tuple2<ResolvedExpression, List<String>> resolvedFunctionAndAlias =
			aggregateOperationFactory.extractTableAggFunctionAndAliases(
				resolveSingleExpression(tableAggFunction, resolver));

		// Step3: create table agg operation
		QueryOperation tableAggOperation = aggregateOperationFactory
			.createAggregate(resolvedGroupings, Collections.singletonList(resolvedFunctionAndAlias.f0), child);

		// Step4: add a top project to alias the output fields of the table aggregate.
		return aliasBackwardFields(tableAggOperation, resolvedFunctionAndAlias.f1, groupingExpressions.size());
	}

	public QueryOperation windowTableAggregate(
			List<Expression> groupingExpressions,
			GroupWindow window,
			List<Expression> windowProperties,
			Expression tableAggFunction,
			QueryOperation child) {

		// Step1: add a default name to the call in the grouping expressions, e.g., groupBy(a % 5) to
		// groupBy(a % 5 as TMP_0). We need a name for every column so that to perform alias for the
		// table aggregate function in Step4.
		List<Expression> newGroupingExpressions = addAliasToTheCallInAggregate(
			Arrays.asList(child.getTableSchema().getFieldNames()),
			groupingExpressions);

		// Step2: resolve expressions, including grouping, aggregates and window properties.
		ExpressionResolver resolver = getResolver(child);
		ResolvedGroupWindow resolvedWindow = aggregateOperationFactory.createResolvedWindow(window, resolver);

		ExpressionResolver resolverWithWindowReferences = ExpressionResolver.resolverFor(
			tableReferenceLookup,
			functionCatalog,
			child)
			.withLocalReferences(
				new LocalReferenceExpression(
					resolvedWindow.getAlias(),
					resolvedWindow.getTimeAttribute().getOutputDataType()))
			.build();

		List<ResolvedExpression> convertedGroupings = resolverWithWindowReferences.resolve(newGroupingExpressions);
		List<ResolvedExpression> convertedAggregates = resolverWithWindowReferences.resolve(Collections.singletonList(
			tableAggFunction));
		List<ResolvedExpression> convertedProperties = resolverWithWindowReferences.resolve(windowProperties);
		Tuple2<ResolvedExpression, List<String>> resolvedFunctionAndAlias = aggregateOperationFactory
			.extractTableAggFunctionAndAliases(convertedAggregates.get(0));

		// Step3: create window table agg operation
		QueryOperation tableAggOperation = aggregateOperationFactory.createWindowAggregate(
			convertedGroupings,
			Collections.singletonList(resolvedFunctionAndAlias.f0),
			convertedProperties,
			resolvedWindow,
			child);

		// Step4: add a top project to alias the output fields of the table aggregate. Also, project the
		// window attribute.
		return aliasBackwardFields(tableAggOperation, resolvedFunctionAndAlias.f1, groupingExpressions.size());
	}

	/**
	 * Rename fields in the input {@link QueryOperation}.
	 */
	private QueryOperation aliasBackwardFields(
		QueryOperation inputOperation,
		List<String> alias,
		int aliasStartIndex) {

		if (!alias.isEmpty()) {
			String[] namesBeforeAlias = inputOperation.getTableSchema().getFieldNames();
			List<String> namesAfterAlias = new ArrayList<>(Arrays.asList(namesBeforeAlias));
			for (int i = 0; i < alias.size(); i++) {
				int withOffset = aliasStartIndex + i;
				namesAfterAlias.remove(withOffset);
				namesAfterAlias.add(withOffset, alias.get(i));
			}

			return this.alias(namesAfterAlias.stream()
				.map(UnresolvedReferenceExpression::new)
				.collect(Collectors.toList()), inputOperation);
		} else {
			return inputOperation;
		}
	}

	/**
	 * Add a default name to the call in the grouping expressions, e.g., groupBy(a % 5) to
<<<<<<< HEAD
	 * groupBy(a % 5) as TMP_0.
=======
	 * groupBy(a % 5 as TMP_0) or make aggregate a named aggregate.
>>>>>>> 80d7ba44
	 */
	private List<Expression> addAliasToTheCallInAggregate(
		List<String> inputFieldNames,
		List<Expression> expressions) {

		int attrNameCntr = 0;
		Set<String> usedFieldNames = new HashSet<>(inputFieldNames);

		List<Expression> result = new ArrayList<>();
		for (Expression groupingExpression : expressions) {
			if (groupingExpression instanceof UnresolvedCallExpression &&
				!ApiExpressionUtils.isFunction(groupingExpression, BuiltInFunctionDefinitions.AS)) {
				String tempName = getUniqueName("TMP_" + attrNameCntr, usedFieldNames);
				attrNameCntr += 1;
				usedFieldNames.add(tempName);
				result.add(unresolvedCall(
					BuiltInFunctionDefinitions.AS,
					groupingExpression,
					valueLiteral(tempName)));
			} else {
				result.add(groupingExpression);
			}
		}

		return result;
	}

	/**
	 * Return a unique name that does not exist in usedFieldNames according to the input name.
	 */
	private String getUniqueName(String inputName, Collection<String> usedFieldNames) {
		int i = 0;
		String resultName = inputName;
		while (usedFieldNames.contains(resultName)) {
			resultName = resultName + "_" + i;
			i += 1;
		}
		return resultName;
	}

	private ExpressionResolver getResolver(QueryOperation child) {
		return ExpressionResolver.resolverFor(tableReferenceLookup, functionCatalog, child).build();
	}

	// 表达式里没有window属性
	private static class NoWindowPropertyChecker extends ApiExpressionDefaultVisitor<Void> {
		private final String exceptionMessage;

		private NoWindowPropertyChecker(String exceptionMessage) {
			this.exceptionMessage = exceptionMessage;
		}

		@Override
		public Void visit(UnresolvedCallExpression call) {
			FunctionDefinition functionDefinition = call.getFunctionDefinition();
			if (BuiltInFunctionDefinitions.WINDOW_PROPERTIES.contains(functionDefinition)) {
				throw new ValidationException(exceptionMessage);
			}
			call.getChildren().forEach(expr -> expr.accept(this));
			return null;
		}

		@Override
		protected Void defaultMethod(Expression expression) {
			return null;
		}
	}

	// 表达式里没有聚合函数
	private static class NoAggregateChecker extends ApiExpressionDefaultVisitor<Void> {
		private final String exceptionMessage;

		private NoAggregateChecker(String exceptionMessage) {
			this.exceptionMessage = exceptionMessage;
		}

		@Override
		public Void visit(UnresolvedCallExpression call) {
			if (ApiExpressionUtils.isFunctionOfKind(call, FunctionKind.AGGREGATE)) {
				throw new ValidationException(exceptionMessage);
			}
			call.getChildren().forEach(expr -> expr.accept(this));
			return null;
		}

		@Override
		protected Void defaultMethod(Expression expression) {
			return null;
		}
	}
}<|MERGE_RESOLUTION|>--- conflicted
+++ resolved
@@ -728,11 +728,7 @@
 
 	/**
 	 * Add a default name to the call in the grouping expressions, e.g., groupBy(a % 5) to
-<<<<<<< HEAD
-	 * groupBy(a % 5) as TMP_0.
-=======
-	 * groupBy(a % 5 as TMP_0) or make aggregate a named aggregate.
->>>>>>> 80d7ba44
+	 * groupBy(a % 5) as TMP_0 or make aggregate a named aggregate.
 	 */
 	private List<Expression> addAliasToTheCallInAggregate(
 		List<String> inputFieldNames,
