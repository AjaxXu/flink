--- conflicted
+++ resolved
@@ -57,48 +57,6 @@
 	Table select(Expression... fields);
 
 	/**
-<<<<<<< HEAD
-	 * 在窗口分组表上执行flatAggregate操作。 FlatAggregate接受一个返回多行的TableAggregateFunction。
-	 * 在flatAggregate之后使用select操作。
-=======
-	 * Performs an aggregate operation on a window grouped table. You have to close the
-	 * {@link #aggregate(String)} with a select statement. The output will be flattened if the
-	 * output type is a composite type.
-	 *
-	 * <p>Example:
-	 *
-	 * <pre>
-	 * {@code
-	 *   AggregateFunction aggFunc = new MyAggregateFunction();
-	 *   tableEnv.registerFunction("aggFunc", aggFunc);
-	 *   windowGroupedTable
-	 *     .aggregate("aggFunc(a, b) as (x, y, z)")
-	 *     .select("key, window.start, x, y, z")
-	 * }
-	 * </pre>
-	 */
-	AggregatedTable aggregate(String aggregateFunction);
-
-	/**
-	 * Performs an aggregate operation on a window grouped table. You have to close the
-	 * {@link #aggregate(Expression)} with a select statement. The output will be flattened if the
-	 * output type is a composite type.
-	 *
-	 * <p>Scala Example:
-	 *
-	 * <pre>
-	 * {@code
-	 *   val aggFunc = new MyAggregateFunction
-	 *   windowGroupedTable
-	 *     .aggregate(aggFunc('a, 'b) as ('x, 'y, 'z))
-	 *     .select('key, 'window.start, 'x, 'y, 'z)
-	 * }
-	 * </pre>
-	 */
-	AggregatedTable aggregate(Expression aggregateFunction);
-
-	/**
->>>>>>> 80d7ba44
 	 * Performs a flatAggregate operation on a window grouped table. FlatAggregate takes a
 	 * TableAggregateFunction which returns multiple rows. Use a selection after flatAggregate.
 	 *
