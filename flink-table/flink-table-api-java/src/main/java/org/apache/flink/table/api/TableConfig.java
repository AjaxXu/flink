--- conflicted
+++ resolved
@@ -29,10 +29,6 @@
 import java.time.ZoneId;
 
 /**
-<<<<<<< HEAD
- * 用于定义Table API的运行时行为的配置
- * A config to define the runtime behavior of the Table API.
-=======
  * Configuration for the current {@link TableEnvironment} session to adjust Table & SQL API programs.
  *
  * <p>For common or important configuration options, this class provides getters and setters methods
@@ -46,7 +42,6 @@
  *
  * @see ExecutionConfigOptions
  * @see OptimizerConfigOptions
->>>>>>> 94fa4cea
  */
 @PublicEvolving
 public class TableConfig {
