/***********************************************************************************************************************
 *
 * Copyright (C) 2010 by the Stratosphere project (http://stratosphere.eu)
 *
 * Licensed under the Apache License, Version 2.0 (the "License"); you may not use this file except in compliance with
 * the License. You may obtain a copy of the License at
 *
 *     http://www.apache.org/licenses/LICENSE-2.0
 *
 * Unless required by applicable law or agreed to in writing, software distributed under the License is distributed on
 * an "AS IS" BASIS, WITHOUT WARRANTIES OR CONDITIONS OF ANY KIND, either express or implied. See the License for the
 * specific language governing permissions and limitations under the License.
 *
 **********************************************************************************************************************/

package eu.stratosphere.pact.compiler.plan;

import java.util.ArrayList;
import java.util.List;
import java.util.Map;

import eu.stratosphere.nephele.configuration.Configuration;
import eu.stratosphere.pact.common.contract.Contract;
import eu.stratosphere.pact.common.contract.MatchContract;
import eu.stratosphere.pact.common.contract.Order;
import eu.stratosphere.pact.common.contract.Ordering;
import eu.stratosphere.pact.common.util.FieldSet;
import eu.stratosphere.pact.compiler.CompilerException;
import eu.stratosphere.pact.compiler.Costs;
import eu.stratosphere.pact.compiler.GlobalProperties;
import eu.stratosphere.pact.compiler.LocalProperties;
import eu.stratosphere.pact.compiler.PactCompiler;
import eu.stratosphere.pact.compiler.PartitionProperty;
import eu.stratosphere.pact.compiler.costs.CostEstimator;
import eu.stratosphere.pact.runtime.task.util.OutputEmitter.ShipStrategy;
import eu.stratosphere.pact.runtime.task.util.TaskConfig.LocalStrategy;

/**
 * The Optimizer representation of a <i>Match</i> contract node.
 * 
 * @author Stephan Ewen (stephan.ewen@tu-berlin.de)
 */
public class MatchNode extends TwoInputNode {

	/**
	 * Creates a new MatchNode for the given contract.
	 * 
	 * @param pactContract
	 *        The match contract object.
	 */
	public MatchNode(MatchContract pactContract) {
		super(pactContract);

		// see if an internal hint dictates the strategy to use
		Configuration conf = getPactContract().getParameters();
		String localStrategy = conf.getString(PactCompiler.HINT_LOCAL_STRATEGY, null);

		if (localStrategy != null) {
			if (PactCompiler.HINT_LOCAL_STRATEGY_SORT_BOTH_MERGE.equals(localStrategy)) {
				setLocalStrategy(LocalStrategy.SORT_BOTH_MERGE);
			} else if (PactCompiler.HINT_LOCAL_STRATEGY_SORT_FIRST_MERGE.equals(localStrategy)) {
				setLocalStrategy(LocalStrategy.SORT_FIRST_MERGE);
			} else if (PactCompiler.HINT_LOCAL_STRATEGY_SORT_SECOND_MERGE.equals(localStrategy)) {
				setLocalStrategy(LocalStrategy.SORT_SECOND_MERGE);
			} else if (PactCompiler.HINT_LOCAL_STRATEGY_MERGE.equals(localStrategy)) {
				setLocalStrategy(LocalStrategy.MERGE);
			} else if (PactCompiler.HINT_LOCAL_STRATEGY_HASH_BUILD_FIRST.equals(localStrategy)) {
				setLocalStrategy(LocalStrategy.HYBRIDHASH_FIRST);
			} else if (PactCompiler.HINT_LOCAL_STRATEGY_HASH_BUILD_SECOND.equals(localStrategy)) {
				setLocalStrategy(LocalStrategy.HYBRIDHASH_SECOND);
			} else if (PactCompiler.HINT_LOCAL_STRATEGY_INMEM_HASH_BUILD_FIRST.equals(localStrategy)) {
				setLocalStrategy(LocalStrategy.MMHASH_FIRST);
			} else if (PactCompiler.HINT_LOCAL_STRATEGY_INMEM_HASH_BUILD_SECOND.equals(localStrategy)) {
				setLocalStrategy(LocalStrategy.MMHASH_SECOND);
			} else if (PactCompiler.HINT_LOCAL_STRATEGY_SORT_SELF_NESTEDLOOP.equals(localStrategy)) {
				setLocalStrategy(LocalStrategy.SORT_SELF_NESTEDLOOP);
			} else if (PactCompiler.HINT_LOCAL_STRATEGY_SELF_NESTEDLOOP.equals(localStrategy)) {
				setLocalStrategy(LocalStrategy.SELF_NESTEDLOOP);
			} else {
				throw new CompilerException("Invalid local strategy hint for match contract: " + localStrategy);
			}
		} else {
			setLocalStrategy(LocalStrategy.NONE);
		}
	}

	/**
	 * Copy constructor to create a copy of a node with different predecessors. The predecessors
	 * is assumed to be of the same type as in the template node and merely copies with different
	 * strategies, as they are created in the process of the plan enumeration.
	 * 
	 * @param template
	 *        The node to create a copy of.
	 * @param pred1
	 *        The new predecessor for the first input.
	 * @param pred2
	 *        The new predecessor for the second input.
	 * @param conn1
	 *        The old connection of the first input to copy properties from.
	 * @param conn2
	 *        The old connection of the second input to copy properties from.
	 * @param globalProps
	 *        The global properties of this copy.
	 * @param localProps
	 *        The local properties of this copy.
	 */
	protected MatchNode(MatchNode template, List<OptimizerNode> pred1, List<OptimizerNode> pred2, List<PactConnection> conn1,
			List<PactConnection> conn2, GlobalProperties globalProps, LocalProperties localProps) {
		super(template, pred1, pred2, conn1, conn2, globalProps, localProps);
	}

	// ------------------------------------------------------------------------

	/**
	 * Gets the contract object for this match node.
	 * 
	 * @return The contract.
	 */
	@Override
	public MatchContract getPactContract() {
		return (MatchContract) super.getPactContract();
	}

	/*
	 * (non-Javadoc)
	 * @see eu.stratosphere.pact.compiler.plan.OptimizerNode#getName()
	 */
	@Override
	public String getName() {
		return "Match";
	}

	/*
	 * (non-Javadoc)
	 * @see eu.stratosphere.pact.compiler.plan.OptimizerNode#isMemoryConsumer()
	 */
	@Override
	public int getMemoryConsumerCount() {
		switch(this.localStrategy) {
			case SORT_BOTH_MERGE:      return 2;
			case SORT_FIRST_MERGE:     return 1;
			case SORT_SECOND_MERGE:    return 1;
			case MERGE:                return 1;
			case HYBRIDHASH_FIRST:     return 1;
			case HYBRIDHASH_SECOND:    return 1;
			case MMHASH_FIRST:         return 1;
			case MMHASH_SECOND:        return 1;
			case SORT_SELF_NESTEDLOOP: return 2;
			case SELF_NESTEDLOOP:      return 1;
			default:                   return 0;
		}
	}

	/*
	 * (non-Javadoc)
	 * @see eu.stratosphere.pact.compiler.plan.OptimizerNode#setInputs(java.util.Map)
	 */
	@Override
	public void setInputs(Map<Contract, OptimizerNode> contractToNode) {
		super.setInputs(contractToNode);
	}

// union version my mjsax 
//	/*
//	 * (non-Javadoc)
//	 * @see eu.stratosphere.pact.compiler.plan.OptimizerNode#computeInterestingProperties()
//	 */
//	@Override
//	public void computeInterestingPropertiesForInputs(CostEstimator estimator) {
//		// first, get all incoming interesting properties and see, how they can be propagated to the
//		// children, depending on the output contract.
//		List<InterestingProperties> thisNodesIntProps = getInterestingProperties();
//
//		List<InterestingProperties> props1 = null;
//		List<InterestingProperties> props2 = new ArrayList<InterestingProperties>();
//
//		OutputContract oc = getOutputContract();
//		if (oc == OutputContract.SameKey || oc == OutputContract.SuperKey) {
//			props1 = InterestingProperties.filterByOutputContract(thisNodesIntProps, oc);
//			props2.addAll(props1);
//		} else {
//			props1 = new ArrayList<InterestingProperties>();
//		}
//
//		// a match is always interested in the following properties from both inputs:
//		// 1) any-partition and order
//		// 2) partition only
//		for(PactConnection c : this.input1) {
//			createInterestingProperties(c, props1, estimator);
//			c.addAllInterestingProperties(props1);
//		}
//		for(PactConnection c : this.input2) {
//			createInterestingProperties(c, props2, estimator);
//			c.addAllInterestingProperties(props2);
//		}
//	}
// end union version

	/*
	 * (non-Javadoc)
	 * @see eu.stratosphere.pact.compiler.plan.OptimizerNode#computeInterestingProperties()
	 */
	@Override
	public void computeInterestingPropertiesForInputs(CostEstimator estimator) {
		// first, get all incoming interesting properties and see, how they can be propagated to the
		// children, depending on the output contract.
		List<InterestingProperties> thisNodesIntProps = getInterestingProperties();
		List<InterestingProperties> props1 = InterestingProperties.filterByKeepSet(thisNodesIntProps,
			getKeepSet(0));
		List<InterestingProperties> props2 = InterestingProperties.filterByKeepSet(thisNodesIntProps,
				getKeepSet(1));
		

		// a match is always interested in the following properties from both inputs:
		// 1) any-partition and order
		// 2) partition only
		createInterestingProperties(input1, props1, estimator, 0);
		createInterestingProperties(input2, props2, estimator, 1);

		input1.addAllInterestingProperties(props1);
		input2.addAllInterestingProperties(props2);
		
<<<<<<< HEAD
=======
		// my mjsax: union
//		this.input1.setNoInterestingProperties();
//		this.input2.setNoInterestingProperties();
		for(PactConnection c: this.input1)
			c.setNoInterestingProperties();
		for(PactConnection c: this.input2)
			c.setNoInterestingProperties();
>>>>>>> 0db9086c
	}
	
// union version by mjsax
//	/**
//	 * Utility method that generates for the given input interesting properties about partitioning and
//	 * order.
//	 * 
//	 * @param input
//	 *        The input to generate the interesting properties for.
//	 * @param target
//	 *        The list to add the interesting properties to.
//	 * @param estimator
//	 *        The cost estimator to estimate the maximal costs for the interesting properties.
//	 */
//	private void createInterestingProperties(PactConnection input, List<InterestingProperties> target,
//			CostEstimator estimator) {
//		InterestingProperties p = new InterestingProperties();
//
//		// partition and any order
//		p.getGlobalProperties().setPartitioning(PartitionProperty.ANY);
//		p.getLocalProperties().setKeyOrder(Order.ANY);
//
//		estimator.getHashPartitioningCost(input, p.getMaximalCosts());
//		Costs c = new Costs();
//		estimator.getLocalSortCost(this, Collections.<PactConnection>singletonList(input), c);
//		p.getMaximalCosts().addCosts(c);
//		InterestingProperties.mergeUnionOfInterestingProperties(target, p);
//
//		// partition only
//		p = new InterestingProperties();
//		p.getGlobalProperties().setPartitioning(PartitionProperty.ANY);
//		estimator.getHashPartitioningCost(input, p.getMaximalCosts());
//		InterestingProperties.mergeUnionOfInterestingProperties(target, p);
//	}
// union version

	/**
	 * Utility method that generates for the given input interesting properties about partitioning and
	 * order.
	 * 
	 * @param input
	 *        The input to generate the interesting properties for.
	 * @param target
	 *        The list to add the interesting properties to.
	 * @param estimator
	 *        The cost estimator to estimate the maximal costs for the interesting properties.
	 */
	private void createInterestingProperties(PactConnection input, List<InterestingProperties> target,
			CostEstimator estimator, int inputNum) {
		InterestingProperties p = new InterestingProperties();

		FieldSet keySet = new FieldSet(getPactContract().getKeyColumnNumbers(inputNum));
		
		// partition and any order
		p.getGlobalProperties().setPartitioning(PartitionProperty.ANY, keySet);
		
		Ordering ordering = new Ordering();
		for (Integer index : getPactContract().getKeyColumnNumbers(inputNum)) {
			ordering.appendOrdering(index, Order.ANY);
		}
		
		p.getLocalProperties().setOrdering(ordering);

		estimator.getHashPartitioningCost(input, p.getMaximalCosts());
		Costs c = new Costs();
		estimator.getLocalSortCost(this, input, c);
		p.getMaximalCosts().addCosts(c);
		InterestingProperties.mergeUnionOfInterestingProperties(target, p);

		// partition only
		p = new InterestingProperties();
		p.getGlobalProperties().setPartitioning(PartitionProperty.ANY, keySet);
		estimator.getHashPartitioningCost(input, p.getMaximalCosts());
		InterestingProperties.mergeUnionOfInterestingProperties(target, p);
	}

	@Override
	protected void computeValidPlanAlternatives(List<List<OptimizerNode>> alternativeSubPlanCominations1,
			List<List<OptimizerNode>> alternativeSubPlanCominations2, CostEstimator estimator, List<OptimizerNode> outputPlans)
	{

		for(List<OptimizerNode> predList1 : alternativeSubPlanCominations1) {
			for(List<OptimizerNode> predList2 : alternativeSubPlanCominations2) {
				
				// check, whether the two children have the same
				// sub-plan in the common part before the branches
				if (!areBranchCompatible(predList1, predList2)) {
					continue;
				}
				
				ShipStrategy ss1 = checkShipStrategyCompatibility(this.input1);
				if(ss1 == null)
					continue;
				ShipStrategy ss2 = checkShipStrategyCompatibility(this.input2);
				if(ss2 == null)
					continue;

				// check for self match
				if (areBranchesEqual(predList1, predList2)) {
					// we have a self match
					
					
					if(ss1 != ShipStrategy.NONE && ss2 != ShipStrategy.NONE && ss1.equals(ss2)) {
						// ShipStrategy is forced on both inputs
						createLocalAlternatives(outputPlans, predList1, predList2, ss1, ss1, estimator);
					} else if (ss1 != ShipStrategy.NONE && ss2 == ShipStrategy.NONE) {
						// ShipStrategy is forced on first input
						createLocalAlternatives(outputPlans, predList1, predList2, ss1, ss1, estimator);
					} else if (ss1 == ShipStrategy.NONE && ss2 != ShipStrategy.NONE) {
						// ShipStrategy is forced on second input
						createLocalAlternatives(outputPlans, predList1, predList2, ss2, ss2, estimator);
					} else if(ss1 != ShipStrategy.NONE && ss2 != ShipStrategy.NONE && !ss1.equals(ss2)) {
						// incompatible ShipStrategies enforced
						continue;
					}
					
					GlobalProperties gp;
					if(predList1.size() == 1) {
						gp = predList1.get(0).getGlobalProperties();
					} else {
						// TODO right now we drop all properties in the union case; need to figure out what properties can be kept
						gp = new GlobalProperties();
					}
					
					if(gp.getPartitioning().equals(PartitionProperty.NONE)) {
						// we need to partition
						// TODO: include range partitioning
						createLocalAlternatives(outputPlans, predList1, predList2, ShipStrategy.PARTITION_HASH, ShipStrategy.PARTITION_HASH, estimator);
					} else {
						// input is already partitioned
						createLocalAlternatives(outputPlans, predList1, predList2, ShipStrategy.FORWARD, ShipStrategy.FORWARD, estimator);
					}
					
					// check next alternative
					continue;
				}

				GlobalProperties gp1;
				GlobalProperties gp2;

				// test which degree of freedom we have in choosing the shipping strategies
				// some may be fixed a priori by compiler hints
				if (ss1 == ShipStrategy.NONE) {
					// the first connection is free to choose for the compiler

					if(predList1.size() == 1) {
						gp1 = predList1.get(0).getGlobalProperties();
					} else {
						// TODO right now we drop all properties in the union case; need to figure out what properties can be kept
						gp1 = new GlobalProperties();
					}

					if (ss2 == ShipStrategy.NONE) {
						// case: both are free to choose
					
						if(predList2.size() == 1) {
							gp2 = predList2.get(0).getGlobalProperties();
						} else {
							// TODO right now we drop all properties in the union case; need to figure out what properties can be kept
							gp2 = new GlobalProperties();
						}

						// test, if one side is pre-partitioned
						// if that is the case, partitioning the other side accordingly is
						// the cheapest thing to do
						if (gp1.getPartitioning().isComputablyPartitioned()) {
							ss1 = ShipStrategy.FORWARD;
						}

						if (gp2.getPartitioning().isComputablyPartitioned()) {
							// input is partitioned

							// check, whether that partitioning is the same as the one of input one!
							if ((!gp1.getPartitioning().isPartitioned())
								|| gp1.getPartitioning().isCompatibleWith(gp2.getPartitioning())) {
								ss2 = ShipStrategy.FORWARD;
							} else {
								// both sides are partitioned, but in an incompatible way
								// 3 alternatives:
								// 1) re-partition 2 the same way as 1
								// 2) re-partition 1 the same way as 2

								if (gp1.getPartitioning() == PartitionProperty.HASH_PARTITIONED) {
									createLocalAlternatives(outputPlans, predList1, predList2, ShipStrategy.FORWARD,
										ShipStrategy.PARTITION_HASH, estimator);
								} else if (gp1.getPartitioning() == PartitionProperty.RANGE_PARTITIONED) {
									createLocalAlternatives(outputPlans, predList1, predList2, ShipStrategy.FORWARD,
										ShipStrategy.PARTITION_RANGE, estimator);
								}

								if (gp2.getPartitioning() == PartitionProperty.HASH_PARTITIONED) {
									createLocalAlternatives(outputPlans, predList1, predList2, ShipStrategy.PARTITION_HASH,
										ShipStrategy.FORWARD, estimator);
								} else if (gp2.getPartitioning() == PartitionProperty.RANGE_PARTITIONED) {
									createLocalAlternatives(outputPlans, predList1, predList2, ShipStrategy.PARTITION_RANGE,
										ShipStrategy.FORWARD, estimator);
								}

								// do not go through the remaining logic of the loop!
								continue;
							}
						}

						// create the alternative nodes. the strategies to create depend on the different
						// combinations of pre-existing partitions
						if (ss1 == ShipStrategy.FORWARD) {
							if (ss2 == ShipStrategy.FORWARD) {
								// both are equally pre-partitioned
								// we need not use any special shipping step
								createLocalAlternatives(outputPlans, predList1, predList2, ss1, ss2, estimator);

								// we create an additional plan with a range partitioning
								// if this is not already a range partitioning
								if (gp1.getPartitioning() != PartitionProperty.RANGE_PARTITIONED) {
									createLocalAlternatives(outputPlans, predList1, predList2, ShipStrategy.PARTITION_RANGE,
										ShipStrategy.PARTITION_RANGE, estimator);
								}
							} else {
								// input 1 is local-forward

								// add two plans:
								// 1) make input 2 the same partitioning as input 1
								// 2) partition both inputs with a different partitioning function (hash <-> range)
								if (gp1.getPartitioning() == PartitionProperty.HASH_PARTITIONED) {
									createLocalAlternatives(outputPlans, predList1, predList2, ss1,
										ShipStrategy.PARTITION_HASH, estimator);
									// createLocalAlternatives(outputPlans, predList1, predList2, ShipStrategy.PARTITION_RANGE,
									// ShipStrategy.PARTITION_RANGE, estimator);
								} else if (gp1.getPartitioning() == PartitionProperty.RANGE_PARTITIONED) {
									createLocalAlternatives(outputPlans, predList1, predList2, ss1,
										ShipStrategy.PARTITION_RANGE, estimator);
									createLocalAlternatives(outputPlans, predList1, predList2, ShipStrategy.PARTITION_HASH,
										ShipStrategy.PARTITION_HASH, estimator);
								} else {
									throw new CompilerException("Invalid partitioning property for input 1 of match '"
										+ getPactContract().getName() + "'.");
								}
							}
						} else if (ss2 == ShipStrategy.FORWARD) {
							// input 2 is local-forward

							// add two plans:
							// 1) make input 1 the same partitioning as input 2
							// 2) partition both inputs with a different partitioning function (hash <-> range)
							if (gp2.getPartitioning() == PartitionProperty.HASH_PARTITIONED) {
								createLocalAlternatives(outputPlans, predList1, predList2, ShipStrategy.PARTITION_HASH, ss2,
									estimator);
								// createLocalAlternatives(outputPlans, predList1, predList2, ShipStrategy.PARTITION_RANGE,
								// ShipStrategy.PARTITION_RANGE, estimator);
							} else if (gp2.getPartitioning() == PartitionProperty.RANGE_PARTITIONED) {
								createLocalAlternatives(outputPlans, predList1, predList2, ShipStrategy.PARTITION_RANGE, ss2,
									estimator);
								createLocalAlternatives(outputPlans, predList1, predList2, ShipStrategy.PARTITION_HASH,
									ShipStrategy.PARTITION_HASH, estimator);
							} else {
								throw new CompilerException("Invalid partitioning property for input 2 of match '"
									+ getPactContract().getName() + "'.");
							}
						} else {
							// all of the shipping strategies are free to choose.
							// none has a pre-existing partitioning. create all options:
							// 1) re-partition both by hash
							// 2) re-partition both by range
							// 3) broadcast the first input (forward the second)
							// 4) broadcast the second input (forward the first)
							createLocalAlternatives(outputPlans, predList1, predList2, ShipStrategy.PARTITION_HASH,
								ShipStrategy.PARTITION_HASH, estimator);
							// createLocalAlternatives(outputPlans, pred1, pred2, ShipStrategy.PARTITION_RANGE,
							// ShipStrategy.PARTITION_RANGE, estimator);

							// add the broadcasting strategies only, if the sizes of can be estimated
							if (haveValidOutputEstimates(predList1) && haveValidOutputEstimates(predList2)) {
								createLocalAlternatives(outputPlans, predList1, predList2, ShipStrategy.BROADCAST,
									ShipStrategy.FORWARD, estimator);
								createLocalAlternatives(outputPlans, predList1, predList2, ShipStrategy.FORWARD,
									ShipStrategy.BROADCAST, estimator);
							}
						}
					} else {
						if(predList2.size() == 1) {
							gp2 = PactConnection.getGlobalPropertiesAfterConnection(predList2.get(0), this, ss2);
						} else {
							// TODO right now we drop all properties in the union case; need to figure out what properties can be kept
							gp2 = new GlobalProperties();
						}

						// first connection free to choose, but second one is fixed
						// 1) input 2 is broadcast -> other side must be forward
						// 2) input 2 is forward -> other side must be broadcast, or repartitioned, if the forwarded
						// side is partitioned
						// 3) input 2 is hash-partition -> other side must be re-partition by hash as well
						// 4) input 2 is range-partition -> other side must be re-partition by range as well
						switch (ss2) {
						case BROADCAST:
							ss1 = ShipStrategy.FORWARD;
							break;
						case FORWARD:
							if (gp2.getPartitioning().isPartitioned()) {
								// adapt to the partitioning
								if (gp2.getPartitioning() == PartitionProperty.HASH_PARTITIONED) {
									ss1 = ShipStrategy.PARTITION_HASH;
								} else if (gp2.getPartitioning() == PartitionProperty.RANGE_PARTITIONED) {
									ss1 = ShipStrategy.PARTITION_RANGE;
								} else {
									throw new CompilerException();
								}
							} else {
								// must broadcast
								ss1 = ShipStrategy.BROADCAST;
							}
							break;
						case PARTITION_HASH:
							ss1 = (gp1.getPartitioning() == PartitionProperty.HASH_PARTITIONED) ? ShipStrategy.FORWARD
								: ShipStrategy.PARTITION_HASH;
							break;
						case PARTITION_RANGE:
							ss1 = (gp1.getPartitioning() == PartitionProperty.RANGE_PARTITIONED) ? ShipStrategy.FORWARD
								: ShipStrategy.PARTITION_RANGE;
							break;
						default:
							throw new CompilerException("Invalid fixed shipping strategy '" + ss2.name()
								+ "' for match contract '" + getPactContract().getName() + "'.");
						}

						createLocalAlternatives(outputPlans, predList1, predList2, ss1, ss2, estimator);
					}

				} else if (ss2 == ShipStrategy.NONE) {
					// second connection free to choose, but first one is fixed

					if(predList1.size() == 1) {
						gp1 = PactConnection.getGlobalPropertiesAfterConnection(predList1.get(0), this, ss1);
					} else {
						// TODO right now we drop all properties in the union case; need to figure out what properties can be kept
						gp1 = new GlobalProperties();
					}

					if(predList2.size() == 1) {
						gp2 = predList2.get(0).getGlobalProperties();
					} else {
						// TODO right now we drop all properties in the union case; need to figure out what properties can be kept
						gp2 = new GlobalProperties();
					}

					// 1) input 1 is broadcast -> other side must be forward
					// 2) input 1 is forward -> other side must be broadcast, if forwarded side is not partitioned
					// 3) input 1 is hash-partition -> other side must be re-partition by hash as well
					// 4) input 1 is range-partition -> other side must be re-partition by range as well
					switch (ss1) {
					case BROADCAST:
						ss2 = ShipStrategy.FORWARD;
						break;
					case FORWARD:
						if (gp1.getPartitioning().isPartitioned()) {
							// adapt to the partitioning
							if (gp1.getPartitioning() == PartitionProperty.HASH_PARTITIONED) {
								ss2 = ShipStrategy.PARTITION_HASH;
							} else if (gp1.getPartitioning() == PartitionProperty.RANGE_PARTITIONED) {
								ss2 = ShipStrategy.PARTITION_RANGE;
							} else {
								throw new CompilerException();
							}
						} else {
							// must broadcast
							ss2 = ShipStrategy.BROADCAST;
						}
						break;
					case PARTITION_HASH:
						ss2 = (gp2.getPartitioning() == PartitionProperty.HASH_PARTITIONED) ? ShipStrategy.FORWARD
							: ShipStrategy.PARTITION_HASH;
						break;
					case PARTITION_RANGE:
						ss2 = (gp2.getPartitioning() == PartitionProperty.RANGE_PARTITIONED) ? ShipStrategy.FORWARD
							: ShipStrategy.PARTITION_RANGE;
						break;
					default:
						throw new CompilerException("Invalid fixed shipping strategy '" + ss1.name()
							+ "' for match contract '" + getPactContract().getName() + "'.");
					}

					createLocalAlternatives(outputPlans, predList1, predList2, ss1, ss2, estimator);
				} else {
					// both are fixed
					// check, if they produce a valid plan
					if ((ss1 == ShipStrategy.BROADCAST && ss2 != ShipStrategy.BROADCAST)
						|| (ss1 != ShipStrategy.BROADCAST && ss2 == ShipStrategy.BROADCAST)) {
						// the broadcast / not-broadcast combinations are legal
						createLocalAlternatives(outputPlans, predList1, predList2, ss1, ss2, estimator);
					} else {
						// they need to have an equal partitioning

						if(predList1.size() == 1) {
							gp1 = PactConnection.getGlobalPropertiesAfterConnection(predList1.get(0), this, ss1);
						} else {
							// TODO right now we drop all properties in the union case; need to figure out what properties can be kept
							gp1 = new GlobalProperties();
						}

						if(predList2.size() == 1) {
							gp2 = PactConnection.getGlobalPropertiesAfterConnection(predList2.get(0), this, ss2);
						} else {
							// TODO right now we drop all properties in the union case; need to figure out what properties can be kept
							gp2 = new GlobalProperties();
						}

						if (gp1.getPartitioning().isComputablyPartitioned() && gp1.getPartitioning() == gp2.getPartitioning()) {
							// partitioning there and equal
							createLocalAlternatives(outputPlans, predList1, predList2, ss1, ss2, estimator);
						} else {
							// no valid plan possible with that combination of shipping strategies and pre-existing
							// properties
							continue;
						}
					}
				}
			}
		}
	}

	/**
	 * Private utility method that generates the alternative Match nodes, given fixed shipping strategies
	 * for the inputs.
	 * 
	 * @param target
	 *        The list to put the alternatives in.
	 * @param allPreds1
	 *        The predecessor nodes for the first input.
	 * @param allPreds2
	 *        The predecessor nodes for the second input.
	 * @param ss1
	 *        The shipping strategy for the first input.
	 * @param ss2
	 *        The shipping strategy for the second input.
	 * @param estimator
	 *        The cost estimator.
	 */
	private void createLocalAlternatives(List<OptimizerNode> target, List<OptimizerNode> allPreds1, List<OptimizerNode> allPreds2,
			ShipStrategy ss1, ShipStrategy ss2, CostEstimator estimator)
	{
		// compute the given properties of the incoming data
<<<<<<< HEAD
		LocalProperties lp1 = PactConnection.getLocalPropertiesAfterConnection(pred1, this, ss1);
		LocalProperties lp2 = PactConnection.getLocalPropertiesAfterConnection(pred2, this, ss2);
=======
		GlobalProperties gp1, gp2;
		LocalProperties lp1, lp2;

		if(allPreds1.size() == 1) {
			gp1 = PactConnection.getGlobalPropertiesAfterConnection(allPreds1.get(0), this, ss1);
			lp1 = PactConnection.getLocalPropertiesAfterConnection(allPreds1.get(0), this, ss1);
		} else {
			// TODO right now we drop all properties in the union case; need to figure out what properties can be kept
			gp1 = new GlobalProperties();
			lp1 = new LocalProperties();
		}

		if(allPreds2.size() == 1) {
			gp2 = PactConnection.getGlobalPropertiesAfterConnection(allPreds2.get(0), this, ss2);
			lp2 = PactConnection.getLocalPropertiesAfterConnection(allPreds2.get(0), this, ss2);
		} else {
			// TODO right now we drop all properties in the union case; need to figure out what properties can be kept
			gp2 = new GlobalProperties();
			lp2 = new LocalProperties();
		}
>>>>>>> 0db9086c

		// create alternatives for different local strategies
		LocalStrategy ls = getLocalStrategy();
		
		if (ls != LocalStrategy.NONE) {
			// local strategy is fixed
			
			// set the local properties accordingly
			if (ls == LocalStrategy.SORT_BOTH_MERGE || ls == LocalStrategy.SORT_FIRST_MERGE 
				|| ls == LocalStrategy.SORT_SECOND_MERGE || ls == LocalStrategy.MERGE) {
				
<<<<<<< HEAD
				createMatchAlternative(target, pred1, pred2, ss1, ss2, ls, Order.ASCENDING, true, null, estimator);
			} else if (ls == LocalStrategy.HYBRIDHASH_FIRST || ls == LocalStrategy.HYBRIDHASH_SECOND
				|| ls == LocalStrategy.MMHASH_FIRST || ls == LocalStrategy.MMHASH_SECOND) {

				createMatchAlternative(target, pred1, pred2, ss1, ss2, ls, Order.NONE, false, null, estimator);
=======
				createMatchAlternative(target, allPreds1, allPreds2, ss1, ss2, ls, outGp, outLp, estimator);
			} else if (ls == LocalStrategy.HYBRIDHASH_FIRST || ls == LocalStrategy.HYBRIDHASH_SECOND
				|| ls == LocalStrategy.MMHASH_FIRST || ls == LocalStrategy.MMHASH_SECOND) {
				outLp.setKeyOrder(Order.NONE);
				outLp.setKeysGrouped(false);
				
				createMatchAlternative(target, allPreds1, allPreds2, ss1, ss2, ls, outGp, outLp, estimator);
>>>>>>> 0db9086c
			} else if (ls == LocalStrategy.SORT_SELF_NESTEDLOOP) {
				
<<<<<<< HEAD
				createMatchAlternative(target, pred1, null, ss1, null, ls, Order.ASCENDING, true, null, estimator);
=======
				createMatchAlternative(target, allPreds1, null, ss1, null, ls, outGp, outLp, estimator);
>>>>>>> 0db9086c
			} else if (ls == LocalStrategy.SELF_NESTEDLOOP) {
				LocalProperties outLp = new LocalProperties();
				outLp.setOrdering(lp1.getOrdering());
				outLp.setGrouped(true, lp1.getGroupedFields());
				
<<<<<<< HEAD
				createMatchAlternative(target, pred1, null, ss1, null, ls, Order.ANY, true, outLp, estimator);
=======
				createMatchAlternative(target, allPreds1, null, ss1, null, ls, outGp, outLp, estimator);
>>>>>>> 0db9086c
			}

		} else {
			if (!areBranchesEqual(allPreds1, allPreds2)) {
				// this is not a self match
			
				// create the hash strategies only, if we have estimates for the input sized
				if (haveValidOutputEstimates(allPreds1) && haveValidOutputEstimates(allPreds2))
				{
					// create the hybrid-hash strategy where the first input is the building side
<<<<<<< HEAD
					createMatchAlternative(target, pred1, pred2, ss1, ss2, LocalStrategy.HYBRIDHASH_FIRST, Order.NONE, false,
						null, estimator);
		
					// create the hybrid-hash strategy where the second input is the building side
					createMatchAlternative(target, pred1, pred2, ss1, ss2, LocalStrategy.HYBRIDHASH_SECOND, Order.NONE, false,
						null, estimator);
=======
					createMatchAlternative(target, allPreds1, allPreds2, ss1, ss2, LocalStrategy.HYBRIDHASH_FIRST, outGp.createCopy(),
						outLp.createCopy(), estimator);
		
					// create the hybrid-hash strategy where the second input is the building side
					createMatchAlternative(target, allPreds1, allPreds2, ss1, ss2, LocalStrategy.HYBRIDHASH_SECOND, outGp.createCopy(),
						outLp.createCopy(), estimator);
>>>>>>> 0db9086c
				}
	
				// create sort merge strategy depending on pre-existing orders
				
				int[] keyColumns = getPactContract().getKeyColumnNumbers(0);
				Ordering ordering1 = new Ordering();
				for (int keyColumn : keyColumns) {
					ordering1.appendOrdering(keyColumn, Order.ASCENDING);
				}
				
				keyColumns = getPactContract().getKeyColumnNumbers(1);
				Ordering ordering2 = new Ordering();
				for (int keyColumn : keyColumns) {
					ordering2.appendOrdering(keyColumn, Order.ASCENDING);
				}
				
				
				// set local strategy according to pre-existing ordering
				if (ordering1.isMetBy(lp1.getOrdering()) && ordering2.isMetBy(lp2.getOrdering())) {
					// both inputs have ascending order
<<<<<<< HEAD
					createMatchAlternative(target, pred1, pred2, ss1, ss2, LocalStrategy.MERGE, Order.ASCENDING, true, null, estimator);
=======
					createMatchAlternative(target, allPreds1, allPreds2, ss1, ss2, LocalStrategy.MERGE, outGp, outLp, estimator);
>>>>>>> 0db9086c
					
				} else if (!ordering1.isMetBy(lp1.getOrdering()) && ordering2.isMetBy(lp2.getOrdering())) {
					// input 2 has ascending order, input 1 does not
<<<<<<< HEAD
					createMatchAlternative(target, pred1, pred2, ss1, ss2, LocalStrategy.SORT_FIRST_MERGE, Order.ASCENDING, true, null, estimator);
=======
					createMatchAlternative(target, allPreds1, allPreds2, ss1, ss2, LocalStrategy.SORT_FIRST_MERGE, outGp, outLp, estimator);
>>>>>>> 0db9086c
					
				} else if (ordering1.isMetBy(lp1.getOrdering()) && !ordering2.isMetBy(lp2.getOrdering())) {
					// input 1 has ascending order, input 2 does not
<<<<<<< HEAD
					createMatchAlternative(target, pred1, pred2, ss1, ss2, LocalStrategy.SORT_SECOND_MERGE, Order.ASCENDING, true, null, estimator);
					
				} else {
					// none of the inputs has ascending order
					createMatchAlternative(target, pred1, pred2, ss1, ss2, LocalStrategy.SORT_BOTH_MERGE, Order.ASCENDING, true, null, estimator);
=======
					createMatchAlternative(target, allPreds1, allPreds2, ss1, ss2, LocalStrategy.SORT_SECOND_MERGE, outGp, outLp, estimator);
					
				} else {
					// none of the inputs has ascending order
					createMatchAlternative(target, allPreds1, allPreds2, ss1, ss2, LocalStrategy.SORT_BOTH_MERGE, outGp, outLp, estimator);
>>>>>>> 0db9086c
					
				}
				
			} else {
				// this is a self match

				
				if(lp1.isGrouped()) {
					// output will have order of input
					LocalProperties outLp = new LocalProperties();
					outLp.setOrdering(lp1.getOrdering());
					outLp.setGrouped(true, lp1.getGroupedFields());
					// self match without sorting
<<<<<<< HEAD
					createMatchAlternative(target, pred1, null, ss1, null, LocalStrategy.SELF_NESTEDLOOP, Order.ANY, true, outLp, estimator);
=======
					createMatchAlternative(target, allPreds1, null, ss1, null, LocalStrategy.SELF_NESTEDLOOP, outGp, outLp, estimator);
>>>>>>> 0db9086c
				} else {
					// output will be ascendingly sorted
					// self match with sorting
<<<<<<< HEAD
					createMatchAlternative(target, pred1, null, ss1, null, LocalStrategy.SORT_SELF_NESTEDLOOP, Order.ASCENDING, true, null, estimator);
=======
					createMatchAlternative(target, allPreds1, null, ss1, null, LocalStrategy.SORT_SELF_NESTEDLOOP, outGp, outLp, estimator);
>>>>>>> 0db9086c
				}
				
			}
		}

	}

	/**
	 * If we have multiple connection for both inputs, the branches are equal if all predecessors
	 * per input are the same as for the other input. Ie., if the two sets (the order does not matter)
	 * of both predecessors are equal.
	 * 
	 * Eg.:
	 * allPreds1 = { A, B, C } == allPreds2 = { B, A, C }
	 * allPreds1 = { A, B, C } != allPreds2 = { A, B }
	 * allPreds1 = { A, B, C } != allPreds2 = { A, B, C, D }
	 * allPreds1 = { A, B, C } != allPreds2 = { A, B, E }
	 * 
	 * @param allPreds1		All predecessors of the first input.
	 * @param allPreds2		All predecessors of the second input.
	 * 
	 * @return	{@code true} if branches are equal, {@code false} otherwise.
	 */
	private boolean areBranchesEqual(List<OptimizerNode> allPreds1, List<OptimizerNode> allPreds2) {
		final int size1 = allPreds1.size();
		final int size2 = allPreds2.size();
		
		List<OptimizerNode> copy1 = new ArrayList<OptimizerNode>(size1);
		List<OptimizerNode> copy2 = new ArrayList<OptimizerNode>(size2);
		
		for(int i = 0; i < size1; ++i)
			copy1.add(allPreds1.get(i));
		for(int i = 0; i < size2; ++i)
			copy2.add(allPreds2.get(i));

		outter:
		for(int i = 0; i < copy1.size(); ++i) {
			OptimizerNode nodeToTest = copy1.get(i);
			
			for(int j = i + i; j < copy2.size(); ++j) {
				if(nodeToTest.equals(copy2.get(j))) {
					copy1.remove(i);
					--i;
					copy2.remove(j);
		
					continue outter;
				}
			}
			
			return false;
		}
		
		assert (copy1.size() == 0 && copy2.size() == 0);
		
		return true;
	}
	
	/**
	 * Private utility method that generates a candidate Match node, given fixed shipping strategies and a fixed
	 * local strategy.
	 * 
	 * @param target
	 *        The list to put the alternatives in.
	 * @param pred1
	 *        The predecessor node for the first input.
	 * @param pred2
	 *        The predecessor node for the second input.
	 * @param ss1
	 *        The shipping strategy for the first input.
	 * @param ss2
	 *        The shipping strategy for the second input.
	 * @param ls
	 *        The local strategy.
	 * @param outGp
	 *        The global properties of the data that goes to the user function.
	 * @param outLp
	 *        The local properties of the data that goes to the user function.
	 * @param estimator
	 *        The cost estimator.
	 */
<<<<<<< HEAD
	private void createMatchAlternative(List<MatchNode> target, OptimizerNode pred1, OptimizerNode pred2,
			ShipStrategy ss1, ShipStrategy ss2, LocalStrategy ls, Order order, boolean grouped, LocalProperties outLpp,
			CostEstimator estimator) {
		
		// compute the given properties of the incoming data
		GlobalProperties gp1 = PactConnection.getGlobalPropertiesAfterConnection(pred1, this, ss1);
		GlobalProperties gp2 = PactConnection.getGlobalPropertiesAfterConnection(pred2, this, ss2);

		LocalProperties outLp = outLpp;
		
		// determine the properties of the data before it goes to the user code
		GlobalProperties outGp = new GlobalProperties();
		outGp.setPartitioning(gp1.getPartitioning(), gp1.getPartitionedFiels());
		outGp.setOrdering(gp1.getOrdering());
		
		if (outLpp == null) {
			int[] keyColumns = getPactContract().getKeyColumnNumbers(0);
			
			outLp = new LocalProperties();
			if (order != Order.NONE) {
				Ordering ordering = new Ordering();
				for (int keyColumn : keyColumns) {
					ordering.appendOrdering(keyColumn, order);
				}
				outLp.setOrdering(ordering);
			}
			else {
				outLp.setOrdering(null);	
			}
			outLp.setGrouped(grouped, new FieldSet(keyColumns));
		}
				
=======
	private void createMatchAlternative(List<OptimizerNode> target, List<OptimizerNode> pred1, List<OptimizerNode> pred2,
			ShipStrategy ss1, ShipStrategy ss2, LocalStrategy ls, GlobalProperties outGp, LocalProperties outLp,
			CostEstimator estimator)
	{
>>>>>>> 0db9086c
		// create a new reduce node for this input
		MatchNode n = new MatchNode(this, pred1, pred2, this.input1, this.input2, outGp, outLp);

		for(PactConnection c : n.input1) {
			c.setShipStrategy(ss1);
		}
		for(PactConnection c : n.input2) {
			c.setShipStrategy(ss2);
		}
		n.setLocalStrategy(ls);

		// compute, which of the properties survive, depending on the output contract
		n.getGlobalProperties().filterByKeepSet(getKeepSet(0));
		n.getLocalProperties().filterByKeepSet(getKeepSet(0));

		// compute the costs
		estimator.costOperator(n);

		target.add(n);
		
		
		
		// determine the properties of the data before it goes to the user code
		outGp = new GlobalProperties();
		outGp.setPartitioning(gp2.getPartitioning(), gp2.getPartitionedFiels());
		outGp.setOrdering(gp2.getOrdering());
		
		if (outLpp == null) {
			int[] keyColumns = getPactContract().getKeyColumnNumbers(1);
			
			outLp = new LocalProperties();
			if (order != Order.NONE) {
				Ordering ordering = new Ordering();
				for (int keyColumn : keyColumns) {
					ordering.appendOrdering(keyColumn, order);
				}
				outLp.setOrdering(ordering);
			}
			else {
				outLp.setOrdering(null);	
			}
			outLp.setGrouped(grouped, new FieldSet(keyColumns));
		}
				
		// create a new reduce node for this input
		n = new MatchNode(this, pred1, pred2, input1, input2, outGp, outLp);

		if(n.input1 != null) {
			n.input1.setShipStrategy(ss1);
		}
		if(n.input2 != null) {
			n.input2.setShipStrategy(ss2);
		}
		n.setLocalStrategy(ls);

		// compute, which of the properties survive, depending on the output contract
		n.getGlobalProperties().filterByKeepSet(getKeepSet(1));
		n.getLocalProperties().filterByKeepSet(getKeepSet(1));

		// compute the costs
		estimator.costOperator(n);

		target.add(n);
	}
	
<<<<<<< HEAD
	/**
	 * Computes the number of keys that are processed by the PACT.
	 * 
	 * @return the number of keys processed by the PACT.
	 */
	protected long computeNumberOfProcessedKeys() {
		OptimizerNode pred1 = input1 == null ? null : input1.getSourcePact();
		OptimizerNode pred2 = input2 == null ? null : input2.getSourcePact();

		if(pred1 != null && pred2 != null) {
			// Match processes only keys that appear in both input sets
			FieldSet fieldSet1 = new FieldSet(getPactContract().getKeyColumnNumbers(0));
			FieldSet fieldSet2 = new FieldSet(getPactContract().getKeyColumnNumbers(1));
			
			if(pred1.getEstimatedCardinality(fieldSet1) == -1) {
				// key card of 1st input unknown. Use key card of 2nd input as upper bound
				return pred2.getEstimatedCardinality(fieldSet2);
			} else if(pred2.getEstimatedCardinality(fieldSet2) == -1) {
				// key card of 2nd input unknown. Use key card of 1st input as upper bound
				return pred1.getEstimatedCardinality(fieldSet1);
			} else {
				// key card of both inputs known. Use minimum as upper bound
				return Math.min(pred1.getEstimatedCardinality(fieldSet1), pred2.getEstimatedCardinality(fieldSet2));
			}
		} else {
			return -1;
		}
	}
=======
// union version by mjsax
//	/**
//	 * Computes the number of keys that are processed by the PACT.
//	 * 
//	 * @return the number of keys processed by the PACT.
//	 */
//	private long computeNumberOfProcessedKeys() {
//		long numKey1 = 0;
//		long numKey2 = 0;
//		
//		for(PactConnection c : this.input1) {
//			long keys = c.getSourcePact().estimatedKeyCardinality;
//			
//			if(keys == -1) {
//				numKey1 = -1;
//				break;
//			}
//			
//			numKey1 += keys;
//		}
//
//		for(PactConnection c : this.input2) {
//			long keys = c.getSourcePact().estimatedKeyCardinality;
//			
//			if(keys == -1) {
//				numKey2 = -1;
//				break;
//			}
//			
//			numKey2 += keys;
//		}<<<<<<< HEAD

//		
//		if(numKey1 == -1)
//			// key card of 1st input unknown. Use key card of 2nd input as upper bound
//			return numKey2;
//		
//		
//		if(numKey2 == -1)
//			// key card of 2nd input unknown. Use key card of 1st input as upper bound
//			return numKey1;
//
//		// key card of both inputs known. Use minimum as upper bound
//		return Math.min(numKey1, numKey2);
//	}
//	
//	/**
//	 * Computes the number of stub calls for one processed key. 
//	 * 
//	 * @return the number of stub calls for one processed key.
//	 */
//	private double computeStubCallsPerProcessedKey() {
//		long numKey1 = 0;
//		long numRecords1 = 0;
//		long numKey2 = 0;
//		long numRecords2 = 0;
//		
//		for(PactConnection c : this.input1) {
//			OptimizerNode n = c.getSourcePact();
//			
//			if(n.estimatedKeyCardinality == -1 || n.estimatedNumRecords == -1) {
//				numKey1 = -1;
//				break;
//			}
//			
//			numKey1 += n.estimatedKeyCardinality;
//			numRecords1 += n.estimatedNumRecords;
//		}
//
//		for(PactConnection c : this.input2) {
//			OptimizerNode n = c.getSourcePact();
//			
//			if(n.estimatedKeyCardinality == -1 || n.estimatedNumRecords == -1) {
//				numKey2 = -1;
//				break;
//			}
//			
//			numKey2 += n.estimatedKeyCardinality;
//			numRecords2 += n.estimatedNumRecords;
//		}
//
//		if(numKey1 == -1 && numKey2 == -1)
//			return -1;
//		
//		
//		double callsPerKey = 1;
//		
//		if(numKey1 != -1) {
//			callsPerKey *= numKey1 / (double)numRecords1;
//		}
//		
//		if(numKey2 != -1) {
//			callsPerKey *= numKey2 / (double)numRecords2;
//		}
//
//		return callsPerKey;
//	}
//	
//	/**
//	 * Computes the number of stub calls.
//	 * 
//	 * @return the number of stub calls.
//	 */
//	private long computeNumberOfStubCalls() {
//		long processedKeys = computeNumberOfProcessedKeys();
//		if(processedKeys == -1)
//			return -1;
//		
//		double stubCallsPerKey = computeStubCallsPerProcessedKey();
//		if(stubCallsPerKey == -1)
//			return -1;
//		
//		return (long)(processedKeys * stubCallsPerKey);
//	}
//	
//	/**
//	 * Computes the width of output records
//	 * 
//	 * @return width of output records
//	 */
//	private double computeAverageRecordWidth() {
//		CompilerHints hints = getPactContract().getCompilerHints();
//
//		if(hints.getAvgBytesPerRecord() != -1) {
//			// use hint if available
//			return hints.getAvgBytesPerRecord();
//		}
//	
//		long outputSize = 0;
//		long numRecords = 0;
//		for(PactConnection c : this.input1) {
//			OptimizerNode pred = c.getSourcePact();
//			
//			if(pred != null) {
//				// if one input (all of them are unioned) does not know
//				// its output size or number of records, we a pessimistic and return "unknown" as well
//				if(pred.estimatedOutputSize == -1 || pred.estimatedNumRecords == -1) {
//					outputSize = -1;
//					break;
//				}
//				
//				outputSize += pred.estimatedOutputSize;
//				numRecords += pred.estimatedNumRecords;
//			}
//		}
//
//		double avgWidth = -1;
//
//		if(outputSize != -1) {
//			avgWidth = outputSize / (double)numRecords;
//			if(avgWidth < 1)
//				avgWidth = 1;
//		}
//		
//
//		for(PactConnection c : this.input2) {
//			OptimizerNode pred = c.getSourcePact();
//			
//			if(pred != null) {
//				// if one input (all of them are unioned) does not know
//				// its output size or number of records, we a pessimistic and return "unknown" as well
//				if(pred.estimatedOutputSize == -1) {
//					return avgWidth;
//				}
//				
//				outputSize += pred.estimatedOutputSize;
//				numRecords += pred.estimatedNumRecords;
//			}
//		}
//		
//		if(outputSize != -1) {
//			avgWidth += outputSize / (double)numRecords;
//			if(avgWidth < 2)
//				avgWidth = 2;
//		}
//
//		return avgWidth;
//	}
// end union version

//	/**
//	 * Computes the number of keys that are processed by the PACT.
//	 * 
//	 * @return the number of keys processed by the PACT.
//	 */
//	private long computeNumberOfProcessedKeys() {
//		OptimizerNode pred1 = input1 == null ? null : input1.getSourcePact();
//		OptimizerNode pred2 = input2 == null ? null : input2.getSourcePact();
//
//		if(pred1 != null && pred2 != null) {
//			// Match processes only keys that appear in both input sets
//			
//			if(pred1.getEstimatedKeyCardinality() == -1) {
//				// key card of 1st input unknown. Use key card of 2nd input as upper bound
//				return pred2.getEstimatedKeyCardinality();
//			} else if(pred2.getEstimatedKeyCardinality() == -1) {
//				// key card of 2nd input unknown. Use key card of 1st input as upper bound
//				return pred1.getEstimatedKeyCardinality();
//			} else {
//				// key card of both inputs known. Use minimum as upper bound
//				return Math.min(pred1.getEstimatedKeyCardinality(), pred2.getEstimatedKeyCardinality());
//			}
//		} else {
//			return -1;
//		}
//	}
	
//	/**
//	 * Computes the number of stub calls for one processed key. 
//	 * 
//	 * @return the number of stub calls for one processed key.
//	 */
//	private double computeStubCallsPerProcessedKey() {
//		OptimizerNode pred1 = input1 == null ? null : input1.getSourcePact();
//		OptimizerNode pred2 = input2 == null ? null : input2.getSourcePact();
//
//		if(pred1 != null && pred2 != null) {
//
//			double callsPerKey = 1;
//			
//			if(pred1.getEstimatedKeyCardinality() != -1 && pred2.getEstimatedNumRecords() != -1) {
//				callsPerKey *= pred1.getEstimatedNumRecords() / pred1.getEstimatedKeyCardinality();
//			}
//			if(pred2.getEstimatedKeyCardinality() != -1 && pred2.getEstimatedNumRecords() != -1) {
//				callsPerKey *= pred2.getEstimatedNumRecords() / pred2.getEstimatedKeyCardinality();
//			}
//			
//			return callsPerKey;
//		} else {
//			return -1;
//		}
//
//	}
>>>>>>> 0db9086c
	
	
	/**
	 * Computes the number of stub calls for one processed key. 
	 * 
	 * @return the number of stub calls for one processed key.
	 */
	protected double computeStubCallsPerProcessedKey() {
		OptimizerNode pred1 = input1 == null ? null : input1.getSourcePact();
		OptimizerNode pred2 = input2 == null ? null : input2.getSourcePact();

		if(pred1 != null && pred2 != null) {

			double callsPerKey = 1;
			
			FieldSet fieldSet1 = new FieldSet(getPactContract().getKeyColumnNumbers(0));
			FieldSet fieldSet2 = new FieldSet(getPactContract().getKeyColumnNumbers(1));
			
			if(pred1.getEstimatedCardinality(fieldSet1) != -1 && pred1.getEstimatedNumRecords() != -1) {
				callsPerKey *= pred1.getEstimatedNumRecords() / pred1.getEstimatedCardinality(fieldSet1);
			}
			if(pred2.getEstimatedCardinality(fieldSet2) != -1 && pred2.getEstimatedNumRecords() != -1) {
				callsPerKey *= pred2.getEstimatedNumRecords() / pred2.getEstimatedCardinality(fieldSet2);
			}
			
			return callsPerKey;
		} else {
			return -1;
		}

	}
	
<<<<<<< HEAD
	/**
	 * Computes the number of stub calls.
	 * 
	 * @return the number of stub calls.
=======
// union version by mjsax
//	/*
//	 * (non-Javadoc)
//	 * @see eu.stratosphere.pact.compiler.plan.OptimizerNode#computeOutputEstimates(eu.stratosphere.pact.compiler.DataStatistics)
//	 */
//	@Override
//	public void computeOutputEstimates(DataStatistics statistics) {
//		boolean allPredsAvailable = false;
//		
//		if(this.input1 != null && this.input2 != null) {
//			for(PactConnection c : this.input1) {
//				if(c.getSourcePact() == null) {
//					allPredsAvailable = false;
//					break;
//				}
//			}
//			
//			if(allPredsAvailable) {
//				for(PactConnection c : this.input2) {
//					if(c.getSourcePact() == null) {
//						allPredsAvailable = false;
//						break;
//					}
//				}				
//			}
//		}
//
//		CompilerHints hints = getPactContract().getCompilerHints();
//
//		if (!allPredsAvailable) {
//			// Preceding node is not available, we take hints as given
//			this.estimatedKeyCardinality = hints.getKeyCardinality();
//			
//			if(hints.getKeyCardinality() != -1 && hints.getAvgNumValuesPerKey() != -1) {
//				this.estimatedNumRecords = (hints.getKeyCardinality() * hints.getAvgNumValuesPerKey()) >= 1 ? 
//						(long) (hints.getKeyCardinality() * hints.getAvgNumValuesPerKey()) : 1;
//			}
//			
//			if(this.estimatedNumRecords != -1 && hints.getAvgBytesPerRecord() != -1) {
//				this.estimatedOutputSize = (this.estimatedNumRecords * hints.getAvgBytesPerRecord() >= 1) ? 
//						(long) (this.estimatedNumRecords * hints.getAvgBytesPerRecord()) : 1;
//			}
//			
//		} else {
//			// We have a preceding node
//			
//			// ############# set default estimates
//			
//			// default output cardinality is equal to number of stub calls
//			this.estimatedNumRecords = this.computeNumberOfStubCalls();
//			// default key cardinality is -1
//			this.estimatedKeyCardinality = -1;
//			// default output size is equal to output size of previous node
//			this.estimatedOutputSize = -1;
//						
//			
//			// ############# output cardinality estimation ##############
//			
//			boolean outputCardEstimated = true;
//				
//			if(hints.getKeyCardinality() != -1 && hints.getAvgNumValuesPerKey() != -1) {
//				// we have precise hints
//				this.estimatedNumRecords = (hints.getKeyCardinality() * hints.getAvgNumValuesPerKey() >= 1) ?
//						(long) (hints.getKeyCardinality() * hints.getAvgNumValuesPerKey()) : 1;
//			} else if(hints.getAvgRecordsEmittedPerStubCall() != 1.0) {
//				// we know how many records are in average emitted per stub call
//				this.estimatedNumRecords = (this.computeNumberOfStubCalls() * hints.getAvgRecordsEmittedPerStubCall() >= 1) ?
//						(long) (this.computeNumberOfStubCalls() * hints.getAvgRecordsEmittedPerStubCall()) : 1;
//			} else {
//				outputCardEstimated = false;
//			}
//						
//			// ############# output key cardinality estimation ##########
//
//			if(hints.getKeyCardinality() != -1) {
//				// number of keys is explicitly given by user hint
//				this.estimatedKeyCardinality = hints.getKeyCardinality();
//				
//			} else if(!this.getOutputContract().equals(OutputContract.None)) {
//				// we have an output contract which might help to estimate the number of output keys
//				
//				if(this.getOutputContract().equals(OutputContract.UniqueKey)) {
//					// each output key is unique. Every record has a unique key.
//					this.estimatedKeyCardinality = this.estimatedNumRecords;
//					
//				} else if(this.getOutputContract().equals(OutputContract.SameKey) || 
//						this.getOutputContract().equals(OutputContract.SameKeyFirst) || 
//						this.getOutputContract().equals(OutputContract.SameKeySecond)) {
//					// we have a samekey output contract
//					
//					if(hints.getAvgRecordsEmittedPerStubCall() < 1.0) {
//						// in average less than one record is emitted per stub call
//						
//						// compute the probability that at least one stub call emits a record for a given key 
//						double probToKeepKey = 1.0 - Math.pow((1.0 - hints.getAvgRecordsEmittedPerStubCall()), this.computeStubCallsPerProcessedKey());
//
//						this.estimatedKeyCardinality = (this.computeNumberOfProcessedKeys() * probToKeepKey >= 1) ?
//								(long) (this.computeNumberOfProcessedKeys() * probToKeepKey) : 1;
//					} else {
//						// in average more than one record is emitted per stub call. We assume all keys are kept.
//						this.estimatedKeyCardinality = this.computeNumberOfProcessedKeys();
//					}
//				}
//			} else if(hints.getAvgNumValuesPerKey() != -1 && this.estimatedNumRecords != -1) {
//				// we have a hint for the average number of records per key
//				this.estimatedKeyCardinality = (this.estimatedNumRecords / hints.getAvgNumValuesPerKey() >= 1) ? 
//						(long) (this.estimatedNumRecords / hints.getAvgNumValuesPerKey()) : 1;
//			}
//			 
//			// try to reversely estimate output cardinality from key cardinality
//			if(this.estimatedKeyCardinality != -1 && !outputCardEstimated) {
//				// we could derive an estimate for key cardinality but could not derive an estimate for the output cardinality
//				if(hints.getAvgNumValuesPerKey() != -1) {
//					// we have a hint for average values per key
//					this.estimatedNumRecords = (this.estimatedKeyCardinality * hints.getAvgNumValuesPerKey() >= 1) ?
//							(long) (this.estimatedKeyCardinality * hints.getAvgNumValuesPerKey()) : 1;
//				}
//			}
//			
//				
//			// ############# output size estimation #####################
//
//			double estAvgRecordWidth = this.computeAverageRecordWidth();
//			
//			if(this.estimatedNumRecords != -1 && estAvgRecordWidth != -1) {
//				// we have a cardinality estimate and width estimate
//
//				this.estimatedOutputSize = (this.estimatedNumRecords * estAvgRecordWidth) >= 1 ? 
//						(long)(this.estimatedNumRecords * estAvgRecordWidth) : 1;
//			}
//			
//			// check that the key-card is maximally as large as the number of rows
//			if (this.estimatedKeyCardinality > this.estimatedNumRecords) {
//				this.estimatedKeyCardinality = this.estimatedNumRecords;
//			}
//		}
//	}
// end union version

	/*
	 * (non-Javadoc)
	 * @see eu.stratosphere.pact.compiler.plan.OptimizerNode#computeOutputEstimates(eu.stratosphere.pact.compiler.DataStatistics)
>>>>>>> 0db9086c
	 */
	protected long computeNumberOfStubCalls() {

		long processedKeys = this.computeNumberOfProcessedKeys();
		double stubCallsPerKey = this.computeStubCallsPerProcessedKey();
		
		if(processedKeys != -1 && stubCallsPerKey != -1) {
			return (long) (processedKeys * stubCallsPerKey);
		} else {
			return -1;
		}
	}
	
}<|MERGE_RESOLUTION|>--- conflicted
+++ resolved
@@ -16,6 +16,7 @@
 package eu.stratosphere.pact.compiler.plan;
 
 import java.util.ArrayList;
+import java.util.Collections;
 import java.util.List;
 import java.util.Map;
 
@@ -160,42 +161,6 @@
 		super.setInputs(contractToNode);
 	}
 
-// union version my mjsax 
-//	/*
-//	 * (non-Javadoc)
-//	 * @see eu.stratosphere.pact.compiler.plan.OptimizerNode#computeInterestingProperties()
-//	 */
-//	@Override
-//	public void computeInterestingPropertiesForInputs(CostEstimator estimator) {
-//		// first, get all incoming interesting properties and see, how they can be propagated to the
-//		// children, depending on the output contract.
-//		List<InterestingProperties> thisNodesIntProps = getInterestingProperties();
-//
-//		List<InterestingProperties> props1 = null;
-//		List<InterestingProperties> props2 = new ArrayList<InterestingProperties>();
-//
-//		OutputContract oc = getOutputContract();
-//		if (oc == OutputContract.SameKey || oc == OutputContract.SuperKey) {
-//			props1 = InterestingProperties.filterByOutputContract(thisNodesIntProps, oc);
-//			props2.addAll(props1);
-//		} else {
-//			props1 = new ArrayList<InterestingProperties>();
-//		}
-//
-//		// a match is always interested in the following properties from both inputs:
-//		// 1) any-partition and order
-//		// 2) partition only
-//		for(PactConnection c : this.input1) {
-//			createInterestingProperties(c, props1, estimator);
-//			c.addAllInterestingProperties(props1);
-//		}
-//		for(PactConnection c : this.input2) {
-//			createInterestingProperties(c, props2, estimator);
-//			c.addAllInterestingProperties(props2);
-//		}
-//	}
-// end union version
-
 	/*
 	 * (non-Javadoc)
 	 * @see eu.stratosphere.pact.compiler.plan.OptimizerNode#computeInterestingProperties()
@@ -214,57 +179,16 @@
 		// a match is always interested in the following properties from both inputs:
 		// 1) any-partition and order
 		// 2) partition only
-		createInterestingProperties(input1, props1, estimator, 0);
-		createInterestingProperties(input2, props2, estimator, 1);
-
-		input1.addAllInterestingProperties(props1);
-		input2.addAllInterestingProperties(props2);
-		
-<<<<<<< HEAD
-=======
-		// my mjsax: union
-//		this.input1.setNoInterestingProperties();
-//		this.input2.setNoInterestingProperties();
-		for(PactConnection c: this.input1)
-			c.setNoInterestingProperties();
-		for(PactConnection c: this.input2)
-			c.setNoInterestingProperties();
->>>>>>> 0db9086c
+		for(PactConnection c : this.input1) {
+			createInterestingProperties(c, props1, estimator, 0);
+			c.addAllInterestingProperties(props1);
+		}
+		for(PactConnection c : this.input2) {
+			createInterestingProperties(c, props2, estimator, 1);
+			c.addAllInterestingProperties(props2);
+		}
 	}
 	
-// union version by mjsax
-//	/**
-//	 * Utility method that generates for the given input interesting properties about partitioning and
-//	 * order.
-//	 * 
-//	 * @param input
-//	 *        The input to generate the interesting properties for.
-//	 * @param target
-//	 *        The list to add the interesting properties to.
-//	 * @param estimator
-//	 *        The cost estimator to estimate the maximal costs for the interesting properties.
-//	 */
-//	private void createInterestingProperties(PactConnection input, List<InterestingProperties> target,
-//			CostEstimator estimator) {
-//		InterestingProperties p = new InterestingProperties();
-//
-//		// partition and any order
-//		p.getGlobalProperties().setPartitioning(PartitionProperty.ANY);
-//		p.getLocalProperties().setKeyOrder(Order.ANY);
-//
-//		estimator.getHashPartitioningCost(input, p.getMaximalCosts());
-//		Costs c = new Costs();
-//		estimator.getLocalSortCost(this, Collections.<PactConnection>singletonList(input), c);
-//		p.getMaximalCosts().addCosts(c);
-//		InterestingProperties.mergeUnionOfInterestingProperties(target, p);
-//
-//		// partition only
-//		p = new InterestingProperties();
-//		p.getGlobalProperties().setPartitioning(PartitionProperty.ANY);
-//		estimator.getHashPartitioningCost(input, p.getMaximalCosts());
-//		InterestingProperties.mergeUnionOfInterestingProperties(target, p);
-//	}
-// union version
 
 	/**
 	 * Utility method that generates for the given input interesting properties about partitioning and
@@ -295,7 +219,7 @@
 
 		estimator.getHashPartitioningCost(input, p.getMaximalCosts());
 		Costs c = new Costs();
-		estimator.getLocalSortCost(this, input, c);
+		estimator.getLocalSortCost(this, Collections.<PactConnection>singletonList(input), c);
 		p.getMaximalCosts().addCosts(c);
 		InterestingProperties.mergeUnionOfInterestingProperties(target, p);
 
@@ -670,31 +594,22 @@
 			ShipStrategy ss1, ShipStrategy ss2, CostEstimator estimator)
 	{
 		// compute the given properties of the incoming data
-<<<<<<< HEAD
-		LocalProperties lp1 = PactConnection.getLocalPropertiesAfterConnection(pred1, this, ss1);
-		LocalProperties lp2 = PactConnection.getLocalPropertiesAfterConnection(pred2, this, ss2);
-=======
-		GlobalProperties gp1, gp2;
-		LocalProperties lp1, lp2;
+		LocalProperties lp1;
+		LocalProperties lp2;
 
 		if(allPreds1.size() == 1) {
-			gp1 = PactConnection.getGlobalPropertiesAfterConnection(allPreds1.get(0), this, ss1);
 			lp1 = PactConnection.getLocalPropertiesAfterConnection(allPreds1.get(0), this, ss1);
 		} else {
 			// TODO right now we drop all properties in the union case; need to figure out what properties can be kept
-			gp1 = new GlobalProperties();
 			lp1 = new LocalProperties();
 		}
 
 		if(allPreds2.size() == 1) {
-			gp2 = PactConnection.getGlobalPropertiesAfterConnection(allPreds2.get(0), this, ss2);
 			lp2 = PactConnection.getLocalPropertiesAfterConnection(allPreds2.get(0), this, ss2);
 		} else {
 			// TODO right now we drop all properties in the union case; need to figure out what properties can be kept
-			gp2 = new GlobalProperties();
 			lp2 = new LocalProperties();
 		}
->>>>>>> 0db9086c
 
 		// create alternatives for different local strategies
 		LocalStrategy ls = getLocalStrategy();
@@ -706,38 +621,20 @@
 			if (ls == LocalStrategy.SORT_BOTH_MERGE || ls == LocalStrategy.SORT_FIRST_MERGE 
 				|| ls == LocalStrategy.SORT_SECOND_MERGE || ls == LocalStrategy.MERGE) {
 				
-<<<<<<< HEAD
-				createMatchAlternative(target, pred1, pred2, ss1, ss2, ls, Order.ASCENDING, true, null, estimator);
+				createMatchAlternative(target, allPreds1, allPreds2, ss1, ss2, ls, Order.ASCENDING, true, null, estimator);
 			} else if (ls == LocalStrategy.HYBRIDHASH_FIRST || ls == LocalStrategy.HYBRIDHASH_SECOND
 				|| ls == LocalStrategy.MMHASH_FIRST || ls == LocalStrategy.MMHASH_SECOND) {
 
-				createMatchAlternative(target, pred1, pred2, ss1, ss2, ls, Order.NONE, false, null, estimator);
-=======
-				createMatchAlternative(target, allPreds1, allPreds2, ss1, ss2, ls, outGp, outLp, estimator);
-			} else if (ls == LocalStrategy.HYBRIDHASH_FIRST || ls == LocalStrategy.HYBRIDHASH_SECOND
-				|| ls == LocalStrategy.MMHASH_FIRST || ls == LocalStrategy.MMHASH_SECOND) {
-				outLp.setKeyOrder(Order.NONE);
-				outLp.setKeysGrouped(false);
-				
-				createMatchAlternative(target, allPreds1, allPreds2, ss1, ss2, ls, outGp, outLp, estimator);
->>>>>>> 0db9086c
+				createMatchAlternative(target, allPreds1, allPreds2, ss1, ss2, ls, Order.NONE, false, null, estimator);
 			} else if (ls == LocalStrategy.SORT_SELF_NESTEDLOOP) {
 				
-<<<<<<< HEAD
-				createMatchAlternative(target, pred1, null, ss1, null, ls, Order.ASCENDING, true, null, estimator);
-=======
-				createMatchAlternative(target, allPreds1, null, ss1, null, ls, outGp, outLp, estimator);
->>>>>>> 0db9086c
+				createMatchAlternative(target, allPreds1, null, ss1, null, ls, Order.ASCENDING, true, null, estimator);
 			} else if (ls == LocalStrategy.SELF_NESTEDLOOP) {
 				LocalProperties outLp = new LocalProperties();
 				outLp.setOrdering(lp1.getOrdering());
 				outLp.setGrouped(true, lp1.getGroupedFields());
 				
-<<<<<<< HEAD
-				createMatchAlternative(target, pred1, null, ss1, null, ls, Order.ANY, true, outLp, estimator);
-=======
-				createMatchAlternative(target, allPreds1, null, ss1, null, ls, outGp, outLp, estimator);
->>>>>>> 0db9086c
+				createMatchAlternative(target, allPreds1, null, ss1, null, ls, Order.ANY, true, outLp, estimator);
 			}
 
 		} else {
@@ -748,21 +645,12 @@
 				if (haveValidOutputEstimates(allPreds1) && haveValidOutputEstimates(allPreds2))
 				{
 					// create the hybrid-hash strategy where the first input is the building side
-<<<<<<< HEAD
-					createMatchAlternative(target, pred1, pred2, ss1, ss2, LocalStrategy.HYBRIDHASH_FIRST, Order.NONE, false,
+					createMatchAlternative(target, allPreds1, allPreds2, ss1, ss2, LocalStrategy.HYBRIDHASH_FIRST, Order.NONE, false,
 						null, estimator);
 		
 					// create the hybrid-hash strategy where the second input is the building side
-					createMatchAlternative(target, pred1, pred2, ss1, ss2, LocalStrategy.HYBRIDHASH_SECOND, Order.NONE, false,
+					createMatchAlternative(target, allPreds1, allPreds2, ss1, ss2, LocalStrategy.HYBRIDHASH_SECOND, Order.NONE, false,
 						null, estimator);
-=======
-					createMatchAlternative(target, allPreds1, allPreds2, ss1, ss2, LocalStrategy.HYBRIDHASH_FIRST, outGp.createCopy(),
-						outLp.createCopy(), estimator);
-		
-					// create the hybrid-hash strategy where the second input is the building side
-					createMatchAlternative(target, allPreds1, allPreds2, ss1, ss2, LocalStrategy.HYBRIDHASH_SECOND, outGp.createCopy(),
-						outLp.createCopy(), estimator);
->>>>>>> 0db9086c
 				}
 	
 				// create sort merge strategy depending on pre-existing orders
@@ -783,35 +671,19 @@
 				// set local strategy according to pre-existing ordering
 				if (ordering1.isMetBy(lp1.getOrdering()) && ordering2.isMetBy(lp2.getOrdering())) {
 					// both inputs have ascending order
-<<<<<<< HEAD
-					createMatchAlternative(target, pred1, pred2, ss1, ss2, LocalStrategy.MERGE, Order.ASCENDING, true, null, estimator);
-=======
-					createMatchAlternative(target, allPreds1, allPreds2, ss1, ss2, LocalStrategy.MERGE, outGp, outLp, estimator);
->>>>>>> 0db9086c
+					createMatchAlternative(target, allPreds1, allPreds2, ss1, ss2, LocalStrategy.MERGE, Order.ASCENDING, true, null, estimator);
 					
 				} else if (!ordering1.isMetBy(lp1.getOrdering()) && ordering2.isMetBy(lp2.getOrdering())) {
 					// input 2 has ascending order, input 1 does not
-<<<<<<< HEAD
-					createMatchAlternative(target, pred1, pred2, ss1, ss2, LocalStrategy.SORT_FIRST_MERGE, Order.ASCENDING, true, null, estimator);
-=======
-					createMatchAlternative(target, allPreds1, allPreds2, ss1, ss2, LocalStrategy.SORT_FIRST_MERGE, outGp, outLp, estimator);
->>>>>>> 0db9086c
+					createMatchAlternative(target, allPreds1, allPreds2, ss1, ss2, LocalStrategy.SORT_FIRST_MERGE, Order.ASCENDING, true, null, estimator);
 					
 				} else if (ordering1.isMetBy(lp1.getOrdering()) && !ordering2.isMetBy(lp2.getOrdering())) {
 					// input 1 has ascending order, input 2 does not
-<<<<<<< HEAD
-					createMatchAlternative(target, pred1, pred2, ss1, ss2, LocalStrategy.SORT_SECOND_MERGE, Order.ASCENDING, true, null, estimator);
+					createMatchAlternative(target, allPreds1, allPreds2, ss1, ss2, LocalStrategy.SORT_SECOND_MERGE, Order.ASCENDING, true, null, estimator);
 					
 				} else {
 					// none of the inputs has ascending order
-					createMatchAlternative(target, pred1, pred2, ss1, ss2, LocalStrategy.SORT_BOTH_MERGE, Order.ASCENDING, true, null, estimator);
-=======
-					createMatchAlternative(target, allPreds1, allPreds2, ss1, ss2, LocalStrategy.SORT_SECOND_MERGE, outGp, outLp, estimator);
-					
-				} else {
-					// none of the inputs has ascending order
-					createMatchAlternative(target, allPreds1, allPreds2, ss1, ss2, LocalStrategy.SORT_BOTH_MERGE, outGp, outLp, estimator);
->>>>>>> 0db9086c
+					createMatchAlternative(target, allPreds1, allPreds2, ss1, ss2, LocalStrategy.SORT_BOTH_MERGE, Order.ASCENDING, true, null, estimator);
 					
 				}
 				
@@ -825,19 +697,11 @@
 					outLp.setOrdering(lp1.getOrdering());
 					outLp.setGrouped(true, lp1.getGroupedFields());
 					// self match without sorting
-<<<<<<< HEAD
-					createMatchAlternative(target, pred1, null, ss1, null, LocalStrategy.SELF_NESTEDLOOP, Order.ANY, true, outLp, estimator);
-=======
-					createMatchAlternative(target, allPreds1, null, ss1, null, LocalStrategy.SELF_NESTEDLOOP, outGp, outLp, estimator);
->>>>>>> 0db9086c
+					createMatchAlternative(target, allPreds1, null, ss1, null, LocalStrategy.SELF_NESTEDLOOP, Order.ANY, true, outLp, estimator);
 				} else {
 					// output will be ascendingly sorted
 					// self match with sorting
-<<<<<<< HEAD
-					createMatchAlternative(target, pred1, null, ss1, null, LocalStrategy.SORT_SELF_NESTEDLOOP, Order.ASCENDING, true, null, estimator);
-=======
-					createMatchAlternative(target, allPreds1, null, ss1, null, LocalStrategy.SORT_SELF_NESTEDLOOP, outGp, outLp, estimator);
->>>>>>> 0db9086c
+					createMatchAlternative(target, allPreds1, null, ss1, null, LocalStrategy.SORT_SELF_NESTEDLOOP, Order.ASCENDING, true, null, estimator);
 				}
 				
 			}
@@ -901,9 +765,9 @@
 	 * 
 	 * @param target
 	 *        The list to put the alternatives in.
-	 * @param pred1
+	 * @param preds1
 	 *        The predecessor node for the first input.
-	 * @param pred2
+	 * @param preds2
 	 *        The predecessor node for the second input.
 	 * @param ss1
 	 *        The shipping strategy for the first input.
@@ -918,15 +782,28 @@
 	 * @param estimator
 	 *        The cost estimator.
 	 */
-<<<<<<< HEAD
-	private void createMatchAlternative(List<MatchNode> target, OptimizerNode pred1, OptimizerNode pred2,
+	private void createMatchAlternative(List<OptimizerNode> target, List<OptimizerNode> preds1, List<OptimizerNode> preds2,
 			ShipStrategy ss1, ShipStrategy ss2, LocalStrategy ls, Order order, boolean grouped, LocalProperties outLpp,
 			CostEstimator estimator) {
 		
 		// compute the given properties of the incoming data
-		GlobalProperties gp1 = PactConnection.getGlobalPropertiesAfterConnection(pred1, this, ss1);
-		GlobalProperties gp2 = PactConnection.getGlobalPropertiesAfterConnection(pred2, this, ss2);
-
+		GlobalProperties gp1;
+		GlobalProperties gp2;
+
+		if(preds1.size() == 1) {
+			gp1 = PactConnection.getGlobalPropertiesAfterConnection(preds1.get(0), this, ss1);
+		} else {
+			// TODO right now we drop all properties in the union case; need to figure out what properties can be kept
+			gp1 = new GlobalProperties();
+		}
+
+		if(preds2.size() == 1) {
+			gp2 = PactConnection.getGlobalPropertiesAfterConnection(preds2.get(0), this, ss2);
+		} else {
+			// TODO right now we drop all properties in the union case; need to figure out what properties can be kept
+			gp2 = new GlobalProperties();
+		}
+		
 		LocalProperties outLp = outLpp;
 		
 		// determine the properties of the data before it goes to the user code
@@ -951,14 +828,8 @@
 			outLp.setGrouped(grouped, new FieldSet(keyColumns));
 		}
 				
-=======
-	private void createMatchAlternative(List<OptimizerNode> target, List<OptimizerNode> pred1, List<OptimizerNode> pred2,
-			ShipStrategy ss1, ShipStrategy ss2, LocalStrategy ls, GlobalProperties outGp, LocalProperties outLp,
-			CostEstimator estimator)
-	{
->>>>>>> 0db9086c
 		// create a new reduce node for this input
-		MatchNode n = new MatchNode(this, pred1, pred2, this.input1, this.input2, outGp, outLp);
+		MatchNode n = new MatchNode(this, preds1, preds2, this.input1, this.input2, outGp, outLp);
 
 		for(PactConnection c : n.input1) {
 			c.setShipStrategy(ss1);
@@ -1002,14 +873,15 @@
 		}
 				
 		// create a new reduce node for this input
-		n = new MatchNode(this, pred1, pred2, input1, input2, outGp, outLp);
-
-		if(n.input1 != null) {
-			n.input1.setShipStrategy(ss1);
-		}
-		if(n.input2 != null) {
-			n.input2.setShipStrategy(ss2);
-		}
+		n = new MatchNode(this, preds1, preds2, input1, input2, outGp, outLp);
+
+		for(PactConnection c : n.input1) {
+			c.setShipStrategy(ss1);
+		}
+		for(PactConnection c : n.input2) {
+			c.setShipStrategy(ss2);
+		}
+		
 		n.setLocalStrategy(ls);
 
 		// compute, which of the properties survive, depending on the output contract
@@ -1022,451 +894,115 @@
 		target.add(n);
 	}
 	
-<<<<<<< HEAD
 	/**
 	 * Computes the number of keys that are processed by the PACT.
 	 * 
 	 * @return the number of keys processed by the PACT.
 	 */
 	protected long computeNumberOfProcessedKeys() {
-		OptimizerNode pred1 = input1 == null ? null : input1.getSourcePact();
-		OptimizerNode pred2 = input2 == null ? null : input2.getSourcePact();
-
-		if(pred1 != null && pred2 != null) {
-			// Match processes only keys that appear in both input sets
-			FieldSet fieldSet1 = new FieldSet(getPactContract().getKeyColumnNumbers(0));
-			FieldSet fieldSet2 = new FieldSet(getPactContract().getKeyColumnNumbers(1));
-			
-			if(pred1.getEstimatedCardinality(fieldSet1) == -1) {
-				// key card of 1st input unknown. Use key card of 2nd input as upper bound
-				return pred2.getEstimatedCardinality(fieldSet2);
-			} else if(pred2.getEstimatedCardinality(fieldSet2) == -1) {
-				// key card of 2nd input unknown. Use key card of 1st input as upper bound
-				return pred1.getEstimatedCardinality(fieldSet1);
-			} else {
-				// key card of both inputs known. Use minimum as upper bound
-				return Math.min(pred1.getEstimatedCardinality(fieldSet1), pred2.getEstimatedCardinality(fieldSet2));
-			}
+		// Match processes only keys that appear in both input sets
+		FieldSet fieldSet1 = new FieldSet(getPactContract().getKeyColumnNumbers(0));
+		FieldSet fieldSet2 = new FieldSet(getPactContract().getKeyColumnNumbers(1));
+		long numKey1 = 0;
+		long numKey2 = 0;
+		
+		for(PactConnection c : this.input1) {
+			long keys = c.getSourcePact().getEstimatedCardinality(fieldSet1);
+			
+			if(keys == -1) {
+				numKey1 = -1;
+				break;
+			}
+			
+			numKey1 += keys;
+		}
+		
+		for(PactConnection c : this.input2) {
+			long keys = c.getSourcePact().getEstimatedCardinality(fieldSet2);
+			
+			if(keys == -1) {
+				numKey2 = -1;
+				break;
+			}
+			
+			numKey2 += keys;
+		}
+
+		
+		
+		if(numKey1 == -1) {
+			// key card of 1st input unknown. Use key card of 2nd input as upper bound
+			return numKey2;
+		} else if(numKey2 == -1) {
+			// key card of 2nd input unknown. Use key card of 1st input as upper bound
+			return numKey1;
 		} else {
-			return -1;
-		}
-	}
-=======
-// union version by mjsax
-//	/**
-//	 * Computes the number of keys that are processed by the PACT.
-//	 * 
-//	 * @return the number of keys processed by the PACT.
-//	 */
-//	private long computeNumberOfProcessedKeys() {
-//		long numKey1 = 0;
-//		long numKey2 = 0;
-//		
-//		for(PactConnection c : this.input1) {
-//			long keys = c.getSourcePact().estimatedKeyCardinality;
-//			
-//			if(keys == -1) {
-//				numKey1 = -1;
-//				break;
-//			}
-//			
-//			numKey1 += keys;
-//		}
-//
-//		for(PactConnection c : this.input2) {
-//			long keys = c.getSourcePact().estimatedKeyCardinality;
-//			
-//			if(keys == -1) {
-//				numKey2 = -1;
-//				break;
-//			}
-//			
-//			numKey2 += keys;
-//		}<<<<<<< HEAD
-
-//		
-//		if(numKey1 == -1)
-//			// key card of 1st input unknown. Use key card of 2nd input as upper bound
-//			return numKey2;
-//		
-//		
-//		if(numKey2 == -1)
-//			// key card of 2nd input unknown. Use key card of 1st input as upper bound
-//			return numKey1;
-//
-//		// key card of both inputs known. Use minimum as upper bound
-//		return Math.min(numKey1, numKey2);
-//	}
-//	
-//	/**
-//	 * Computes the number of stub calls for one processed key. 
-//	 * 
-//	 * @return the number of stub calls for one processed key.
-//	 */
-//	private double computeStubCallsPerProcessedKey() {
-//		long numKey1 = 0;
-//		long numRecords1 = 0;
-//		long numKey2 = 0;
-//		long numRecords2 = 0;
-//		
-//		for(PactConnection c : this.input1) {
-//			OptimizerNode n = c.getSourcePact();
-//			
-//			if(n.estimatedKeyCardinality == -1 || n.estimatedNumRecords == -1) {
-//				numKey1 = -1;
-//				break;
-//			}
-//			
-//			numKey1 += n.estimatedKeyCardinality;
-//			numRecords1 += n.estimatedNumRecords;
-//		}
-//
-//		for(PactConnection c : this.input2) {
-//			OptimizerNode n = c.getSourcePact();
-//			
-//			if(n.estimatedKeyCardinality == -1 || n.estimatedNumRecords == -1) {
-//				numKey2 = -1;
-//				break;
-//			}
-//			
-//			numKey2 += n.estimatedKeyCardinality;
-//			numRecords2 += n.estimatedNumRecords;
-//		}
-//
-//		if(numKey1 == -1 && numKey2 == -1)
-//			return -1;
-//		
-//		
-//		double callsPerKey = 1;
-//		
-//		if(numKey1 != -1) {
-//			callsPerKey *= numKey1 / (double)numRecords1;
-//		}
-//		
-//		if(numKey2 != -1) {
-//			callsPerKey *= numKey2 / (double)numRecords2;
-//		}
-//
-//		return callsPerKey;
-//	}
-//	
-//	/**
-//	 * Computes the number of stub calls.
-//	 * 
-//	 * @return the number of stub calls.
-//	 */
-//	private long computeNumberOfStubCalls() {
-//		long processedKeys = computeNumberOfProcessedKeys();
-//		if(processedKeys == -1)
-//			return -1;
-//		
-//		double stubCallsPerKey = computeStubCallsPerProcessedKey();
-//		if(stubCallsPerKey == -1)
-//			return -1;
-//		
-//		return (long)(processedKeys * stubCallsPerKey);
-//	}
-//	
-//	/**
-//	 * Computes the width of output records
-//	 * 
-//	 * @return width of output records
-//	 */
-//	private double computeAverageRecordWidth() {
-//		CompilerHints hints = getPactContract().getCompilerHints();
-//
-//		if(hints.getAvgBytesPerRecord() != -1) {
-//			// use hint if available
-//			return hints.getAvgBytesPerRecord();
-//		}
-//	
-//		long outputSize = 0;
-//		long numRecords = 0;
-//		for(PactConnection c : this.input1) {
-//			OptimizerNode pred = c.getSourcePact();
-//			
-//			if(pred != null) {
-//				// if one input (all of them are unioned) does not know
-//				// its output size or number of records, we a pessimistic and return "unknown" as well
-//				if(pred.estimatedOutputSize == -1 || pred.estimatedNumRecords == -1) {
-//					outputSize = -1;
-//					break;
-//				}
-//				
-//				outputSize += pred.estimatedOutputSize;
-//				numRecords += pred.estimatedNumRecords;
-//			}
-//		}
-//
-//		double avgWidth = -1;
-//
-//		if(outputSize != -1) {
-//			avgWidth = outputSize / (double)numRecords;
-//			if(avgWidth < 1)
-//				avgWidth = 1;
-//		}
-//		
-//
-//		for(PactConnection c : this.input2) {
-//			OptimizerNode pred = c.getSourcePact();
-//			
-//			if(pred != null) {
-//				// if one input (all of them are unioned) does not know
-//				// its output size or number of records, we a pessimistic and return "unknown" as well
-//				if(pred.estimatedOutputSize == -1) {
-//					return avgWidth;
-//				}
-//				
-//				outputSize += pred.estimatedOutputSize;
-//				numRecords += pred.estimatedNumRecords;
-//			}
-//		}
-//		
-//		if(outputSize != -1) {
-//			avgWidth += outputSize / (double)numRecords;
-//			if(avgWidth < 2)
-//				avgWidth = 2;
-//		}
-//
-//		return avgWidth;
-//	}
-// end union version
-
-//	/**
-//	 * Computes the number of keys that are processed by the PACT.
-//	 * 
-//	 * @return the number of keys processed by the PACT.
-//	 */
-//	private long computeNumberOfProcessedKeys() {
-//		OptimizerNode pred1 = input1 == null ? null : input1.getSourcePact();
-//		OptimizerNode pred2 = input2 == null ? null : input2.getSourcePact();
-//
-//		if(pred1 != null && pred2 != null) {
-//			// Match processes only keys that appear in both input sets
-//			
-//			if(pred1.getEstimatedKeyCardinality() == -1) {
-//				// key card of 1st input unknown. Use key card of 2nd input as upper bound
-//				return pred2.getEstimatedKeyCardinality();
-//			} else if(pred2.getEstimatedKeyCardinality() == -1) {
-//				// key card of 2nd input unknown. Use key card of 1st input as upper bound
-//				return pred1.getEstimatedKeyCardinality();
-//			} else {
-//				// key card of both inputs known. Use minimum as upper bound
-//				return Math.min(pred1.getEstimatedKeyCardinality(), pred2.getEstimatedKeyCardinality());
-//			}
-//		} else {
-//			return -1;
-//		}
-//	}
-	
-//	/**
-//	 * Computes the number of stub calls for one processed key. 
-//	 * 
-//	 * @return the number of stub calls for one processed key.
-//	 */
-//	private double computeStubCallsPerProcessedKey() {
-//		OptimizerNode pred1 = input1 == null ? null : input1.getSourcePact();
-//		OptimizerNode pred2 = input2 == null ? null : input2.getSourcePact();
-//
-//		if(pred1 != null && pred2 != null) {
-//
-//			double callsPerKey = 1;
-//			
-//			if(pred1.getEstimatedKeyCardinality() != -1 && pred2.getEstimatedNumRecords() != -1) {
-//				callsPerKey *= pred1.getEstimatedNumRecords() / pred1.getEstimatedKeyCardinality();
-//			}
-//			if(pred2.getEstimatedKeyCardinality() != -1 && pred2.getEstimatedNumRecords() != -1) {
-//				callsPerKey *= pred2.getEstimatedNumRecords() / pred2.getEstimatedKeyCardinality();
-//			}
-//			
-//			return callsPerKey;
-//		} else {
-//			return -1;
-//		}
-//
-//	}
->>>>>>> 0db9086c
-	
+			// key card of both inputs known. Use minimum as upper bound
+			return Math.min(numKey1, numKey2);
+		}
+	}
 	
 	/**
 	 * Computes the number of stub calls for one processed key. 
 	 * 
 	 * @return the number of stub calls for one processed key.
 	 */
-	protected double computeStubCallsPerProcessedKey() {
-		OptimizerNode pred1 = input1 == null ? null : input1.getSourcePact();
-		OptimizerNode pred2 = input2 == null ? null : input2.getSourcePact();
-
-		if(pred1 != null && pred2 != null) {
-
-			double callsPerKey = 1;
-			
-			FieldSet fieldSet1 = new FieldSet(getPactContract().getKeyColumnNumbers(0));
-			FieldSet fieldSet2 = new FieldSet(getPactContract().getKeyColumnNumbers(1));
-			
-			if(pred1.getEstimatedCardinality(fieldSet1) != -1 && pred1.getEstimatedNumRecords() != -1) {
-				callsPerKey *= pred1.getEstimatedNumRecords() / pred1.getEstimatedCardinality(fieldSet1);
-			}
-			if(pred2.getEstimatedCardinality(fieldSet2) != -1 && pred2.getEstimatedNumRecords() != -1) {
-				callsPerKey *= pred2.getEstimatedNumRecords() / pred2.getEstimatedCardinality(fieldSet2);
-			}
-			
-			return callsPerKey;
-		} else {
+	private double computeStubCallsPerProcessedKey() {
+		
+		FieldSet fieldSet1 = new FieldSet(getPactContract().getKeyColumnNumbers(0));
+		FieldSet fieldSet2 = new FieldSet(getPactContract().getKeyColumnNumbers(1));
+			
+		long numKey1 = 0;
+		long numRecords1 = 0;
+		long numKey2 = 0;
+		long numRecords2 = 0;
+		
+		for(PactConnection c : this.input1) {
+			OptimizerNode n = c.getSourcePact();
+			
+			if(n.getEstimatedCardinality(fieldSet1) == -1 || n.getEstimatedNumRecords() == -1) {
+				numKey1 = -1;
+				break;
+			}
+			
+			numKey1 += n.getEstimatedCardinality(fieldSet1);
+			numRecords1 += n.getEstimatedNumRecords();
+		}
+
+		for(PactConnection c : this.input2) {
+			OptimizerNode n = c.getSourcePact();
+			
+			if(n.getEstimatedCardinality(fieldSet2) == -1 || n.getEstimatedNumRecords() == -1) {
+				numKey2 = -1;
+				break;
+			}
+			
+			numKey2 += n.getEstimatedCardinality(fieldSet2);
+			numRecords2 += n.getEstimatedNumRecords();
+		}
+
+		if(numKey1 == -1 && numKey2 == -1)
 			return -1;
-		}
-
-	}
+		
+		
+		double callsPerKey = 1;
+		
+		if(numKey1 != -1) {
+			callsPerKey *= numKey1 / (double)numRecords1;
+		}
+		
+		if(numKey2 != -1) {
+			callsPerKey *= numKey2 / (double)numRecords2;
+		}
+
+		return callsPerKey;
+	}
+
 	
-<<<<<<< HEAD
 	/**
 	 * Computes the number of stub calls.
 	 * 
 	 * @return the number of stub calls.
-=======
-// union version by mjsax
-//	/*
-//	 * (non-Javadoc)
-//	 * @see eu.stratosphere.pact.compiler.plan.OptimizerNode#computeOutputEstimates(eu.stratosphere.pact.compiler.DataStatistics)
-//	 */
-//	@Override
-//	public void computeOutputEstimates(DataStatistics statistics) {
-//		boolean allPredsAvailable = false;
-//		
-//		if(this.input1 != null && this.input2 != null) {
-//			for(PactConnection c : this.input1) {
-//				if(c.getSourcePact() == null) {
-//					allPredsAvailable = false;
-//					break;
-//				}
-//			}
-//			
-//			if(allPredsAvailable) {
-//				for(PactConnection c : this.input2) {
-//					if(c.getSourcePact() == null) {
-//						allPredsAvailable = false;
-//						break;
-//					}
-//				}				
-//			}
-//		}
-//
-//		CompilerHints hints = getPactContract().getCompilerHints();
-//
-//		if (!allPredsAvailable) {
-//			// Preceding node is not available, we take hints as given
-//			this.estimatedKeyCardinality = hints.getKeyCardinality();
-//			
-//			if(hints.getKeyCardinality() != -1 && hints.getAvgNumValuesPerKey() != -1) {
-//				this.estimatedNumRecords = (hints.getKeyCardinality() * hints.getAvgNumValuesPerKey()) >= 1 ? 
-//						(long) (hints.getKeyCardinality() * hints.getAvgNumValuesPerKey()) : 1;
-//			}
-//			
-//			if(this.estimatedNumRecords != -1 && hints.getAvgBytesPerRecord() != -1) {
-//				this.estimatedOutputSize = (this.estimatedNumRecords * hints.getAvgBytesPerRecord() >= 1) ? 
-//						(long) (this.estimatedNumRecords * hints.getAvgBytesPerRecord()) : 1;
-//			}
-//			
-//		} else {
-//			// We have a preceding node
-//			
-//			// ############# set default estimates
-//			
-//			// default output cardinality is equal to number of stub calls
-//			this.estimatedNumRecords = this.computeNumberOfStubCalls();
-//			// default key cardinality is -1
-//			this.estimatedKeyCardinality = -1;
-//			// default output size is equal to output size of previous node
-//			this.estimatedOutputSize = -1;
-//						
-//			
-//			// ############# output cardinality estimation ##############
-//			
-//			boolean outputCardEstimated = true;
-//				
-//			if(hints.getKeyCardinality() != -1 && hints.getAvgNumValuesPerKey() != -1) {
-//				// we have precise hints
-//				this.estimatedNumRecords = (hints.getKeyCardinality() * hints.getAvgNumValuesPerKey() >= 1) ?
-//						(long) (hints.getKeyCardinality() * hints.getAvgNumValuesPerKey()) : 1;
-//			} else if(hints.getAvgRecordsEmittedPerStubCall() != 1.0) {
-//				// we know how many records are in average emitted per stub call
-//				this.estimatedNumRecords = (this.computeNumberOfStubCalls() * hints.getAvgRecordsEmittedPerStubCall() >= 1) ?
-//						(long) (this.computeNumberOfStubCalls() * hints.getAvgRecordsEmittedPerStubCall()) : 1;
-//			} else {
-//				outputCardEstimated = false;
-//			}
-//						
-//			// ############# output key cardinality estimation ##########
-//
-//			if(hints.getKeyCardinality() != -1) {
-//				// number of keys is explicitly given by user hint
-//				this.estimatedKeyCardinality = hints.getKeyCardinality();
-//				
-//			} else if(!this.getOutputContract().equals(OutputContract.None)) {
-//				// we have an output contract which might help to estimate the number of output keys
-//				
-//				if(this.getOutputContract().equals(OutputContract.UniqueKey)) {
-//					// each output key is unique. Every record has a unique key.
-//					this.estimatedKeyCardinality = this.estimatedNumRecords;
-//					
-//				} else if(this.getOutputContract().equals(OutputContract.SameKey) || 
-//						this.getOutputContract().equals(OutputContract.SameKeyFirst) || 
-//						this.getOutputContract().equals(OutputContract.SameKeySecond)) {
-//					// we have a samekey output contract
-//					
-//					if(hints.getAvgRecordsEmittedPerStubCall() < 1.0) {
-//						// in average less than one record is emitted per stub call
-//						
-//						// compute the probability that at least one stub call emits a record for a given key 
-//						double probToKeepKey = 1.0 - Math.pow((1.0 - hints.getAvgRecordsEmittedPerStubCall()), this.computeStubCallsPerProcessedKey());
-//
-//						this.estimatedKeyCardinality = (this.computeNumberOfProcessedKeys() * probToKeepKey >= 1) ?
-//								(long) (this.computeNumberOfProcessedKeys() * probToKeepKey) : 1;
-//					} else {
-//						// in average more than one record is emitted per stub call. We assume all keys are kept.
-//						this.estimatedKeyCardinality = this.computeNumberOfProcessedKeys();
-//					}
-//				}
-//			} else if(hints.getAvgNumValuesPerKey() != -1 && this.estimatedNumRecords != -1) {
-//				// we have a hint for the average number of records per key
-//				this.estimatedKeyCardinality = (this.estimatedNumRecords / hints.getAvgNumValuesPerKey() >= 1) ? 
-//						(long) (this.estimatedNumRecords / hints.getAvgNumValuesPerKey()) : 1;
-//			}
-//			 
-//			// try to reversely estimate output cardinality from key cardinality
-//			if(this.estimatedKeyCardinality != -1 && !outputCardEstimated) {
-//				// we could derive an estimate for key cardinality but could not derive an estimate for the output cardinality
-//				if(hints.getAvgNumValuesPerKey() != -1) {
-//					// we have a hint for average values per key
-//					this.estimatedNumRecords = (this.estimatedKeyCardinality * hints.getAvgNumValuesPerKey() >= 1) ?
-//							(long) (this.estimatedKeyCardinality * hints.getAvgNumValuesPerKey()) : 1;
-//				}
-//			}
-//			
-//				
-//			// ############# output size estimation #####################
-//
-//			double estAvgRecordWidth = this.computeAverageRecordWidth();
-//			
-//			if(this.estimatedNumRecords != -1 && estAvgRecordWidth != -1) {
-//				// we have a cardinality estimate and width estimate
-//
-//				this.estimatedOutputSize = (this.estimatedNumRecords * estAvgRecordWidth) >= 1 ? 
-//						(long)(this.estimatedNumRecords * estAvgRecordWidth) : 1;
-//			}
-//			
-//			// check that the key-card is maximally as large as the number of rows
-//			if (this.estimatedKeyCardinality > this.estimatedNumRecords) {
-//				this.estimatedKeyCardinality = this.estimatedNumRecords;
-//			}
-//		}
-//	}
-// end union version
-
-	/*
-	 * (non-Javadoc)
-	 * @see eu.stratosphere.pact.compiler.plan.OptimizerNode#computeOutputEstimates(eu.stratosphere.pact.compiler.DataStatistics)
->>>>>>> 0db9086c
 	 */
 	protected long computeNumberOfStubCalls() {
 
