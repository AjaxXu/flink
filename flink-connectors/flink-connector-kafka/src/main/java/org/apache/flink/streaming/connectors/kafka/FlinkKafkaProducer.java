--- conflicted
+++ resolved
@@ -788,22 +788,6 @@
 				timestamp = context.timestamp();
 			}
 
-<<<<<<< HEAD
-		ProducerRecord<byte[], byte[]> record;
-		int[] partitions = topicPartitionsMap.get(targetTopic);
-		if (null == partitions) {
-			// 根据topic获取partitions
-			partitions = getPartitionsByTopic(targetTopic, transaction.producer);
-			topicPartitionsMap.put(targetTopic, partitions);
-		}
-		if (flinkKafkaPartitioner != null) {
-			record = new ProducerRecord<>(
-				targetTopic,
-				flinkKafkaPartitioner.partition(next, serializedKey, serializedValue, targetTopic, partitions),
-				timestamp,
-				serializedKey,
-				serializedValue);
-=======
 			int[] partitions = topicPartitionsMap.get(targetTopic);
 			if (null == partitions) {
 				partitions = getPartitionsByTopic(targetTopic, transaction.producer);
@@ -839,17 +823,12 @@
 				contextAwareSchema.setPartitions(partitions);
 			}
 			record = kafkaSchema.serialize(next, context.timestamp());
->>>>>>> 248995ce
 		} else {
 			throw new RuntimeException(
 					"We have neither KafkaSerializationSchema nor KeyedSerializationSchema, this" +
 							"is a bug.");
 		}
-<<<<<<< HEAD
-		// 未确认的record加1
-=======
-
->>>>>>> 248995ce
+
 		pendingRecords.incrementAndGet();
 		transaction.producer.send(record, callback);
 	}
