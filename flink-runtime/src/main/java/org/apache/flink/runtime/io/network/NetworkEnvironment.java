--- conflicted
+++ resolved
@@ -121,16 +121,9 @@
 			TaskEventPublisher taskEventPublisher,
 			MetricGroup metricGroup,
 			IOManager ioManager) {
-<<<<<<< HEAD
-		this.config = checkNotNull(config);
-
-		// 首先根据配置创建网络缓冲池（NetworkBufferPool）
-		this.networkBufferPool = new NetworkBufferPool(config.numNetworkBuffers(), config.networkBufferSize());
-=======
 		checkNotNull(ioManager);
 		checkNotNull(taskEventPublisher);
 		checkNotNull(config);
->>>>>>> 9f193457
 
 		NettyConfig nettyConfig = config.nettyConfig();
 
@@ -203,104 +196,6 @@
 		return config;
 	}
 
-<<<<<<< HEAD
-	// --------------------------------------------------------------------------------------------
-	//  Task operations
-	//  NetworkEnvironment对象会为当前任务生产端的每个ResultPartition都创建本地缓冲池，缓冲池中的Buffer数为结果分区的子分区数，
-	//  同时为当前任务消费端的InputGate创建本地缓冲池，缓冲池的Buffer数为InputGate所包含的输入信道数。
-	//  这些缓冲池都是非固定大小的，也就是说他们会按照网络缓冲池内存段的使用情况进行重平衡。
-	// --------------------------------------------------------------------------------------------
-
-	public void registerTask(Task task) throws IOException {
-		//获得当前任务对象所生产的结果分区集合
-		final ResultPartition[] producedPartitions = task.getProducedPartitions();
-
-		synchronized (lock) {
-			if (isShutdown) {
-				throw new IllegalStateException("NetworkEnvironment is shut down");
-			}
-
-			for (final ResultPartition partition : producedPartitions) {
-				// 创建等同于subPartiton大小的localBuffer，并register到ResultPartition, 如果配置浮动数量，还有增加相应的浮动数量
-				setupPartition(partition);
-			}
-
-			// Setup the buffer pool for each buffer reader
-			//获得任务的所有输入闸门
-			final SingleInputGate[] inputGates = task.getAllInputGates();
-			//遍历输入闸门，为它们设置缓冲池
-			for (SingleInputGate gate : inputGates) {
-				setupInputGate(gate);
-			}
-		}
-	}
-
-	@VisibleForTesting
-	public void setupPartition(ResultPartition partition) throws IOException {
-		BufferPool bufferPool = null;
-
-		try {
-			int maxNumberOfMemorySegments = partition.getPartitionType().isBounded() ?
-				partition.getNumberOfSubpartitions() * config.networkBuffersPerChannel() +
-					config.floatingNetworkBuffersPerGate() : Integer.MAX_VALUE;
-			// If the partition type is back pressure-free, we register with the buffer pool for
-			// callbacks to release memory.
-			// 用网络缓冲池创建本地缓冲池
-			bufferPool = networkBufferPool.createBufferPool(partition.getNumberOfSubpartitions(),
-				maxNumberOfMemorySegments,
-				partition.getPartitionType().hasBackPressure() ? Optional.empty() : Optional.of(partition));
-			//将本地缓冲池注册到结果分区
-			partition.registerBufferPool(bufferPool);
-			//结果分区会被注册到结果分区管理器
-			resultPartitionManager.registerResultPartition(partition);
-		} catch (Throwable t) {
-			if (bufferPool != null) {
-				bufferPool.lazyDestroy();
-			}
-
-			if (t instanceof IOException) {
-				throw (IOException) t;
-			} else {
-				throw new IOException(t.getMessage(), t);
-			}
-		}
-	}
-
-	@VisibleForTesting
-	public void setupInputGate(SingleInputGate gate) throws IOException {
-		BufferPool bufferPool = null;
-		int maxNumberOfMemorySegments;
-		try {
-			if (config.isCreditBased()) {
-				maxNumberOfMemorySegments = gate.getConsumedPartitionType().isBounded() ?
-					config.floatingNetworkBuffersPerGate() : Integer.MAX_VALUE;
-
-				// assign exclusive buffers to input channels directly and use the rest for floating buffers
-				// 赋予每个inputChannel专用的buffers，数量有配置参数决定
-				gate.assignExclusiveSegments(networkBufferPool, config.networkBuffersPerChannel());
-				//为每个输入闸门设置本地缓冲池
-				bufferPool = networkBufferPool.createBufferPool(0, maxNumberOfMemorySegments);
-			} else {
-				maxNumberOfMemorySegments = gate.getConsumedPartitionType().isBounded() ?
-					gate.getNumberOfInputChannels() * config.networkBuffersPerChannel() +
-						config.floatingNetworkBuffersPerGate() : Integer.MAX_VALUE;
-
-				//为每个输入闸门设置本地缓冲池，初始化的缓冲数为其包含的输入信道数
-				bufferPool = networkBufferPool.createBufferPool(gate.getNumberOfInputChannels(),
-					maxNumberOfMemorySegments);
-			}
-			gate.setBufferPool(bufferPool);
-		} catch (Throwable t) {
-			if (bufferPool != null) {
-				bufferPool.lazyDestroy();
-			}
-
-			ExceptionUtils.rethrowIOException(t);
-		}
-	}
-
-=======
->>>>>>> 9f193457
 	/**
 	 * Batch release intermediate result partitions.
 	 *
@@ -394,12 +289,7 @@
 
 			try {
 				LOG.debug("Starting network connection manager");
-<<<<<<< HEAD
-				//启动网络连接管理器
-				connectionManager.start(resultPartitionManager, taskEventPublisher);
-=======
 				connectionManager.start();
->>>>>>> 9f193457
 			} catch (IOException t) {
 				throw new IOException("Failed to instantiate network connection manager.", t);
 			}
