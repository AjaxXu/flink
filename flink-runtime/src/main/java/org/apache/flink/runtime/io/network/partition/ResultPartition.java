/*
 * Licensed to the Apache Software Foundation (ASF) under one
 * or more contributor license agreements.  See the NOTICE file
 * distributed with this work for additional information
 * regarding copyright ownership.  The ASF licenses this file
 * to you under the Apache License, Version 2.0 (the
 * "License"); you may not use this file except in compliance
 * with the License.  You may obtain a copy of the License at
 *
 *     http://www.apache.org/licenses/LICENSE-2.0
 *
 * Unless required by applicable law or agreed to in writing, software
 * distributed under the License is distributed on an "AS IS" BASIS,
 * WITHOUT WARRANTIES OR CONDITIONS OF ANY KIND, either express or implied.
 * See the License for the specific language governing permissions and
 * limitations under the License.
 */

package org.apache.flink.runtime.io.network.partition;

import org.apache.flink.runtime.executiongraph.IntermediateResultPartition;
import org.apache.flink.runtime.io.network.api.writer.ResultPartitionWriter;
import org.apache.flink.runtime.io.network.buffer.Buffer;
import org.apache.flink.runtime.io.network.buffer.BufferBuilder;
import org.apache.flink.runtime.io.network.buffer.BufferConsumer;
import org.apache.flink.runtime.io.network.buffer.BufferPool;
import org.apache.flink.runtime.io.network.buffer.BufferPoolOwner;
import org.apache.flink.runtime.io.network.partition.consumer.LocalInputChannel;
import org.apache.flink.runtime.io.network.partition.consumer.RemoteInputChannel;
import org.apache.flink.runtime.jobgraph.DistributionPattern;
import org.apache.flink.runtime.taskexecutor.TaskExecutor;
import org.apache.flink.util.function.FunctionWithException;

import org.slf4j.Logger;
import org.slf4j.LoggerFactory;

import javax.annotation.Nullable;

import java.io.IOException;
import java.util.concurrent.atomic.AtomicBoolean;

import static org.apache.flink.util.Preconditions.checkArgument;
import static org.apache.flink.util.Preconditions.checkElementIndex;
import static org.apache.flink.util.Preconditions.checkNotNull;
import static org.apache.flink.util.Preconditions.checkState;

/**
 * A result partition for data produced by a single task.
 *
 * <p>This class is the runtime part of a logical {@link IntermediateResultPartition}. Essentially,
 * a result partition is a collection of {@link Buffer} instances. The buffers are organized in one
 * or more {@link ResultSubpartition} instances, which further partition the data depending on the
 * number of consuming tasks and the data {@link DistributionPattern}.
 *
 * <p>Tasks, which consume a result partition have to request one of its subpartitions. The request
 * happens either remotely (see {@link RemoteInputChannel}) or locally (see {@link LocalInputChannel})
 *
 * <h2>Life-cycle</h2>
 *
 * <p>The life-cycle of each result partition has three (possibly overlapping) phases:
 * <ol>
 * <li><strong>Produce</strong>: </li>
 * <li><strong>Consume</strong>: </li>
 * <li><strong>Release</strong>: </li>
 * </ol>
 *
 * <h2>Buffer management</h2>
 *
 * <h2>State management</h2>
 */
public class ResultPartition implements ResultPartitionWriter, BufferPoolOwner {

	protected static final Logger LOG = LoggerFactory.getLogger(ResultPartition.class);

	private final String owningTaskName;

<<<<<<< HEAD
	// 结果分区编号（ResultPartitionID）用来标识ResultPartition
	private final ResultPartitionID partitionId;
=======
	protected final ResultPartitionID partitionId;
>>>>>>> 68cc21e4

	/** Type of this partition. Defines the concrete subpartition implementation to use. */
	protected final ResultPartitionType partitionType;

	/** The subpartitions of this partition. At least one. */
	protected final ResultSubpartition[] subpartitions;

	protected final ResultPartitionManager partitionManager;

	public final int numTargetKeyGroups;

	// - Runtime state --------------------------------------------------------

	private final AtomicBoolean isReleased = new AtomicBoolean();

	private BufferPool bufferPool;

	private boolean isFinished;

	private volatile Throwable cause;

	private final FunctionWithException<BufferPoolOwner, BufferPool, IOException> bufferPoolFactory;

	public ResultPartition(
		String owningTaskName,
		ResultPartitionID partitionId,
		ResultPartitionType partitionType,
		ResultSubpartition[] subpartitions,
		int numTargetKeyGroups,
		ResultPartitionManager partitionManager,
		FunctionWithException<BufferPoolOwner, BufferPool, IOException> bufferPoolFactory) {

		this.owningTaskName = checkNotNull(owningTaskName);
		this.partitionId = checkNotNull(partitionId);
		this.partitionType = checkNotNull(partitionType);
		this.subpartitions = checkNotNull(subpartitions);
		this.numTargetKeyGroups = numTargetKeyGroups;
		this.partitionManager = checkNotNull(partitionManager);
		this.bufferPoolFactory = bufferPoolFactory;
	}

	/**
	 * Registers a buffer pool with this result partition.
	 *
	 * <p>There is one pool for each result partition, which is shared by all its sub partitions.
	 *
	 * <p>The pool is registered with the partition *after* it as been constructed in order to conform
	 * to the life-cycle of task registrations in the {@link TaskExecutor}.
	 */
	@Override
	public void setup() throws IOException {
		checkState(this.bufferPool == null, "Bug in result partition setup logic: Already registered buffer pool.");

		BufferPool bufferPool = checkNotNull(bufferPoolFactory.apply(this));
		checkArgument(bufferPool.getNumberOfRequiredMemorySegments() >= getNumberOfSubpartitions(),
			"Bug in result partition setup logic: Buffer pool has not enough guaranteed buffers for this result partition.");

		this.bufferPool = bufferPool;
		partitionManager.registerResultPartition(this);
	}

	public String getOwningTaskName() {
		return owningTaskName;
	}

	public ResultPartitionID getPartitionId() {
		return partitionId;
	}

	@Override
	public int getNumberOfSubpartitions() {
		return subpartitions.length;
	}

	public BufferPool getBufferPool() {
		return bufferPool;
	}

	public int getNumberOfQueuedBuffers() {
		int totalBuffers = 0;

		for (ResultSubpartition subpartition : subpartitions) {
			totalBuffers += subpartition.unsynchronizedGetNumberOfQueuedBuffers();
		}

		return totalBuffers;
	}

	/**
	 * Returns the type of this result partition.
	 *
	 * @return result partition type
	 */
	public ResultPartitionType getPartitionType() {
		return partitionType;
	}

	// ------------------------------------------------------------------------

	@Override
	public BufferBuilder getBufferBuilder() throws IOException, InterruptedException {
		checkInProduceState();

		return bufferPool.requestBufferBuilderBlocking();
	}

	@Override
	public boolean addBufferConsumer(BufferConsumer bufferConsumer, int subpartitionIndex) throws IOException {
		checkNotNull(bufferConsumer);

		ResultSubpartition subpartition;
		try {
			//确认生产状态处于未完成状态
			checkInProduceState();
			//获取指定索引的子分区
			subpartition = subpartitions[subpartitionIndex];
		}
		catch (Exception ex) {
			bufferConsumer.close();
			throw ex;
		}

		return subpartition.add(bufferConsumer);
	}

	@Override
	public void flushAll() {
		for (ResultSubpartition subpartition : subpartitions) {
			subpartition.flush();
		}
	}

	@Override
	public void flush(int subpartitionIndex) {
		subpartitions[subpartitionIndex].flush();
	}

	/**
	 * Finishes the result partition.
	 *
	 * <p>After this operation, it is not possible to add further data to the result partition.
	 *
	 * <p>For BLOCKING results, this will trigger the deployment of consuming tasks.
	 * 针对阻塞模式的ResultPartition的通知时机却需要等到数据生产完成之后（ResultPartition的finish方法被调用），
	 * 通知消费者开始消费
	 */
	@Override
	public void finish() throws IOException {
		checkInProduceState();

		for (ResultSubpartition subpartition : subpartitions) {
			subpartition.finish();
		}

		isFinished = true;
	}

	public void release() {
		release(null);
	}

	/**
	 * Releases the result partition.
	 */
	public void release(Throwable cause) {
		if (isReleased.compareAndSet(false, true)) {
			LOG.debug("{}: Releasing {}.", owningTaskName, this);

			// Set the error cause
			if (cause != null) {
				this.cause = cause;
			}

			// Release all subpartitions
			for (ResultSubpartition subpartition : subpartitions) {
				try {
					subpartition.release();
				}
				// Catch this in order to ensure that release is called on all subpartitions
				catch (Throwable t) {
					LOG.error("Error during release of result subpartition: " + t.getMessage(), t);
				}
			}
		}
	}

	@Override
	public void close() {
		if (bufferPool != null) {
			bufferPool.lazyDestroy();
		}
	}

	@Override
	public void fail(@Nullable Throwable throwable) {
		partitionManager.releasePartition(partitionId, throwable);
	}

	/**
	 * Returns the requested subpartition.
	 */
	public ResultSubpartitionView createSubpartitionView(int index, BufferAvailabilityListener availabilityListener) throws IOException {
		checkElementIndex(index, subpartitions.length, "Subpartition not found.");

		ResultSubpartitionView readView = subpartitions[index].createReadView(availabilityListener);

		LOG.debug("Created {}", readView);

		return readView;
	}

	public Throwable getFailureCause() {
		return cause;
	}

	@Override
	public int getNumTargetKeyGroups() {
		return numTargetKeyGroups;
	}

	/**
	 * Releases buffers held by this result partition.
	 *
	 * <p>This is a callback from the buffer pool, which is registered for result partitions, which
	 * are back pressure-free.
	 */
	@Override
	public void releaseMemory(int toRelease) throws IOException {
		checkArgument(toRelease > 0);

		for (ResultSubpartition subpartition : subpartitions) {
			toRelease -= subpartition.releaseMemory(); // //让subpartition去releaseMemory

			// Only release as much memory as needed
			if (toRelease <= 0) {
				break;
			}
		}
	}

	/**
	 * Whether this partition is released.
	 *
	 * <p>A partition is released when each subpartition is either consumed and communication is closed by consumer
	 * or failed. A partition is also released if task is cancelled.
	 */
	public boolean isReleased() {
		return isReleased.get();
	}

	@Override
	public String toString() {
		return "ResultPartition " + partitionId.toString() + " [" + partitionType + ", "
				+ subpartitions.length + " subpartitions]";
	}

	// ------------------------------------------------------------------------

	/**
	 * Pins the result partition.
	 */
	void pin() {
	}

	/**
	 * Notification when a subpartition is released.
	 */
	void onConsumedSubpartition(int subpartitionIndex) {

		//已被释放，则直接返回
		if (isReleased.get()) {
			return;
		}

<<<<<<< HEAD
		//计数器减一后获得未完成的子分区计数
		int refCnt = pendingReferences.decrementAndGet();

		//如果全部都已完成，则通知ResultPartitionManager，它会将ResultPartition直接释放
		if (refCnt == 0) {
			partitionManager.onConsumedPartition(this);
		}
		//异常
		else if (refCnt < 0) {
			throw new IllegalStateException("All references released.");
		}

		LOG.debug("{}: Received release notification for subpartition {} (reference count now at: {}).",
				this, subpartitionIndex, pendingReferences);
=======
		LOG.debug("{}: Received release notification for subpartition {}.",
				this, subpartitionIndex);
>>>>>>> 68cc21e4
	}

	public ResultSubpartition[] getAllPartitions() {
		return subpartitions;
	}

	// ------------------------------------------------------------------------

	private void checkInProduceState() throws IllegalStateException {
		checkState(!isFinished, "Partition already finished.");
	}
}<|MERGE_RESOLUTION|>--- conflicted
+++ resolved
@@ -74,12 +74,8 @@
 
 	private final String owningTaskName;
 
-<<<<<<< HEAD
 	// 结果分区编号（ResultPartitionID）用来标识ResultPartition
-	private final ResultPartitionID partitionId;
-=======
 	protected final ResultPartitionID partitionId;
->>>>>>> 68cc21e4
 
 	/** Type of this partition. Defines the concrete subpartition implementation to use. */
 	protected final ResultPartitionType partitionType;
@@ -353,26 +349,9 @@
 		if (isReleased.get()) {
 			return;
 		}
-
-<<<<<<< HEAD
-		//计数器减一后获得未完成的子分区计数
-		int refCnt = pendingReferences.decrementAndGet();
-
-		//如果全部都已完成，则通知ResultPartitionManager，它会将ResultPartition直接释放
-		if (refCnt == 0) {
-			partitionManager.onConsumedPartition(this);
-		}
-		//异常
-		else if (refCnt < 0) {
-			throw new IllegalStateException("All references released.");
-		}
-
-		LOG.debug("{}: Received release notification for subpartition {} (reference count now at: {}).",
-				this, subpartitionIndex, pendingReferences);
-=======
+		
 		LOG.debug("{}: Received release notification for subpartition {}.",
 				this, subpartitionIndex);
->>>>>>> 68cc21e4
 	}
 
 	public ResultSubpartition[] getAllPartitions() {
