--- conflicted
+++ resolved
@@ -30,7 +30,7 @@
 import static org.apache.flink.util.Preconditions.checkState;
 
 /**
- * CoLocationConstraint管理task集合的位置.在co-location groups中，不同的JobVertices 的subtasks需要被运行在相同的{@link Instance}中.
+ * CoLocationConstraint管理task集合的位置.在co-location groups中，不同的JobVertices 的subtasks需要被运行在相同的slot中.
  * 通过创建一个特殊的shared slot实现
  * A CoLocationConstraint manages the location of a set of tasks
  * (Execution Vertices). In co-location groups, the different subtasks of
@@ -99,55 +99,6 @@
 	// ------------------------------------------------------------------------
 
 	/**
-<<<<<<< HEAD
-	 * Assigns a new shared slot to this co-location constraint. The shared slot
-	 * will hold the subtasks that are executed under this co-location constraint.
-	 * If the constraint's location is assigned, then this slot needs to be from
-	 * the same location (instance) as the one assigned to this constraint.
-	 * 
-	 * <p>If the constraint already has a slot, the current one will be released.</p>
-	 *
-	 * @param newSlot The new shared slot to assign to this constraint.
-	 * @throws IllegalArgumentException If the constraint's location has been assigned and
-	 *                                  the new slot is from a different location.
-	 */
-	public void setSharedSlot(SharedSlot newSlot) {
-		checkNotNull(newSlot);
-
-		if (this.sharedSlot == null) {
-			this.sharedSlot = newSlot;
-		}
-		else if (newSlot != this.sharedSlot){
-			if (lockedLocation != null && !Objects.equals(lockedLocation, newSlot.getTaskManagerLocation())) {
-				throw new IllegalArgumentException(
-						"Cannot assign different location to a constraint whose location is locked.");
-			}
-			// 如果Location一样，释放原有的shared slot
-			if (this.sharedSlot.isAlive()) {
-				this.sharedSlot.releaseSlot(new FlinkException("Setting new shared slot for co-location constraint."));
-			}
-
-			this.sharedSlot = newSlot;
-		}
-	}
-
-	/**
-	 * Locks the location of this slot. The location can be locked only once
-	 * and only after a shared slot has been assigned.
-	 * 
-	 * @throws IllegalStateException Thrown, if the location is already locked,
-	 *                               or is no slot has been set, yet.
-	 */
-	public void lockLocation() throws IllegalStateException {
-		checkState(lockedLocation == null, "Location is already locked");
-		checkState(sharedSlot != null, "Cannot lock location without a slot.");
-
-		lockedLocation = sharedSlot.getTaskManagerLocation();
-	}
-
-	/**
-=======
->>>>>>> 94fa4cea
 	 * Locks the location of this slot. The location can be locked only once
 	 * and only after a shared slot has been assigned.
 	 *
