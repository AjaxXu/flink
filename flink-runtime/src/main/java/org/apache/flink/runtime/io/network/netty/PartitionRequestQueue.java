/*
 * Licensed to the Apache Software Foundation (ASF) under one
 * or more contributor license agreements.  See the NOTICE file
 * distributed with this work for additional information
 * regarding copyright ownership.  The ASF licenses this file
 * to you under the Apache License, Version 2.0 (the
 * "License"); you may not use this file except in compliance
 * with the License.  You may obtain a copy of the License at
 *
 *     http://www.apache.org/licenses/LICENSE-2.0
 *
 * Unless required by applicable law or agreed to in writing, software
 * distributed under the License is distributed on an "AS IS" BASIS,
 * WITHOUT WARRANTIES OR CONDITIONS OF ANY KIND, either express or implied.
 * See the License for the specific language governing permissions and
 * limitations under the License.
 */

package org.apache.flink.runtime.io.network.netty;

import org.apache.flink.annotation.VisibleForTesting;
import org.apache.flink.runtime.io.network.NetworkSequenceViewReader;
import org.apache.flink.runtime.io.network.buffer.Buffer;
import org.apache.flink.runtime.io.network.netty.NettyMessage.ErrorResponse;
import org.apache.flink.runtime.io.network.partition.ProducerFailedException;
import org.apache.flink.runtime.io.network.partition.consumer.InputChannel.BufferAndAvailability;
import org.apache.flink.runtime.io.network.partition.consumer.InputChannelID;

import org.apache.flink.shaded.netty4.io.netty.channel.Channel;
import org.apache.flink.shaded.netty4.io.netty.channel.ChannelFuture;
import org.apache.flink.shaded.netty4.io.netty.channel.ChannelFutureListener;
import org.apache.flink.shaded.netty4.io.netty.channel.ChannelHandlerContext;
import org.apache.flink.shaded.netty4.io.netty.channel.ChannelInboundHandlerAdapter;

import org.slf4j.Logger;
import org.slf4j.LoggerFactory;

import javax.annotation.Nullable;

import java.io.IOException;
import java.util.ArrayDeque;
import java.util.concurrent.ConcurrentHashMap;
import java.util.concurrent.ConcurrentMap;

import static org.apache.flink.runtime.io.network.netty.NettyMessage.BufferResponse;

/**
 * 生产端（相对来说是服务端，因为是发送数据）真正发送数据的地方
 * A nonEmptyReader of partition queues, which listens for channel writability changed
 * events before writing and flushing {@link Buffer} instances.
 */
class PartitionRequestQueue extends ChannelInboundHandlerAdapter {

	private static final Logger LOG = LoggerFactory.getLogger(PartitionRequestQueue.class);

	private final ChannelFutureListener writeListener = new WriteAndFlushNextMessageIfPossibleListener();

	/** The readers which are already enqueued available for transferring data. */
	private final ArrayDeque<NetworkSequenceViewReader> availableReaders = new ArrayDeque<>();

	/** All the readers created for the consumers' partition requests. */
	private final ConcurrentMap<InputChannelID, NetworkSequenceViewReader> allReaders = new ConcurrentHashMap<>();

	private boolean fatalError;

	private ChannelHandlerContext ctx;

	@Override
	public void channelRegistered(final ChannelHandlerContext ctx) throws Exception {
		if (this.ctx == null) {
			this.ctx = ctx;
		}

		super.channelRegistered(ctx);
	}

	void notifyReaderNonEmpty(final NetworkSequenceViewReader reader) {
		// The notification might come from the same thread. For the initial writes this
		// might happen before the reader has set its reference to the view, because
		// creating the queue and the initial notification happen in the same method call.
		// This can be resolved by separating the creation of the view and allowing
		// notifications.

		// TODO This could potentially have a bad performance impact as in the
		// worst case (network consumes faster than the producer) each buffer
		// will trigger a separate event loop task being scheduled.
		// 通知用户事件触发，调用userEventTriggered
		ctx.executor().execute(() -> ctx.pipeline().fireUserEventTriggered(reader));
	}

	/**
	 * Try to enqueue the reader once receiving credit notification from the consumer or receiving
	 * non-empty reader notification from the producer.
	 *
	 * <p>NOTE: Only one thread would trigger the actual enqueue after checking the reader's
	 * availability, so there is no race condition here.
	 */
	private void enqueueAvailableReader(final NetworkSequenceViewReader reader) throws Exception {
		if (reader.isRegisteredAsAvailable() || !reader.isAvailable()) {
			return;
		}
		// Queue an available reader for consumption. If the queue is empty,
		// we try trigger the actual write. Otherwise this will be handled by
		// the writeAndFlushNextMessageIfPossible calls.
		boolean triggerWrite = availableReaders.isEmpty();
		//加入队列
		registerAvailableReader(reader);

		//如果队列在reader加入前是空的，则说明可以响应消息给客户端了
		if (triggerWrite) {
			writeAndFlushNextMessageIfPossible(ctx.channel());
		}
	}

	/**
	 * Accesses internal state to verify reader registration in the unit tests.
	 *
	 * <p><strong>Do not use anywhere else!</strong>
	 *
	 * @return readers which are enqueued available for transferring data
	 */
	@VisibleForTesting
	ArrayDeque<NetworkSequenceViewReader> getAvailableReaders() {
		return availableReaders;
	}

	public void notifyReaderCreated(final NetworkSequenceViewReader reader) {
		allReaders.put(reader.getReceiverId(), reader);
	}

	public void cancel(InputChannelID receiverId) {
		ctx.pipeline().fireUserEventTriggered(receiverId);
	}

	public void close() throws IOException {
		if (ctx != null) {
			ctx.channel().close();
		}

		for (NetworkSequenceViewReader reader : allReaders.values()) {
			releaseViewReader(reader);
		}
		allReaders.clear();
	}

	/**
	 * Adds unannounced credits from the consumer and enqueues the corresponding reader for this
	 * consumer (if not enqueued yet).
	 *
	 * @param receiverId The input channel id to identify the consumer.
	 * @param credit The unannounced credits of the consumer.
	 */
	void addCredit(InputChannelID receiverId, int credit) throws Exception {
		if (fatalError) {
			return;
		}

		NetworkSequenceViewReader reader = allReaders.get(receiverId);
		if (reader != null) {
			reader.addCredit(credit);

			enqueueAvailableReader(reader);
		} else {
			throw new IllegalStateException("No reader for receiverId = " + receiverId + " exists.");
		}
	}

	@Override
	public void userEventTriggered(ChannelHandlerContext ctx, Object msg) throws Exception {
		// The user event triggered event loop callback is used for thread-safe
		// hand over of reader queues and cancelled producers.

		if (msg instanceof NetworkSequenceViewReader) {
			// 事件是NetworkSequenceViewReader类型的，则加入队列
			enqueueAvailableReader((NetworkSequenceViewReader) msg);
		} else if (msg.getClass() == InputChannelID.class) {
			// Release partition view that get a cancel request.
			// 如果接收到的是CancelPartitionRequest消息，代表取消数据请求，则把对应的reader删除
			InputChannelID toCancel = (InputChannelID) msg;
<<<<<<< HEAD
			//如果当前InputChannelID已包含在释放过的集合中，那么直接返回
			if (released.contains(toCancel)) {
				return;
			}

			// Cancel the request for the input channel
			int size = availableReaders.size();
			for (int i = 0; i < size; i++) {
				NetworkSequenceViewReader reader = pollAvailableReader();
				//遍历队列，将接收者编号跟当前准备取消的InputChannelID进行比较，
				//如果相等则对视图的相关资源进行释放同时将编号加入已释放集合
				if (reader.getReceiverId().equals(toCancel)) {
					reader.releaseAllResources();
					markAsReleased(reader.getReceiverId());
				} else {
					registerAvailableReader(reader);
				}
			}
=======

			// remove reader from queue of available readers
			availableReaders.removeIf(reader -> reader.getReceiverId().equals(toCancel));
>>>>>>> b20ac472

			// remove reader from queue of all readers and release its resource
			final NetworkSequenceViewReader toRelease = allReaders.remove(toCancel);
			if (toRelease != null) {
				releaseViewReader(toRelease);
			}
		} else {
			ctx.fireUserEventTriggered(msg);
		}
	}

	/**
	 * channelWritabilityChanged方法是ChannelInboundHandler的接口方法，当Channel的可写状态发生改变时会被调用.
	 * Channel的isWritable()方法可以用来检测其可写性.可写性的阈值范围可以通过Channel.config().setWriteHighWaterMark()
	 * 以及Channel.config().setWriteLowWaterMark()进行设置.
	 */
	@Override
	public void channelWritabilityChanged(ChannelHandlerContext ctx) throws Exception {
		writeAndFlushNextMessageIfPossible(ctx.channel());
	}

	private void writeAndFlushNextMessageIfPossible(final Channel channel) throws IOException {
		//如果channel的状态为bu可写，直接返回
		if (fatalError || !channel.isWritable()) {
			return;
		}

		// The logic here is very similar to the combined input gate and local
		// input channel logic. You can think of this class acting as the input
		// gate and the consumed views as the local input channels.

		BufferAndAvailability next = null;
		try {
			while (true) {
				// 获取可用的reader
				NetworkSequenceViewReader reader = pollAvailableReader();

				// No queue with available data. We allow this here, because
				// of the write callbacks that are executed after each write.
				if (reader == null) {
					return;
				}

				next = reader.getNextBuffer();
				if (next == null) {
					if (!reader.isReleased()) {
						continue;
					}

					Throwable cause = reader.getFailureCause();
					if (cause != null) {
						ErrorResponse msg = new ErrorResponse(
							new ProducerFailedException(cause),
							reader.getReceiverId());

						ctx.writeAndFlush(msg);
					}
				} else {
					// This channel was now removed from the available reader queue.
					// We re-add it into the queue if it is still available
					// 还有数据及credit，或者下一个是event，才重新加入队列
					if (next.moreAvailable()) {
						// 把reader重新加入队列中
						registerAvailableReader(reader);
					}

					//将buffer封装成BufferResponse
					BufferResponse msg = new BufferResponse(
						next.buffer(),
						reader.getSequenceNumber(),
						reader.getReceiverId(),
						next.buffersInBacklog());

					// Write and flush and wait until this is done before
					// trying to continue with the next buffer.
					//真正的发送，WriteAndFlushNextMessageIfPossibleListener会再次调用writeAndFlushNextMessageIfPossible，反复读取
					channel.writeAndFlush(msg).addListener(writeListener);

					return;
				}
			}
		} catch (Throwable t) {
			if (next != null) {
				next.buffer().recycleBuffer();
			}

			throw new IOException(t.getMessage(), t);
		}
	}

	private void registerAvailableReader(NetworkSequenceViewReader reader) {
		availableReaders.add(reader);
		reader.setRegisteredAsAvailable(true);
	}

	@Nullable
	private NetworkSequenceViewReader pollAvailableReader() {
		NetworkSequenceViewReader reader = availableReaders.poll();
		if (reader != null) {
			reader.setRegisteredAsAvailable(false);
		}
		return reader;
	}

	@Override
	public void channelInactive(ChannelHandlerContext ctx) throws Exception {
		releaseAllResources();

		ctx.fireChannelInactive();
	}

	@Override
	public void exceptionCaught(ChannelHandlerContext ctx, Throwable cause) throws Exception {
		handleException(ctx.channel(), cause);
	}

	private void handleException(Channel channel, Throwable cause) throws IOException {
		LOG.error("Encountered error while consuming partitions", cause);

		fatalError = true;
		releaseAllResources();

		if (channel.isActive()) {
			channel.writeAndFlush(new ErrorResponse(cause)).addListener(ChannelFutureListener.CLOSE);
		}
	}

	private void releaseAllResources() throws IOException {
		// note: this is only ever executed by one thread: the Netty IO thread!
		for (NetworkSequenceViewReader reader : allReaders.values()) {
			releaseViewReader(reader);
		}

		availableReaders.clear();
		allReaders.clear();
	}

	private void releaseViewReader(NetworkSequenceViewReader reader) throws IOException {
		reader.notifySubpartitionConsumed();
		reader.setRegisteredAsAvailable(false);
		reader.releaseAllResources();
	}

	// This listener is called after an element of the current nonEmptyReader has been
	// flushed. If successful, the listener triggers further processing of the
	// queues.
	// 当前非空reader flush后被调用，如果成功将触发后续队列处理
	private class WriteAndFlushNextMessageIfPossibleListener implements ChannelFutureListener {

		@Override
		public void operationComplete(ChannelFuture future) throws Exception {
			try {
				if (future.isSuccess()) {
					writeAndFlushNextMessageIfPossible(future.channel());
				} else if (future.cause() != null) {
					handleException(future.channel(), future.cause());
				} else {
					handleException(future.channel(), new IllegalStateException("Sending cancelled by user."));
				}
			} catch (Throwable t) {
				handleException(future.channel(), t);
			}
		}
	}
}<|MERGE_RESOLUTION|>--- conflicted
+++ resolved
@@ -177,30 +177,9 @@
 			// Release partition view that get a cancel request.
 			// 如果接收到的是CancelPartitionRequest消息，代表取消数据请求，则把对应的reader删除
 			InputChannelID toCancel = (InputChannelID) msg;
-<<<<<<< HEAD
-			//如果当前InputChannelID已包含在释放过的集合中，那么直接返回
-			if (released.contains(toCancel)) {
-				return;
-			}
-
-			// Cancel the request for the input channel
-			int size = availableReaders.size();
-			for (int i = 0; i < size; i++) {
-				NetworkSequenceViewReader reader = pollAvailableReader();
-				//遍历队列，将接收者编号跟当前准备取消的InputChannelID进行比较，
-				//如果相等则对视图的相关资源进行释放同时将编号加入已释放集合
-				if (reader.getReceiverId().equals(toCancel)) {
-					reader.releaseAllResources();
-					markAsReleased(reader.getReceiverId());
-				} else {
-					registerAvailableReader(reader);
-				}
-			}
-=======
 
 			// remove reader from queue of available readers
 			availableReaders.removeIf(reader -> reader.getReceiverId().equals(toCancel));
->>>>>>> b20ac472
 
 			// remove reader from queue of all readers and release its resource
 			final NetworkSequenceViewReader toRelease = allReaders.remove(toCancel);
