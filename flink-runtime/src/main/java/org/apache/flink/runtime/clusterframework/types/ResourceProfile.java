--- conflicted
+++ resolved
@@ -71,15 +71,10 @@
 	/** Memory used for the task in the slot to communicate with its upstreams. Set by job master. */
 	private final int networkMemoryInMB;
 
-<<<<<<< HEAD
-	/** 来自{@link ResourceSpec}的用户指定资源的可扩展字段。
-	 * A extensible field for user specified resources from {@link ResourceSpec}. */
-=======
 	/** The required amount of managed memory (in MB). */
 	private final int managedMemoryInMB;
 
 	/** A extensible field for user specified resources from {@link ResourceSpec}. */
->>>>>>> 86fd4b57
 	private final Map<String, Resource> extendedResources = new HashMap<>(1);
 
 	// ------------------------------------------------------------------------
