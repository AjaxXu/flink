/*
 * Licensed to the Apache Software Foundation (ASF) under one
 * or more contributor license agreements.  See the NOTICE file
 * distributed with this work for additional information
 * regarding copyright ownership.  The ASF licenses this file
 * to you under the Apache License, Version 2.0 (the
 * "License"); you may not use this file except in compliance
 * with the License.  You may obtain a copy of the License at
 *
 *     http://www.apache.org/licenses/LICENSE-2.0
 *
 * Unless required by applicable law or agreed to in writing, software
 * distributed under the License is distributed on an "AS IS" BASIS,
 * WITHOUT WARRANTIES OR CONDITIONS OF ANY KIND, either express or implied.
 * See the License for the specific language governing permissions and
 * limitations under the License.
 */

package org.apache.flink.runtime.dispatcher;

import org.apache.flink.annotation.VisibleForTesting;
import org.apache.flink.api.common.JobID;
import org.apache.flink.api.common.operators.ResourceSpec;
import org.apache.flink.api.common.time.Time;
import org.apache.flink.api.java.tuple.Tuple2;
import org.apache.flink.configuration.Configuration;
import org.apache.flink.metrics.MetricGroup;
import org.apache.flink.runtime.blob.BlobServer;
import org.apache.flink.runtime.checkpoint.Checkpoints;
import org.apache.flink.runtime.client.JobSubmissionException;
import org.apache.flink.runtime.clusterframework.types.ResourceID;
import org.apache.flink.runtime.concurrent.FutureUtils;
import org.apache.flink.runtime.executiongraph.ArchivedExecutionGraph;
import org.apache.flink.runtime.heartbeat.HeartbeatServices;
import org.apache.flink.runtime.highavailability.HighAvailabilityServices;
import org.apache.flink.runtime.highavailability.RunningJobsRegistry;
import org.apache.flink.runtime.jobgraph.JobGraph;
import org.apache.flink.runtime.jobgraph.JobStatus;
import org.apache.flink.runtime.jobgraph.JobVertex;
import org.apache.flink.runtime.jobgraph.JobVertexID;
import org.apache.flink.runtime.jobmanager.SubmittedJobGraph;
import org.apache.flink.runtime.jobmanager.SubmittedJobGraphStore;
import org.apache.flink.runtime.jobmaster.JobManagerRunner;
import org.apache.flink.runtime.jobmaster.JobManagerSharedServices;
import org.apache.flink.runtime.jobmaster.JobMasterGateway;
import org.apache.flink.runtime.jobmaster.JobNotFinishedException;
import org.apache.flink.runtime.jobmaster.JobResult;
import org.apache.flink.runtime.jobmaster.factories.DefaultJobManagerJobMetricGroupFactory;
import org.apache.flink.runtime.leaderelection.LeaderContender;
import org.apache.flink.runtime.leaderelection.LeaderElectionService;
import org.apache.flink.runtime.messages.Acknowledge;
import org.apache.flink.runtime.messages.FlinkJobNotFoundException;
import org.apache.flink.runtime.messages.webmonitor.ClusterOverview;
import org.apache.flink.runtime.messages.webmonitor.JobDetails;
import org.apache.flink.runtime.messages.webmonitor.JobsOverview;
import org.apache.flink.runtime.messages.webmonitor.MultipleJobsDetails;
import org.apache.flink.runtime.metrics.MetricNames;
import org.apache.flink.runtime.metrics.groups.JobManagerMetricGroup;
import org.apache.flink.runtime.resourcemanager.ResourceManagerGateway;
import org.apache.flink.runtime.resourcemanager.ResourceOverview;
import org.apache.flink.runtime.rest.handler.legacy.backpressure.OperatorBackPressureStatsResponse;
import org.apache.flink.runtime.rpc.FatalErrorHandler;
import org.apache.flink.runtime.rpc.FencedRpcEndpoint;
import org.apache.flink.runtime.rpc.RpcService;
import org.apache.flink.runtime.webmonitor.retriever.GatewayRetriever;
import org.apache.flink.util.ExceptionUtils;
import org.apache.flink.util.FlinkException;
import org.apache.flink.util.Preconditions;
import org.apache.flink.util.function.BiConsumerWithException;
import org.apache.flink.util.function.BiFunctionWithException;
import org.apache.flink.util.function.CheckedSupplier;
import org.apache.flink.util.function.FunctionUtils;
import org.apache.flink.util.function.FunctionWithException;

import javax.annotation.Nonnull;
import javax.annotation.Nullable;

import java.io.IOException;
import java.util.ArrayList;
import java.util.Collection;
import java.util.Collections;
import java.util.HashMap;
import java.util.HashSet;
import java.util.List;
import java.util.Map;
import java.util.Optional;
import java.util.UUID;
import java.util.concurrent.CompletableFuture;
import java.util.concurrent.CompletionException;
import java.util.function.Function;
import java.util.stream.Collectors;

/**
 * Base class for the Dispatcher component. The Dispatcher component is responsible
 * for receiving job submissions, persisting them, spawning JobManagers to execute
 * the jobs and to recover them in case of a master failure. Furthermore, it knows
 * about the state of the Flink session cluster.
 */
public abstract class Dispatcher extends FencedRpcEndpoint<DispatcherId> implements
	DispatcherGateway, LeaderContender, SubmittedJobGraphStore.SubmittedJobGraphListener {

	public static final String DISPATCHER_NAME = "dispatcher";

	private final Configuration configuration;

	private final SubmittedJobGraphStore submittedJobGraphStore;
	private final RunningJobsRegistry runningJobsRegistry;

	private final HighAvailabilityServices highAvailabilityServices;
	private final GatewayRetriever<ResourceManagerGateway> resourceManagerGatewayRetriever;
	private final JobManagerSharedServices jobManagerSharedServices;
	private final HeartbeatServices heartbeatServices;
	private final BlobServer blobServer;

	private final FatalErrorHandler fatalErrorHandler;

	private final Map<JobID, CompletableFuture<JobManagerRunner>> jobManagerRunnerFutures;

	private final LeaderElectionService leaderElectionService;

	private final ArchivedExecutionGraphStore archivedExecutionGraphStore;

	private final JobManagerRunnerFactory jobManagerRunnerFactory;

	private final JobManagerMetricGroup jobManagerMetricGroup;

	private final HistoryServerArchivist historyServerArchivist;

	@Nullable
	private final String metricServiceQueryAddress;

	private final Map<JobID, CompletableFuture<Void>> jobManagerTerminationFutures;

	private CompletableFuture<Void> recoveryOperation = CompletableFuture.completedFuture(null);

	public Dispatcher(
			RpcService rpcService,
			String endpointId,
			Configuration configuration,
			HighAvailabilityServices highAvailabilityServices,
			SubmittedJobGraphStore submittedJobGraphStore,
			GatewayRetriever<ResourceManagerGateway> resourceManagerGatewayRetriever,
			BlobServer blobServer,
			HeartbeatServices heartbeatServices,
			JobManagerMetricGroup jobManagerMetricGroup,
			@Nullable String metricServiceQueryAddress,
			ArchivedExecutionGraphStore archivedExecutionGraphStore,
			JobManagerRunnerFactory jobManagerRunnerFactory,
			FatalErrorHandler fatalErrorHandler,
			HistoryServerArchivist historyServerArchivist) throws Exception {
		super(rpcService, endpointId);

		this.configuration = Preconditions.checkNotNull(configuration);
		this.highAvailabilityServices = Preconditions.checkNotNull(highAvailabilityServices);
		this.resourceManagerGatewayRetriever = Preconditions.checkNotNull(resourceManagerGatewayRetriever);
		this.heartbeatServices = Preconditions.checkNotNull(heartbeatServices);
		this.blobServer = Preconditions.checkNotNull(blobServer);
		this.fatalErrorHandler = Preconditions.checkNotNull(fatalErrorHandler);
		this.submittedJobGraphStore = Preconditions.checkNotNull(submittedJobGraphStore);
		this.jobManagerMetricGroup = Preconditions.checkNotNull(jobManagerMetricGroup);
		this.metricServiceQueryAddress = metricServiceQueryAddress;

		this.jobManagerSharedServices = JobManagerSharedServices.fromConfiguration(
			configuration,
			this.blobServer);

		this.runningJobsRegistry = highAvailabilityServices.getRunningJobsRegistry();

		jobManagerRunnerFutures = new HashMap<>(16);

		leaderElectionService = highAvailabilityServices.getDispatcherLeaderElectionService();

		this.historyServerArchivist = Preconditions.checkNotNull(historyServerArchivist);

		this.archivedExecutionGraphStore = Preconditions.checkNotNull(archivedExecutionGraphStore);

		this.jobManagerRunnerFactory = Preconditions.checkNotNull(jobManagerRunnerFactory);

		this.jobManagerTerminationFutures = new HashMap<>(2);
	}

	//------------------------------------------------------
	// Lifecycle methods
	//------------------------------------------------------

	@Override
	public void onStart() throws Exception {
		try {
			startDispatcherServices();
		} catch (Exception e) {
			final DispatcherException exception = new DispatcherException(String.format("Could not start the Dispatcher %s", getAddress()), e);
			onFatalError(exception);
			throw exception;
		}
	}

	private void startDispatcherServices() throws Exception {
		try {
			submittedJobGraphStore.start(this);
			leaderElectionService.start(this);

			registerDispatcherMetrics(jobManagerMetricGroup);
		} catch (Exception e) {
			handleStartDispatcherServicesException(e);
		}
	}

	private void handleStartDispatcherServicesException(Exception e) throws Exception {
		try {
			stopDispatcherServices();
		} catch (Exception exception) {
			e.addSuppressed(exception);
		}

		throw e;
	}

	@Override
	public CompletableFuture<Void> onStop() {
		log.info("Stopping dispatcher {}.", getAddress());

		final CompletableFuture<Void> allJobManagerRunnersTerminationFuture = terminateJobManagerRunnersAndGetTerminationFuture();

		return FutureUtils.runAfterwards(
			allJobManagerRunnersTerminationFuture,
			() -> {
				stopDispatcherServices();

				log.info("Stopped dispatcher {}.", getAddress());
			});
	}

	private void stopDispatcherServices() throws Exception {
		Exception exception = null;
		try {
			jobManagerSharedServices.shutdown();
		} catch (Exception e) {
			exception = ExceptionUtils.firstOrSuppressed(e, exception);
		}

		try {
			submittedJobGraphStore.stop();
		} catch (Exception e) {
			exception = ExceptionUtils.firstOrSuppressed(e, exception);
		}

		try {
			leaderElectionService.stop();
		} catch (Exception e) {
			exception = ExceptionUtils.firstOrSuppressed(e, exception);
		}

		jobManagerMetricGroup.close();

		ExceptionUtils.tryRethrowException(exception);
	}

	//------------------------------------------------------
	// RPCs
	//------------------------------------------------------

	@Override
	public CompletableFuture<Acknowledge> submitJob(JobGraph jobGraph, Time timeout) {
		log.info("Received JobGraph submission {} ({}).", jobGraph.getJobID(), jobGraph.getName());

		try {
			if (isDuplicateJob(jobGraph.getJobID())) {
				return FutureUtils.completedExceptionally(
					new JobSubmissionException(jobGraph.getJobID(), "Job has already been submitted."));
			} else if (isPartialResourceConfigured(jobGraph)) {
				return FutureUtils.completedExceptionally(
					new JobSubmissionException(jobGraph.getJobID(), "Currently jobs is not supported if parts of the vertices have " +
							"resources configured. The limitation will be removed in future versions."));
			} else {
				return internalSubmitJob(jobGraph);
			}
		} catch (FlinkException e) {
			return FutureUtils.completedExceptionally(e);
		}
	}

	/**
	 * Checks whether the given job has already been submitted or executed.
	 *
	 * @param jobId identifying the submitted job
	 * @return true if the job has already been submitted (is running) or has been executed
	 * @throws FlinkException if the job scheduling status cannot be retrieved
	 */
	private boolean isDuplicateJob(JobID jobId) throws FlinkException {
		final RunningJobsRegistry.JobSchedulingStatus jobSchedulingStatus;

		try {
			jobSchedulingStatus = runningJobsRegistry.getJobSchedulingStatus(jobId);
		} catch (IOException e) {
			throw new FlinkException(String.format("Failed to retrieve job scheduling status for job %s.", jobId), e);
		}

		return jobSchedulingStatus == RunningJobsRegistry.JobSchedulingStatus.DONE || jobManagerRunnerFutures.containsKey(jobId);
	}

<<<<<<< HEAD
	// 内部提交Job
=======
	private boolean isPartialResourceConfigured(JobGraph jobGraph) {
		boolean hasVerticesWithUnknownResource = false;
		boolean hasVerticesWithConfiguredResource = false;

		for (JobVertex jobVertex : jobGraph.getVertices()) {
			if (jobVertex.getMinResources() == ResourceSpec.UNKNOWN) {
				hasVerticesWithUnknownResource = true;
			} else {
				hasVerticesWithConfiguredResource = true;
			}

			if (hasVerticesWithUnknownResource && hasVerticesWithConfiguredResource) {
				return true;
			}
		}

		return false;
	}

>>>>>>> a5812688
	private CompletableFuture<Acknowledge> internalSubmitJob(JobGraph jobGraph) {
		log.info("Submitting job {} ({}).", jobGraph.getJobID(), jobGraph.getName());

		final CompletableFuture<Acknowledge> persistAndRunFuture = waitForTerminatingJobManager(jobGraph.getJobID(), jobGraph, this::persistAndRunJob)
			.thenApply(ignored -> Acknowledge.get());

		return persistAndRunFuture.handleAsync((acknowledge, throwable) -> {
			if (throwable != null) {
				cleanUpJobData(jobGraph.getJobID(), true);

				final Throwable strippedThrowable = ExceptionUtils.stripCompletionException(throwable);
				log.error("Failed to submit job {}.", jobGraph.getJobID(), strippedThrowable);
				throw new CompletionException(
					new JobSubmissionException(jobGraph.getJobID(), "Failed to submit job.", strippedThrowable));
			} else {
				return acknowledge;
			}
		}, getRpcService().getExecutor());
	}

	// 持久化和运行Job
	private CompletableFuture<Void> persistAndRunJob(JobGraph jobGraph) throws Exception {
		// 持久化
		submittedJobGraphStore.putJobGraph(new SubmittedJobGraph(jobGraph));

		// 运行Job
		final CompletableFuture<Void> runJobFuture = runJob(jobGraph);

		return runJobFuture.whenComplete(BiConsumerWithException.unchecked((Object ignored, Throwable throwable) -> {
			// 异常时删除对应的Job信息
			if (throwable != null) {
				submittedJobGraphStore.removeJobGraph(jobGraph.getJobID());
			}
		}));
	}

	private CompletableFuture<Void> runJob(JobGraph jobGraph) {
		Preconditions.checkState(!jobManagerRunnerFutures.containsKey(jobGraph.getJobID()));

		// 启动了一个JobManagerRunner
		final CompletableFuture<JobManagerRunner> jobManagerRunnerFuture = createJobManagerRunner(jobGraph);

		jobManagerRunnerFutures.put(jobGraph.getJobID(), jobManagerRunnerFuture);

		return jobManagerRunnerFuture
			.thenApply(FunctionUtils.nullFn())
			.whenCompleteAsync(
				(ignored, throwable) -> {
					if (throwable != null) {
						jobManagerRunnerFutures.remove(jobGraph.getJobID());
					}
				},
				getMainThreadExecutor());
	}

	private CompletableFuture<JobManagerRunner> createJobManagerRunner(JobGraph jobGraph) {
		final RpcService rpcService = getRpcService();

		final CompletableFuture<JobManagerRunner> jobManagerRunnerFuture = CompletableFuture.supplyAsync(
			CheckedSupplier.unchecked(() ->
				// 创建一个JobManagerRunner，创建JobMaster，创建ExecutionGraph
				jobManagerRunnerFactory.createJobManagerRunner(
					jobGraph,
					configuration,
					rpcService,
					highAvailabilityServices,
					heartbeatServices,
					jobManagerSharedServices,
					new DefaultJobManagerJobMetricGroupFactory(jobManagerMetricGroup),
					fatalErrorHandler)),
			rpcService.getExecutor());

		// 启动JobManagerRunner
		return jobManagerRunnerFuture.thenApply(FunctionUtils.uncheckedFunction(this::startJobManagerRunner));
	}

	private JobManagerRunner startJobManagerRunner(JobManagerRunner jobManagerRunner) throws Exception {
		final JobID jobId = jobManagerRunner.getJobGraph().getJobID();

		FutureUtils.assertNoException(
			jobManagerRunner.getResultFuture().handleAsync(
				(ArchivedExecutionGraph archivedExecutionGraph, Throwable throwable) -> {
					// check if we are still the active JobManagerRunner by checking the identity
					final CompletableFuture<JobManagerRunner> jobManagerRunnerFuture = jobManagerRunnerFutures.get(jobId);
					final JobManagerRunner currentJobManagerRunner = jobManagerRunnerFuture != null ? jobManagerRunnerFuture.getNow(null) : null;
					//noinspection ObjectEquality
					if (jobManagerRunner == currentJobManagerRunner) {
						if (archivedExecutionGraph != null) {
							jobReachedGloballyTerminalState(archivedExecutionGraph);
						} else {
							final Throwable strippedThrowable = ExceptionUtils.stripCompletionException(throwable);

							if (strippedThrowable instanceof JobNotFinishedException) {
								jobNotFinished(jobId);
							} else {
								jobMasterFailed(jobId, strippedThrowable);
							}
						}
					} else {
						log.debug("There is a newer JobManagerRunner for the job {}.", jobId);
					}

					return null;
				}, getMainThreadExecutor()));

		jobManagerRunner.start();

		return jobManagerRunner;
	}

	@Override
	public CompletableFuture<Collection<JobID>> listJobs(Time timeout) {
		return CompletableFuture.completedFuture(
			Collections.unmodifiableSet(new HashSet<>(jobManagerRunnerFutures.keySet())));
	}

	@Override
	public CompletableFuture<Acknowledge> disposeSavepoint(String savepointPath, Time timeout) {
		final ClassLoader classLoader = Thread.currentThread().getContextClassLoader();

		return CompletableFuture.supplyAsync(
			() -> {
				log.info("Disposing savepoint {}.", savepointPath);

				try {
					Checkpoints.disposeSavepoint(savepointPath, configuration, classLoader, log);
				} catch (IOException | FlinkException e) {
					throw new CompletionException(new FlinkException(String.format("Could not dispose savepoint %s.", savepointPath), e));
				}

				return Acknowledge.get();
			},
			jobManagerSharedServices.getScheduledExecutorService());
	}

	@Override
	public CompletableFuture<Acknowledge> cancelJob(JobID jobId, Time timeout) {
		final CompletableFuture<JobMasterGateway> jobMasterGatewayFuture = getJobMasterGatewayFuture(jobId);

		return jobMasterGatewayFuture.thenCompose((JobMasterGateway jobMasterGateway) -> jobMasterGateway.cancel(timeout));
	}

	@Override
	public CompletableFuture<ClusterOverview> requestClusterOverview(Time timeout) {
		CompletableFuture<ResourceOverview> taskManagerOverviewFuture = runResourceManagerCommand(resourceManagerGateway -> resourceManagerGateway.requestResourceOverview(timeout));

		final List<CompletableFuture<Optional<JobStatus>>> optionalJobInformation = queryJobMastersForInformation(
			(JobMasterGateway jobMasterGateway) -> jobMasterGateway.requestJobStatus(timeout));

		CompletableFuture<Collection<Optional<JobStatus>>> allOptionalJobsFuture = FutureUtils.combineAll(optionalJobInformation);

		CompletableFuture<Collection<JobStatus>> allJobsFuture = allOptionalJobsFuture.thenApply(this::flattenOptionalCollection);

		final JobsOverview completedJobsOverview = archivedExecutionGraphStore.getStoredJobsOverview();

		return allJobsFuture.thenCombine(
			taskManagerOverviewFuture,
			(Collection<JobStatus> runningJobsStatus, ResourceOverview resourceOverview) -> {
				final JobsOverview allJobsOverview = JobsOverview.create(runningJobsStatus).combine(completedJobsOverview);
				return new ClusterOverview(resourceOverview, allJobsOverview);
			});
	}

	@Override
	public CompletableFuture<MultipleJobsDetails> requestMultipleJobDetails(Time timeout) {
		List<CompletableFuture<Optional<JobDetails>>> individualOptionalJobDetails = queryJobMastersForInformation(
			(JobMasterGateway jobMasterGateway) -> jobMasterGateway.requestJobDetails(timeout));

		CompletableFuture<Collection<Optional<JobDetails>>> optionalCombinedJobDetails = FutureUtils.combineAll(
			individualOptionalJobDetails);

		CompletableFuture<Collection<JobDetails>> combinedJobDetails = optionalCombinedJobDetails.thenApply(this::flattenOptionalCollection);

		final Collection<JobDetails> completedJobDetails = archivedExecutionGraphStore.getAvailableJobDetails();

		return combinedJobDetails.thenApply(
			(Collection<JobDetails> runningJobDetails) -> {
				final Collection<JobDetails> allJobDetails = new ArrayList<>(completedJobDetails.size() + runningJobDetails.size());

				allJobDetails.addAll(runningJobDetails);
				allJobDetails.addAll(completedJobDetails);

				return new MultipleJobsDetails(allJobDetails);
			});
	}

	@Override
	public CompletableFuture<JobStatus> requestJobStatus(JobID jobId, Time timeout) {

		final CompletableFuture<JobMasterGateway> jobMasterGatewayFuture = getJobMasterGatewayFuture(jobId);

		final CompletableFuture<JobStatus> jobStatusFuture = jobMasterGatewayFuture.thenCompose(
			(JobMasterGateway jobMasterGateway) -> jobMasterGateway.requestJobStatus(timeout));

		return jobStatusFuture.exceptionally(
			(Throwable throwable) -> {
				final JobDetails jobDetails = archivedExecutionGraphStore.getAvailableJobDetails(jobId);

				// check whether it is a completed job
				if (jobDetails == null) {
					throw new CompletionException(ExceptionUtils.stripCompletionException(throwable));
				} else {
					return jobDetails.getStatus();
				}
			});
	}

	@Override
	public CompletableFuture<OperatorBackPressureStatsResponse> requestOperatorBackPressureStats(
			final JobID jobId,
			final JobVertexID jobVertexId) {
		final CompletableFuture<JobMasterGateway> jobMasterGatewayFuture = getJobMasterGatewayFuture(jobId);

		return jobMasterGatewayFuture.thenCompose((JobMasterGateway jobMasterGateway) -> jobMasterGateway.requestOperatorBackPressureStats(jobVertexId));
	}

	@Override
	public CompletableFuture<ArchivedExecutionGraph> requestJob(JobID jobId, Time timeout) {
		final CompletableFuture<JobMasterGateway> jobMasterGatewayFuture = getJobMasterGatewayFuture(jobId);

		final CompletableFuture<ArchivedExecutionGraph> archivedExecutionGraphFuture = jobMasterGatewayFuture.thenCompose(
			(JobMasterGateway jobMasterGateway) -> jobMasterGateway.requestJob(timeout));

		return archivedExecutionGraphFuture.exceptionally(
			(Throwable throwable) -> {
				final ArchivedExecutionGraph serializableExecutionGraph = archivedExecutionGraphStore.get(jobId);

				// check whether it is a completed job
				if (serializableExecutionGraph == null) {
					throw new CompletionException(ExceptionUtils.stripCompletionException(throwable));
				} else {
					return serializableExecutionGraph;
				}
			});
	}

	@Override
	public CompletableFuture<JobResult> requestJobResult(JobID jobId, Time timeout) {
		final CompletableFuture<JobManagerRunner> jobManagerRunnerFuture = jobManagerRunnerFutures.get(jobId);

		if (jobManagerRunnerFuture == null) {
			final ArchivedExecutionGraph archivedExecutionGraph = archivedExecutionGraphStore.get(jobId);

			if (archivedExecutionGraph == null) {
				return FutureUtils.completedExceptionally(new FlinkJobNotFoundException(jobId));
			} else {
				return CompletableFuture.completedFuture(JobResult.createFrom(archivedExecutionGraph));
			}
		} else {
			return jobManagerRunnerFuture.thenCompose(JobManagerRunner::getResultFuture).thenApply(JobResult::createFrom);
		}
	}

	@Override
	public CompletableFuture<Collection<String>> requestMetricQueryServiceAddresses(Time timeout) {
		if (metricServiceQueryAddress != null) {
			return CompletableFuture.completedFuture(Collections.singleton(metricServiceQueryAddress));
		} else {
			return CompletableFuture.completedFuture(Collections.emptyList());
		}
	}

	@Override
	public CompletableFuture<Collection<Tuple2<ResourceID, String>>> requestTaskManagerMetricQueryServiceAddresses(Time timeout) {
		return runResourceManagerCommand(resourceManagerGateway -> resourceManagerGateway.requestTaskManagerMetricQueryServiceAddresses(timeout));
	}

	@Override
	public CompletableFuture<Integer> getBlobServerPort(Time timeout) {
		return CompletableFuture.completedFuture(blobServer.getPort());
	}

	@Override
	public CompletableFuture<String> triggerSavepoint(
			final JobID jobId,
			final String targetDirectory,
			final boolean cancelJob,
			final Time timeout) {
		final CompletableFuture<JobMasterGateway> jobMasterGatewayFuture = getJobMasterGatewayFuture(jobId);

		return jobMasterGatewayFuture.thenCompose(
			(JobMasterGateway jobMasterGateway) ->
				jobMasterGateway.triggerSavepoint(targetDirectory, cancelJob, timeout));
	}

	@Override
	public CompletableFuture<String> stopWithSavepoint(
			final JobID jobId,
			final String targetDirectory,
			final boolean advanceToEndOfEventTime,
			final Time timeout) {
		final CompletableFuture<JobMasterGateway> jobMasterGatewayFuture = getJobMasterGatewayFuture(jobId);

		return jobMasterGatewayFuture.thenCompose(
				(JobMasterGateway jobMasterGateway) ->
						jobMasterGateway.stopWithSavepoint(targetDirectory, advanceToEndOfEventTime, timeout));
	}

	@Override
	public CompletableFuture<Acknowledge> shutDownCluster() {
		closeAsync();
		return CompletableFuture.completedFuture(Acknowledge.get());
	}

	/**
	 * Cleans up the job related data from the dispatcher. If cleanupHA is true, then
	 * the data will also be removed from HA.
	 *
	 * @param jobId JobID identifying the job to clean up
	 * @param cleanupHA True iff HA data shall also be cleaned up
	 */
	private void removeJobAndRegisterTerminationFuture(JobID jobId, boolean cleanupHA) {
		final CompletableFuture<Void> cleanupFuture = removeJob(jobId, cleanupHA);

		registerJobManagerRunnerTerminationFuture(jobId, cleanupFuture);
	}

	private void registerJobManagerRunnerTerminationFuture(JobID jobId, CompletableFuture<Void> jobManagerRunnerTerminationFuture) {
		Preconditions.checkState(!jobManagerTerminationFutures.containsKey(jobId));

		jobManagerTerminationFutures.put(jobId, jobManagerRunnerTerminationFuture);

		// clean up the pending termination future
		jobManagerRunnerTerminationFuture.thenRunAsync(
			() -> {
				final CompletableFuture<Void> terminationFuture = jobManagerTerminationFutures.remove(jobId);

				//noinspection ObjectEquality
				if (terminationFuture != null && terminationFuture != jobManagerRunnerTerminationFuture) {
					jobManagerTerminationFutures.put(jobId, terminationFuture);
				}
			},
			getUnfencedMainThreadExecutor());
	}

	private CompletableFuture<Void> removeJob(JobID jobId, boolean cleanupHA) {
		CompletableFuture<JobManagerRunner> jobManagerRunnerFuture = jobManagerRunnerFutures.remove(jobId);

		final CompletableFuture<Void> jobManagerRunnerTerminationFuture;
		if (jobManagerRunnerFuture != null) {
			jobManagerRunnerTerminationFuture = jobManagerRunnerFuture.thenCompose(JobManagerRunner::closeAsync);
		} else {
			jobManagerRunnerTerminationFuture = CompletableFuture.completedFuture(null);
		}

		return jobManagerRunnerTerminationFuture.thenRunAsync(
			() -> cleanUpJobData(jobId, cleanupHA),
			getRpcService().getExecutor());
	}

	private void cleanUpJobData(JobID jobId, boolean cleanupHA) {
		jobManagerMetricGroup.removeJob(jobId);

		boolean cleanupHABlobs = false;
		if (cleanupHA) {
			try {
				submittedJobGraphStore.removeJobGraph(jobId);

				// only clean up the HA blobs if we could remove the job from HA storage
				cleanupHABlobs = true;
			} catch (Exception e) {
				log.warn("Could not properly remove job {} from submitted job graph store.", jobId, e);
			}

			try {
				runningJobsRegistry.clearJob(jobId);
			} catch (IOException e) {
				log.warn("Could not properly remove job {} from the running jobs registry.", jobId, e);
			}
		} else {
			try {
				submittedJobGraphStore.releaseJobGraph(jobId);
			} catch (Exception e) {
				log.warn("Could not properly release job {} from submitted job graph store.", jobId, e);
			}
		}

		blobServer.cleanupJob(jobId, cleanupHABlobs);
	}

	/**
	 * Terminate all currently running {@link JobManagerRunner}.
	 */
	private void terminateJobManagerRunners() {
		log.info("Stopping all currently running jobs of dispatcher {}.", getAddress());

		final HashSet<JobID> jobsToRemove = new HashSet<>(jobManagerRunnerFutures.keySet());

		for (JobID jobId : jobsToRemove) {
			removeJobAndRegisterTerminationFuture(jobId, false);
		}
	}

	private CompletableFuture<Void> terminateJobManagerRunnersAndGetTerminationFuture() {
		terminateJobManagerRunners();
		final Collection<CompletableFuture<Void>> values = jobManagerTerminationFutures.values();
		return FutureUtils.completeAll(values);
	}

	/**
	 * Recovers all jobs persisted via the submitted job graph store.
	 */
	@VisibleForTesting
	Collection<JobGraph> recoverJobs() throws Exception {
		log.info("Recovering all persisted jobs.");
		final Collection<JobID> jobIds = submittedJobGraphStore.getJobIds();

		try {
			return recoverJobGraphs(jobIds);
		} catch (Exception e) {
			// release all recovered job graphs
			for (JobID jobId : jobIds) {
				try {
					submittedJobGraphStore.releaseJobGraph(jobId);
				} catch (Exception ie) {
					e.addSuppressed(ie);
				}
			}
			throw e;
		}
	}

	@Nonnull
	private Collection<JobGraph> recoverJobGraphs(Collection<JobID> jobIds) throws Exception {
		final List<JobGraph> jobGraphs = new ArrayList<>(jobIds.size());

		for (JobID jobId : jobIds) {
			final JobGraph jobGraph = recoverJob(jobId);

			if (jobGraph == null) {
				throw new FlinkJobNotFoundException(jobId);
			}

			jobGraphs.add(jobGraph);
		}

		return jobGraphs;
	}

	@Nullable
	private JobGraph recoverJob(JobID jobId) throws Exception {
		log.debug("Recover job {}.", jobId);
		final SubmittedJobGraph submittedJobGraph = submittedJobGraphStore.recoverJobGraph(jobId);

		if (submittedJobGraph != null) {
			return submittedJobGraph.getJobGraph();
		} else {
			return null;
		}
	}

	protected void onFatalError(Throwable throwable) {
		fatalErrorHandler.onFatalError(throwable);
	}

	protected void jobReachedGloballyTerminalState(ArchivedExecutionGraph archivedExecutionGraph) {
		Preconditions.checkArgument(
			archivedExecutionGraph.getState().isGloballyTerminalState(),
			"Job %s is in state %s which is not globally terminal.",
			archivedExecutionGraph.getJobID(),
			archivedExecutionGraph.getState());

		log.info("Job {} reached globally terminal state {}.", archivedExecutionGraph.getJobID(), archivedExecutionGraph.getState());

		archiveExecutionGraph(archivedExecutionGraph);

		final JobID jobId = archivedExecutionGraph.getJobID();

		removeJobAndRegisterTerminationFuture(jobId, true);
	}

	private void archiveExecutionGraph(ArchivedExecutionGraph archivedExecutionGraph) {
		try {
			archivedExecutionGraphStore.put(archivedExecutionGraph);
		} catch (IOException e) {
			log.info(
				"Could not store completed job {}({}).",
				archivedExecutionGraph.getJobName(),
				archivedExecutionGraph.getJobID(),
				e);
		}

		final CompletableFuture<Acknowledge> executionGraphFuture = historyServerArchivist.archiveExecutionGraph(archivedExecutionGraph);

		executionGraphFuture.whenComplete(
			(Acknowledge ignored, Throwable throwable) -> {
				if (throwable != null) {
					log.info(
						"Could not archive completed job {}({}) to the history server.",
						archivedExecutionGraph.getJobName(),
						archivedExecutionGraph.getJobID(),
						throwable);
				}
			});
	}

	protected void jobNotFinished(JobID jobId) {
		log.info("Job {} was not finished by JobManager.", jobId);

		removeJobAndRegisterTerminationFuture(jobId, false);
	}

	private void jobMasterFailed(JobID jobId, Throwable cause) {
		// we fail fatally in case of a JobMaster failure in order to restart the
		// dispatcher to recover the jobs again. This only works in HA mode, though
		onFatalError(new FlinkException(String.format("JobMaster for job %s failed.", jobId), cause));
	}

	private CompletableFuture<JobMasterGateway> getJobMasterGatewayFuture(JobID jobId) {
		final CompletableFuture<JobManagerRunner> jobManagerRunnerFuture = jobManagerRunnerFutures.get(jobId);

		if (jobManagerRunnerFuture == null) {
			return FutureUtils.completedExceptionally(new FlinkJobNotFoundException(jobId));
		} else {
			final CompletableFuture<JobMasterGateway> leaderGatewayFuture = jobManagerRunnerFuture.thenCompose(JobManagerRunner::getLeaderGatewayFuture);
			return leaderGatewayFuture.thenApplyAsync(
				(JobMasterGateway jobMasterGateway) -> {
					// check whether the retrieved JobMasterGateway belongs still to a running JobMaster
					if (jobManagerRunnerFutures.containsKey(jobId)) {
						return jobMasterGateway;
					} else {
						throw new CompletionException(new FlinkJobNotFoundException(jobId));
					}
				},
				getMainThreadExecutor());
		}
	}

	private CompletableFuture<ResourceManagerGateway> getResourceManagerGateway() {
		return resourceManagerGatewayRetriever.getFuture();
	}

	private <T> CompletableFuture<T> runResourceManagerCommand(Function<ResourceManagerGateway, CompletableFuture<T>> resourceManagerCommand) {
		return getResourceManagerGateway().thenApply(resourceManagerCommand).thenCompose(Function.identity());
	}

	private <T> List<T> flattenOptionalCollection(Collection<Optional<T>> optionalCollection) {
		return optionalCollection.stream().filter(Optional::isPresent).map(Optional::get).collect(Collectors.toList());
	}

	@Nonnull
	private <T> List<CompletableFuture<Optional<T>>> queryJobMastersForInformation(Function<JobMasterGateway, CompletableFuture<T>> queryFunction) {
		final int numberJobsRunning = jobManagerRunnerFutures.size();

		ArrayList<CompletableFuture<Optional<T>>> optionalJobInformation = new ArrayList<>(
			numberJobsRunning);

		for (JobID jobId : jobManagerRunnerFutures.keySet()) {
			final CompletableFuture<JobMasterGateway> jobMasterGatewayFuture = getJobMasterGatewayFuture(jobId);

			final CompletableFuture<Optional<T>> optionalRequest = jobMasterGatewayFuture
				.thenCompose(queryFunction::apply)
				.handle((T value, Throwable throwable) -> Optional.ofNullable(value));

			optionalJobInformation.add(optionalRequest);
		}
		return optionalJobInformation;
	}

	//------------------------------------------------------
	// Leader contender
	//------------------------------------------------------

	/**
	 * Callback method when current resourceManager is granted leadership.
	 *
	 * @param newLeaderSessionID unique leadershipID
	 */
	@Override
	public void grantLeadership(final UUID newLeaderSessionID) {
		runAsyncWithoutFencing(
			() -> {
				log.info("Dispatcher {} was granted leadership with fencing token {}", getAddress(), newLeaderSessionID);

				final CompletableFuture<Collection<JobGraph>> recoveredJobsFuture = recoveryOperation.thenApplyAsync(
					FunctionUtils.uncheckedFunction(ignored -> recoverJobs()),
					getRpcService().getExecutor());

				final CompletableFuture<Boolean> fencingTokenFuture = recoveredJobsFuture.thenComposeAsync(
					(Collection<JobGraph> recoveredJobs) -> tryAcceptLeadershipAndRunJobs(newLeaderSessionID, recoveredJobs),
					getUnfencedMainThreadExecutor());

				final CompletableFuture<Void> confirmationFuture = fencingTokenFuture.thenCombineAsync(
					recoveredJobsFuture,
					BiFunctionWithException.unchecked((Boolean confirmLeadership, Collection<JobGraph> recoveredJobs) -> {
						if (confirmLeadership) {
							leaderElectionService.confirmLeaderSessionID(newLeaderSessionID);
						} else {
							for (JobGraph recoveredJob : recoveredJobs) {
								submittedJobGraphStore.releaseJobGraph(recoveredJob.getJobID());
							}
						}
						return null;
					}),
					getRpcService().getExecutor());

				confirmationFuture.whenComplete(
					(Void ignored, Throwable throwable) -> {
						if (throwable != null) {
							onFatalError(
								new DispatcherException(
									String.format("Failed to take leadership with session id %s.", newLeaderSessionID),
									(ExceptionUtils.stripCompletionException(throwable))));
						}
					});

				recoveryOperation = confirmationFuture;
			});
	}

	private CompletableFuture<Boolean> tryAcceptLeadershipAndRunJobs(UUID newLeaderSessionID, Collection<JobGraph> recoveredJobs) {
		final DispatcherId dispatcherId = DispatcherId.fromUuid(newLeaderSessionID);

		if (leaderElectionService.hasLeadership(newLeaderSessionID)) {
			log.debug("Dispatcher {} accepted leadership with fencing token {}. Start recovered jobs.", getAddress(), dispatcherId);
			setNewFencingToken(dispatcherId);

			Collection<CompletableFuture<?>> runFutures = new ArrayList<>(recoveredJobs.size());

			for (JobGraph recoveredJob : recoveredJobs) {
				final CompletableFuture<?> runFuture = waitForTerminatingJobManager(recoveredJob.getJobID(), recoveredJob, this::runJob);
				runFutures.add(runFuture);
			}

			return FutureUtils.waitForAll(runFutures).thenApply(ignored -> true);
		} else {
			log.debug("Dispatcher {} lost leadership before accepting it. Stop recovering jobs for fencing token {}.", getAddress(), dispatcherId);
			return CompletableFuture.completedFuture(false);
		}
	}

	private CompletableFuture<Void> waitForTerminatingJobManager(JobID jobId, JobGraph jobGraph, FunctionWithException<JobGraph, CompletableFuture<Void>, ?> action) {
		final CompletableFuture<Void> jobManagerTerminationFuture = getJobTerminationFuture(jobId)
			.exceptionally((Throwable throwable) -> {
				throw new CompletionException(
					new DispatcherException(
						String.format("Termination of previous JobManager for job %s failed. Cannot submit job under the same job id.", jobId),
						throwable)); });

		return jobManagerTerminationFuture.thenComposeAsync(
			FunctionUtils.uncheckedFunction((ignored) -> {
				jobManagerTerminationFutures.remove(jobId);
				return action.apply(jobGraph);
			}),
			getMainThreadExecutor());
	}

	CompletableFuture<Void> getJobTerminationFuture(JobID jobId) {
		if (jobManagerRunnerFutures.containsKey(jobId)) {
			return FutureUtils.completedExceptionally(new DispatcherException(String.format("Job with job id %s is still running.", jobId)));
		} else {
			return jobManagerTerminationFutures.getOrDefault(jobId, CompletableFuture.completedFuture(null));
		}
	}

	@VisibleForTesting
	CompletableFuture<Void> getRecoveryOperation() {
		return recoveryOperation;
	}

	private void setNewFencingToken(@Nullable DispatcherId dispatcherId) {
		// clear the state if we've been the leader before
		if (getFencingToken() != null) {
			clearDispatcherState();
		}

		setFencingToken(dispatcherId);
	}

	private void clearDispatcherState() {
		terminateJobManagerRunners();
	}

	private void registerDispatcherMetrics(MetricGroup jobManagerMetricGroup) {
		jobManagerMetricGroup.gauge(MetricNames.NUM_RUNNING_JOBS,
			() -> (long) jobManagerRunnerFutures.size());
	}

	/**
	 * Callback method when current resourceManager loses leadership.
	 */
	@Override
	public void revokeLeadership() {
		runAsyncWithoutFencing(
			() -> {
				log.info("Dispatcher {} was revoked leadership.", getAddress());

				setNewFencingToken(null);
			});
	}

	/**
	 * Handles error occurring in the leader election service.
	 *
	 * @param exception Exception being thrown in the leader election service
	 */
	@Override
	public void handleError(final Exception exception) {
		onFatalError(new DispatcherException("Received an error from the LeaderElectionService.", exception));
	}

	//------------------------------------------------------
	// SubmittedJobGraphListener
	//------------------------------------------------------

	@Override
	public void onAddedJobGraph(final JobID jobId) {
		runAsync(
			() -> {
				if (!jobManagerRunnerFutures.containsKey(jobId)) {
					// IMPORTANT: onAddedJobGraph can generate false positives and, thus, we must expect that
					// the specified job is already removed from the SubmittedJobGraphStore. In this case,
					// SubmittedJobGraphStore.recoverJob returns null.
					final CompletableFuture<Optional<JobGraph>> recoveredJob = recoveryOperation.thenApplyAsync(
						FunctionUtils.uncheckedFunction(ignored -> Optional.ofNullable(recoverJob(jobId))),
						getRpcService().getExecutor());

					final DispatcherId dispatcherId = getFencingToken();
					final CompletableFuture<Void> submissionFuture = recoveredJob.thenComposeAsync(
						(Optional<JobGraph> jobGraphOptional) -> jobGraphOptional.map(
							FunctionUtils.uncheckedFunction(jobGraph -> tryRunRecoveredJobGraph(jobGraph, dispatcherId).thenAcceptAsync(
								FunctionUtils.uncheckedConsumer((Boolean isRecoveredJobRunning) -> {
										if (!isRecoveredJobRunning) {
											submittedJobGraphStore.releaseJobGraph(jobId);
										}
									}),
									getRpcService().getExecutor())))
							.orElse(CompletableFuture.completedFuture(null)),
						getUnfencedMainThreadExecutor());

					submissionFuture.whenComplete(
						(Void ignored, Throwable throwable) -> {
							if (throwable != null) {
								onFatalError(
									new DispatcherException(
										String.format("Could not start the added job %s", jobId),
										ExceptionUtils.stripCompletionException(throwable)));
							}
						});

					recoveryOperation = submissionFuture;
				}
			});
	}

	private CompletableFuture<Boolean> tryRunRecoveredJobGraph(JobGraph jobGraph, DispatcherId dispatcherId) throws Exception {
		if (leaderElectionService.hasLeadership(dispatcherId.toUUID())) {
			final JobID jobId = jobGraph.getJobID();
			if (jobManagerRunnerFutures.containsKey(jobId)) {
				// we must not release the job graph lock since it can only be locked once and
				// is currently being executed. Once we support multiple locks, we must release
				// the JobGraph here
				log.debug("Ignore added JobGraph because the job {} is already running.", jobId);
				return CompletableFuture.completedFuture(true);
			} else if (runningJobsRegistry.getJobSchedulingStatus(jobId) != RunningJobsRegistry.JobSchedulingStatus.DONE) {
				return waitForTerminatingJobManager(jobId, jobGraph, this::runJob).thenApply(ignored -> true);
			} else {
				log.debug("Ignore added JobGraph because the job {} has already been completed.", jobId);
			}
		}

		return CompletableFuture.completedFuture(false);
	}

	@Override
	public void onRemovedJobGraph(final JobID jobId) {
		runAsync(() -> {
			try {
				removeJobAndRegisterTerminationFuture(jobId, false);
			} catch (final Exception e) {
				onFatalError(new DispatcherException(String.format("Could not remove job %s.", jobId), e));
			}
		});
	}
}<|MERGE_RESOLUTION|>--- conflicted
+++ resolved
@@ -298,9 +298,6 @@
 		return jobSchedulingStatus == RunningJobsRegistry.JobSchedulingStatus.DONE || jobManagerRunnerFutures.containsKey(jobId);
 	}
 
-<<<<<<< HEAD
-	// 内部提交Job
-=======
 	private boolean isPartialResourceConfigured(JobGraph jobGraph) {
 		boolean hasVerticesWithUnknownResource = false;
 		boolean hasVerticesWithConfiguredResource = false;
@@ -320,7 +317,6 @@
 		return false;
 	}
 
->>>>>>> a5812688
 	private CompletableFuture<Acknowledge> internalSubmitJob(JobGraph jobGraph) {
 		log.info("Submitting job {} ({}).", jobGraph.getJobID(), jobGraph.getName());
 
