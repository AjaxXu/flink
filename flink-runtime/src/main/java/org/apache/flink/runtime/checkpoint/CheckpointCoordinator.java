/*
 * Licensed to the Apache Software Foundation (ASF) under one
 * or more contributor license agreements.  See the NOTICE file
 * distributed with this work for additional information
 * regarding copyright ownership.  The ASF licenses this file
 * to you under the Apache License, Version 2.0 (the
 * "License"); you may not use this file except in compliance
 * with the License.  You may obtain a copy of the License at
 *
 *     http://www.apache.org/licenses/LICENSE-2.0
 *
 * Unless required by applicable law or agreed to in writing, software
 * distributed under the License is distributed on an "AS IS" BASIS,
 * WITHOUT WARRANTIES OR CONDITIONS OF ANY KIND, either express or implied.
 * See the License for the specific language governing permissions and
 * limitations under the License.
 */

package org.apache.flink.runtime.checkpoint;

import org.apache.flink.annotation.VisibleForTesting;
import org.apache.flink.api.common.JobID;
import org.apache.flink.api.common.time.Time;
import org.apache.flink.runtime.checkpoint.hooks.MasterHooks;
import org.apache.flink.runtime.concurrent.FutureUtils;
import org.apache.flink.runtime.execution.ExecutionState;
import org.apache.flink.runtime.executiongraph.Execution;
import org.apache.flink.runtime.executiongraph.ExecutionAttemptID;
import org.apache.flink.runtime.executiongraph.ExecutionJobVertex;
import org.apache.flink.runtime.executiongraph.ExecutionVertex;
import org.apache.flink.runtime.executiongraph.JobStatusListener;
import org.apache.flink.runtime.jobgraph.JobStatus;
import org.apache.flink.runtime.jobgraph.JobVertexID;
import org.apache.flink.runtime.jobgraph.OperatorID;
import org.apache.flink.runtime.jobgraph.tasks.CheckpointCoordinatorConfiguration;
import org.apache.flink.runtime.messages.checkpoint.AcknowledgeCheckpoint;
import org.apache.flink.runtime.messages.checkpoint.DeclineCheckpoint;
import org.apache.flink.runtime.state.CheckpointStorageCoordinatorView;
import org.apache.flink.runtime.state.CheckpointStorageLocation;
import org.apache.flink.runtime.state.CompletedCheckpointStorageLocation;
import org.apache.flink.runtime.state.SharedStateRegistry;
import org.apache.flink.runtime.state.SharedStateRegistryFactory;
import org.apache.flink.runtime.state.StateBackend;
import org.apache.flink.runtime.taskmanager.DispatcherThreadFactory;
import org.apache.flink.util.FlinkRuntimeException;
import org.apache.flink.util.Preconditions;
import org.apache.flink.util.StringUtils;

import org.slf4j.Logger;
import org.slf4j.LoggerFactory;

import javax.annotation.Nullable;

import java.io.IOException;
import java.util.ArrayDeque;
import java.util.HashMap;
import java.util.Iterator;
import java.util.LinkedHashMap;
import java.util.List;
import java.util.Map;
import java.util.concurrent.CompletableFuture;
import java.util.concurrent.Executor;
import java.util.concurrent.ScheduledFuture;
import java.util.concurrent.ScheduledThreadPoolExecutor;
import java.util.concurrent.ThreadLocalRandom;
import java.util.concurrent.TimeUnit;
import java.util.concurrent.atomic.AtomicInteger;

import static org.apache.flink.util.Preconditions.checkArgument;
import static org.apache.flink.util.Preconditions.checkNotNull;

/**
 * The checkpoint coordinator coordinates the distributed snapshots of operators and state.
 * It triggers the checkpoint by sending the messages to the relevant tasks and collects the
 * checkpoint acknowledgements. It also collects and maintains the overview of the state handles
 * reported by the tasks that acknowledge the checkpoint.
 */
public class CheckpointCoordinator {

	private static final Logger LOG = LoggerFactory.getLogger(CheckpointCoordinator.class);

	/** The number of recent checkpoints whose IDs are remembered. */
	private static final int NUM_GHOST_CHECKPOINT_IDS = 16;

	// ------------------------------------------------------------------------

	/** Coordinator-wide lock to safeguard the checkpoint updates. */
	private final Object lock = new Object();

	/** Lock specially to make sure that trigger requests do not overtake each other.
	 * This is not done with the coordinator-wide lock, because as part of triggering,
	 * blocking operations may happen (distributed atomic counters).
	 * Using a dedicated lock, we avoid blocking the processing of 'acknowledge/decline'
	 * messages during that phase. */
	private final Object triggerLock = new Object();

	/** The job whose checkpoint this coordinator coordinates. */
	private final JobID job;

	/** Default checkpoint properties. **/
	private final CheckpointProperties checkpointProperties;

	/** The executor used for asynchronous calls, like potentially blocking I/O. */
	private final Executor executor;

	/** Tasks who need to be sent a message when a checkpoint is started. */
	private final ExecutionVertex[] tasksToTrigger;

	/** Tasks who need to acknowledge a checkpoint before it succeeds. */
	private final ExecutionVertex[] tasksToWaitFor;

	/** Tasks who need to be sent a message when a checkpoint is confirmed. */
	private final ExecutionVertex[] tasksToCommitTo;

	/** Map from checkpoint ID to the pending checkpoint. */
	private final Map<Long, PendingCheckpoint> pendingCheckpoints;

	/** Completed checkpoints. Implementations can be blocking. Make sure calls to methods
	 * accessing this don't block the job manager actor and run asynchronously. */
	private final CompletedCheckpointStore completedCheckpointStore;

	/** The root checkpoint state backend, which is responsible for initializing the
	 * checkpoint, storing the metadata, and cleaning up the checkpoint. */
	private final CheckpointStorageCoordinatorView checkpointStorage;

	/** A list of recent checkpoint IDs, to identify late messages (vs invalid ones). */
	private final ArrayDeque<Long> recentPendingCheckpoints;

	/** Checkpoint ID counter to ensure ascending IDs. In case of job manager failures, these
	 * need to be ascending across job managers. */
	private final CheckpointIDCounter checkpointIdCounter;

	/** The base checkpoint interval. Actual trigger time may be affected by the
	 * max concurrent checkpoints and minimum-pause values */
	private final long baseInterval;

	/** The max time (in ms) that a checkpoint may take. */
	private final long checkpointTimeout;

	/** The min time(in ns) to delay after a checkpoint could be triggered. Allows to
	 * enforce minimum processing time between checkpoint attempts */
	private final long minPauseBetweenCheckpointsNanos;

	/** The maximum number of checkpoints that may be in progress at the same time. */
	private final int maxConcurrentCheckpointAttempts;

	/** The timer that handles the checkpoint timeouts and triggers periodic checkpoints. */
	private final ScheduledThreadPoolExecutor timer;

	/** The master checkpoint hooks executed by this checkpoint coordinator. */
	private final HashMap<String, MasterTriggerRestoreHook<?>> masterHooks;

	/** Actor that receives status updates from the execution graph this coordinator works for. */
	private JobStatusListener jobStatusListener;

	/** The number of consecutive failed trigger attempts. */
	private final AtomicInteger numUnsuccessfulCheckpointsTriggers = new AtomicInteger(0);

	/** A handle to the current periodic trigger, to cancel it when necessary. */
	private ScheduledFuture<?> currentPeriodicTrigger;

	/** The timestamp (via {@link System#nanoTime()}) when the last checkpoint completed. */
	private long lastCheckpointCompletionNanos;

	/** Flag whether a triggered checkpoint should immediately schedule the next checkpoint.
	 * Non-volatile, because only accessed in synchronized scope */
	private boolean periodicScheduling;

	/** Flag whether a trigger request could not be handled immediately. Non-volatile, because only
	 * accessed in synchronized scope */
	private boolean triggerRequestQueued;

	/** Flag marking the coordinator as shut down (not accepting any messages any more). */
	private volatile boolean shutdown;

	/** Optional tracker for checkpoint statistics. */
	@Nullable
	private CheckpointStatsTracker statsTracker;

	/** A factory for SharedStateRegistry objects. */
	private final SharedStateRegistryFactory sharedStateRegistryFactory;

	/** Registry that tracks state which is shared across (incremental) checkpoints. */
	private SharedStateRegistry sharedStateRegistry;

	private boolean isPreferCheckpointForRecovery;

	private final CheckpointFailureManager failureManager;

	// --------------------------------------------------------------------------------------------

	public CheckpointCoordinator(
			JobID job,
			CheckpointCoordinatorConfiguration chkConfig,
			ExecutionVertex[] tasksToTrigger,
			ExecutionVertex[] tasksToWaitFor,
			ExecutionVertex[] tasksToCommitTo,
			CheckpointIDCounter checkpointIDCounter,
			CompletedCheckpointStore completedCheckpointStore,
			StateBackend checkpointStateBackend,
			Executor executor,
			SharedStateRegistryFactory sharedStateRegistryFactory,
			CheckpointFailureManager failureManager) {

		// sanity checks
		checkNotNull(checkpointStateBackend);

		// max "in between duration" can be one year - this is to prevent numeric overflows
		long minPauseBetweenCheckpoints = chkConfig.getMinPauseBetweenCheckpoints();
		if (minPauseBetweenCheckpoints > 365L * 24 * 60 * 60 * 1_000) {
			minPauseBetweenCheckpoints = 365L * 24 * 60 * 60 * 1_000;
		}

		// it does not make sense to schedule checkpoints more often then the desired
		// time between checkpoints
		long baseInterval = chkConfig.getCheckpointInterval();
		if (baseInterval < minPauseBetweenCheckpoints) {
			baseInterval = minPauseBetweenCheckpoints;
		}

		this.job = checkNotNull(job);
		this.baseInterval = baseInterval;
		this.checkpointTimeout = chkConfig.getCheckpointTimeout();
		this.minPauseBetweenCheckpointsNanos = minPauseBetweenCheckpoints * 1_000_000;
		this.maxConcurrentCheckpointAttempts = chkConfig.getMaxConcurrentCheckpoints();
		this.tasksToTrigger = checkNotNull(tasksToTrigger);
		this.tasksToWaitFor = checkNotNull(tasksToWaitFor);
		this.tasksToCommitTo = checkNotNull(tasksToCommitTo);
		this.pendingCheckpoints = new LinkedHashMap<>();
		this.checkpointIdCounter = checkNotNull(checkpointIDCounter);
		this.completedCheckpointStore = checkNotNull(completedCheckpointStore);
		this.executor = checkNotNull(executor);
		this.sharedStateRegistryFactory = checkNotNull(sharedStateRegistryFactory);
		this.sharedStateRegistry = sharedStateRegistryFactory.create(executor);
		this.isPreferCheckpointForRecovery = chkConfig.isPreferCheckpointForRecovery();
		this.failureManager = checkNotNull(failureManager);

		this.recentPendingCheckpoints = new ArrayDeque<>(NUM_GHOST_CHECKPOINT_IDS);
		this.masterHooks = new HashMap<>();

		this.timer = new ScheduledThreadPoolExecutor(1,
				new DispatcherThreadFactory(Thread.currentThread().getThreadGroup(), "Checkpoint Timer"));

		// make sure the timer internally cleans up and does not hold onto stale scheduled tasks
		this.timer.setRemoveOnCancelPolicy(true);
		this.timer.setContinueExistingPeriodicTasksAfterShutdownPolicy(false);
		this.timer.setExecuteExistingDelayedTasksAfterShutdownPolicy(false);

		this.checkpointProperties = CheckpointProperties.forCheckpoint(chkConfig.getCheckpointRetentionPolicy());

		try {
			this.checkpointStorage = checkpointStateBackend.createCheckpointStorage(job);
		} catch (IOException e) {
			throw new FlinkRuntimeException("Failed to create checkpoint storage at checkpoint coordinator side.", e);
		}

		try {
			// Make sure the checkpoint ID enumerator is running. Possibly
			// issues a blocking call to ZooKeeper.
			checkpointIDCounter.start();
		} catch (Throwable t) {
			throw new RuntimeException("Failed to start checkpoint ID counter: " + t.getMessage(), t);
		}
	}

	// --------------------------------------------------------------------------------------------
	//  Configuration
	// --------------------------------------------------------------------------------------------

	/**
	 * Adds the given master hook to the checkpoint coordinator. This method does nothing, if
	 * the checkpoint coordinator already contained a hook with the same ID (as defined via
	 * {@link MasterTriggerRestoreHook#getIdentifier()}).
	 *
	 * @param hook The hook to add.
	 * @return True, if the hook was added, false if the checkpoint coordinator already
	 *         contained a hook with the same ID.
	 */
	public boolean addMasterHook(MasterTriggerRestoreHook<?> hook) {
		checkNotNull(hook);

		final String id = hook.getIdentifier();
		checkArgument(!StringUtils.isNullOrWhitespaceOnly(id), "The hook has a null or empty id");

		synchronized (lock) {
			if (!masterHooks.containsKey(id)) {
				masterHooks.put(id, hook);
				return true;
			}
			else {
				return false;
			}
		}
	}

	/**
	 * Gets the number of currently register master hooks.
	 */
	public int getNumberOfRegisteredMasterHooks() {
		synchronized (lock) {
			return masterHooks.size();
		}
	}

	/**
	 * Sets the checkpoint stats tracker.
	 *
	 * @param statsTracker The checkpoint stats tracker.
	 */
	public void setCheckpointStatsTracker(@Nullable CheckpointStatsTracker statsTracker) {
		this.statsTracker = statsTracker;
	}

	// --------------------------------------------------------------------------------------------
	//  Clean shutdown
	// --------------------------------------------------------------------------------------------

	/**
	 * Shuts down the checkpoint coordinator.
	 *
	 * <p>After this method has been called, the coordinator does not accept
	 * and further messages and cannot trigger any further checkpoints.
	 */
	public void shutdown(JobStatus jobStatus) throws Exception {
		synchronized (lock) {
			if (!shutdown) {
				shutdown = true;
				LOG.info("Stopping checkpoint coordinator for job {}.", job);

				periodicScheduling = false;
				triggerRequestQueued = false;

				// shut down the hooks
				MasterHooks.close(masterHooks.values(), LOG);
				masterHooks.clear();

				// shut down the thread that handles the timeouts and pending triggers
				timer.shutdownNow();

				// clear and discard all pending checkpoints
				for (PendingCheckpoint pending : pendingCheckpoints.values()) {
					failPendingCheckpoint(pending, CheckpointFailureReason.CHECKPOINT_COORDINATOR_SHUTDOWN);
				}
				pendingCheckpoints.clear();

				completedCheckpointStore.shutdown(jobStatus);
				checkpointIdCounter.shutdown(jobStatus);
			}
		}
	}

	public boolean isShutdown() {
		return shutdown;
	}

	// --------------------------------------------------------------------------------------------
	//  Triggering Checkpoints and Savepoints
	// --------------------------------------------------------------------------------------------

	/**
	 * Triggers a savepoint with the given savepoint directory as a target.
	 *
	 * @param timestamp The timestamp for the savepoint.
	 * @param targetLocation Target location for the savepoint, optional. If null, the
	 *                       state backend's configured default will be used.
	 * @return A future to the completed checkpoint
	 * @throws IllegalStateException If no savepoint directory has been
	 *                               specified and no default savepoint directory has been
	 *                               configured
	 */
	public CompletableFuture<CompletedCheckpoint> triggerSavepoint(
			final long timestamp,
			@Nullable final String targetLocation) {

		final CheckpointProperties properties = CheckpointProperties.forSavepoint();
		return triggerSavepointInternal(timestamp, properties, false, targetLocation);
	}

	/**
	 * Triggers a synchronous savepoint with the given savepoint directory as a target.
	 *
	 * @param timestamp The timestamp for the savepoint.
	 * @param advanceToEndOfEventTime Flag indicating if the source should inject a {@code MAX_WATERMARK} in the pipeline
	 *                              to fire any registered event-time timers.
	 * @param targetLocation Target location for the savepoint, optional. If null, the
	 *                       state backend's configured default will be used.
	 * @return A future to the completed checkpoint
	 * @throws IllegalStateException If no savepoint directory has been
	 *                               specified and no default savepoint directory has been
	 *                               configured
	 */
	public CompletableFuture<CompletedCheckpoint> triggerSynchronousSavepoint(
			final long timestamp,
			final boolean advanceToEndOfEventTime,
			@Nullable final String targetLocation) {

		final CheckpointProperties properties = CheckpointProperties.forSyncSavepoint();
		return triggerSavepointInternal(timestamp, properties, advanceToEndOfEventTime, targetLocation);
	}

	private CompletableFuture<CompletedCheckpoint> triggerSavepointInternal(
			final long timestamp,
			final CheckpointProperties checkpointProperties,
			final boolean advanceToEndOfEventTime,
			@Nullable final String targetLocation) {

		checkNotNull(checkpointProperties);

		try {
			PendingCheckpoint pendingCheckpoint = triggerCheckpoint(
					timestamp,
					checkpointProperties,
					targetLocation,
					false,
					advanceToEndOfEventTime);

			return pendingCheckpoint.getCompletionFuture();
		} catch (CheckpointException e) {
			Throwable cause = new CheckpointException("Failed to trigger savepoint.", e.getCheckpointFailureReason());
			return FutureUtils.completedExceptionally(cause);
		}
	}

	/**
	 * Triggers a new standard checkpoint and uses the given timestamp as the checkpoint
	 * timestamp.
	 *
	 * @param timestamp The timestamp for the checkpoint.
	 * @param isPeriodic Flag indicating whether this triggered checkpoint is
	 * periodic. If this flag is true, but the periodic scheduler is disabled,
	 * the checkpoint will be declined.
	 * @return <code>true</code> if triggering the checkpoint succeeded.
	 */
	public boolean triggerCheckpoint(long timestamp, boolean isPeriodic) {
		try {
			triggerCheckpoint(timestamp, checkpointProperties, null, isPeriodic, false);
			return true;
		} catch (CheckpointException e) {
			long latestGeneratedCheckpointId = getCheckpointIdCounter().get();
			// here we can not get the failed pending checkpoint's id,
			// so we pass the negative latest generated checkpoint id as a special flag
			failureManager.handleCheckpointException(e, -1 * latestGeneratedCheckpointId);
			return false;
		}
	}

	@VisibleForTesting
	public PendingCheckpoint triggerCheckpoint(
			long timestamp,
			CheckpointProperties props,
			@Nullable String externalSavepointLocation,
			boolean isPeriodic,
			boolean advanceToEndOfTime) throws CheckpointException {

		if (advanceToEndOfTime && !(props.isSynchronous() && props.isSavepoint())) {
			throw new IllegalArgumentException("Only synchronous savepoints are allowed to advance the watermark to MAX.");
		}

		// make some eager pre-checks
		synchronized (lock) {
			// abort if the coordinator has been shutdown in the meantime
			if (shutdown) {
				throw new CheckpointException(CheckpointFailureReason.CHECKPOINT_COORDINATOR_SHUTDOWN);
			}

			// Don't allow periodic checkpoint if scheduling has been disabled
			if (isPeriodic && !periodicScheduling) {
				throw new CheckpointException(CheckpointFailureReason.PERIODIC_SCHEDULER_SHUTDOWN);
			}

			// validate whether the checkpoint can be triggered, with respect to the limit of
			// concurrent checkpoints, and the minimum time between checkpoints.
			// these checks are not relevant for savepoints
			if (!props.forceCheckpoint()) {
				// sanity check: there should never be more than one trigger request queued
				if (triggerRequestQueued) {
					LOG.warn("Trying to trigger another checkpoint for job {} while one was queued already.", job);
					throw new CheckpointException(CheckpointFailureReason.ALREADY_QUEUED);
				}

<<<<<<< HEAD
				// if too many checkpoints are currently in progress, we need to mark that a request is queued
				// 如果未完成的检查点过多，大于允许的并发处理的检查点数目的阈值，则将当前检查点的触发请求设置为不能立即执行，
				// 如果定时任务已经启动，则取消定时任务的执行，并返回.
				if (pendingCheckpoints.size() >= maxConcurrentCheckpointAttempts) {
					triggerRequestQueued = true;
					if (currentPeriodicTrigger != null) {
						currentPeriodicTrigger.cancel(false);
						currentPeriodicTrigger = null;
					}
					throw new CheckpointException(CheckpointFailureReason.TOO_MANY_CONCURRENT_CHECKPOINTS);
				}
=======
				checkConcurrentCheckpoints();
>>>>>>> 763dad49

				checkMinPauseBetweenCheckpoints();
			}
		}

		// check if all tasks that we need to trigger are running.
		// if not, abort the checkpoint
		Execution[] executions = new Execution[tasksToTrigger.length];
		for (int i = 0; i < tasksToTrigger.length; i++) {
			Execution ee = tasksToTrigger[i].getCurrentExecutionAttempt();
			if (ee == null) {
				LOG.info("Checkpoint triggering task {} of job {} is not being executed at the moment. Aborting checkpoint.",
						tasksToTrigger[i].getTaskNameWithSubtaskIndex(),
						job);
				throw new CheckpointException(CheckpointFailureReason.NOT_ALL_REQUIRED_TASKS_RUNNING);
			} else if (ee.getState() == ExecutionState.RUNNING) {
				executions[i] = ee;
			} else {
				LOG.info("Checkpoint triggering task {} of job {} is not in state {} but {} instead. Aborting checkpoint.",
						tasksToTrigger[i].getTaskNameWithSubtaskIndex(),
						job,
						ExecutionState.RUNNING,
						ee.getState());
				throw new CheckpointException(CheckpointFailureReason.NOT_ALL_REQUIRED_TASKS_RUNNING);
			}
		}

		// 然后检查是否所有需要ack检查点的task都处于运行状态：
		// next, check if all tasks that need to acknowledge the checkpoint are running.
		// if not, abort the checkpoint
		Map<ExecutionAttemptID, ExecutionVertex> ackTasks = new HashMap<>(tasksToWaitFor.length);

		for (ExecutionVertex ev : tasksToWaitFor) {
			Execution ee = ev.getCurrentExecutionAttempt();
			if (ee != null) {
				ackTasks.put(ee.getAttemptId(), ev);
			} else {
				LOG.info("Checkpoint acknowledging task {} of job {} is not being executed at the moment. Aborting checkpoint.",
						ev.getTaskNameWithSubtaskIndex(),
						job);
				throw new CheckpointException(CheckpointFailureReason.NOT_ALL_REQUIRED_TASKS_RUNNING);
			}
		}

		// we will actually trigger this checkpoint!

		// we lock with a special lock to make sure that trigger requests do not overtake each other.
		// this is not done with the coordinator-wide lock, because the 'checkpointIdCounter'
		// may issue blocking operations. Using a different lock than the coordinator-wide lock,
		// we avoid blocking the processing of 'acknowledge/decline' messages during that time.
		synchronized (triggerLock) {

			final CheckpointStorageLocation checkpointStorageLocation;
			final long checkpointID;

			try {
				// this must happen outside the coordinator-wide lock, because it communicates
				// with external services (in HA mode) and may block for a while.
				checkpointID = checkpointIdCounter.getAndIncrement();

				checkpointStorageLocation = props.isSavepoint() ?
						checkpointStorage.initializeLocationForSavepoint(checkpointID, externalSavepointLocation) :
						checkpointStorage.initializeLocationForCheckpoint(checkpointID);
			}
			catch (Throwable t) {
				int numUnsuccessful = numUnsuccessfulCheckpointsTriggers.incrementAndGet();
				LOG.warn("Failed to trigger checkpoint for job {} ({} consecutive failed attempts so far).",
						job,
						numUnsuccessful,
						t);
				throw new CheckpointException(CheckpointFailureReason.EXCEPTION, t);
			}

			// PendingCheckpoint是一个启动了的checkpoint，但是还没有被确认
			final PendingCheckpoint checkpoint = new PendingCheckpoint(
				job,
				checkpointID,
				timestamp,
				ackTasks,
				props,
				checkpointStorageLocation,
				executor);

			if (statsTracker != null) {
				PendingCheckpointStats callback = statsTracker.reportPendingCheckpoint(
					checkpointID,
					timestamp,
					props);

				checkpoint.setStatsCallback(callback);
			}

			// schedule the timer that will clean up the expired checkpoints
			final Runnable canceller = () -> {
				synchronized (lock) {
					// only do the work if the checkpoint is not discarded anyways
					// note that checkpoint completion discards the pending checkpoint object
					if (!checkpoint.isDiscarded()) {
						LOG.info("Checkpoint {} of job {} expired before completing.", checkpointID, job);

						failPendingCheckpoint(checkpoint, CheckpointFailureReason.CHECKPOINT_EXPIRED);
						pendingCheckpoints.remove(checkpointID);
						rememberRecentCheckpointId(checkpointID);

						triggerQueuedRequests();
					}
				}
			};

			try {
				// re-acquire the coordinator-wide lock
				synchronized (lock) {
					// since we released the lock in the meantime, we need to re-check
					// that the conditions still hold.
					if (shutdown) {
						throw new CheckpointException(CheckpointFailureReason.CHECKPOINT_COORDINATOR_SHUTDOWN);
					}
					else if (!props.forceCheckpoint()) {
						if (triggerRequestQueued) {
							LOG.warn("Trying to trigger another checkpoint for job {} while one was queued already.", job);
							throw new CheckpointException(CheckpointFailureReason.ALREADY_QUEUED);
						}

						checkConcurrentCheckpoints();

						checkMinPauseBetweenCheckpoints();
					}

					LOG.info("Triggering checkpoint {} @ {} for job {}.", checkpointID, timestamp, job);

					pendingCheckpoints.put(checkpointID, checkpoint);

					// 超时callback
					ScheduledFuture<?> cancellerHandle = timer.schedule(
							canceller,
							checkpointTimeout, TimeUnit.MILLISECONDS);

					if (!checkpoint.setCancellerHandle(cancellerHandle)) {
						// checkpoint is already disposed!
						cancellerHandle.cancel(false);
					}

					// trigger the master hooks for the checkpoint
					// 触发MasterHooks，用户可以定义一些额外的操作，用以增强checkpoint的功能
					final List<MasterState> masterStates = MasterHooks.triggerMasterHooks(masterHooks.values(),
							checkpointID, timestamp, executor, Time.milliseconds(checkpointTimeout));
					for (MasterState s : masterStates) {
						checkpoint.addMasterState(s);
					}
				}
				// end of lock scope

				final CheckpointOptions checkpointOptions = new CheckpointOptions(
						props.getCheckpointType(),
						checkpointStorageLocation.getLocationReference());

				// send the messages to the tasks that trigger their checkpoint
				// 一个execution就是一个executionVertex的实际执行者
				for (Execution execution: executions) {
					if (props.isSynchronous()) {
						execution.triggerSynchronousSavepoint(checkpointID, timestamp, checkpointOptions, advanceToEndOfTime);
					} else {
						execution.triggerCheckpoint(checkpointID, timestamp, checkpointOptions);
					}
				}

				numUnsuccessfulCheckpointsTriggers.set(0);
				return checkpoint;
			}
			catch (Throwable t) {
				// guard the map against concurrent modifications
				synchronized (lock) {
					pendingCheckpoints.remove(checkpointID);
				}

				int numUnsuccessful = numUnsuccessfulCheckpointsTriggers.incrementAndGet();
				LOG.warn("Failed to trigger checkpoint {} for job {}. ({} consecutive failed attempts so far)",
						checkpointID, job, numUnsuccessful, t);

				if (!checkpoint.isDiscarded()) {
					failPendingCheckpoint(checkpoint, CheckpointFailureReason.TRIGGER_CHECKPOINT_FAILURE, t);
				}

				try {
					checkpointStorageLocation.disposeOnFailure();
				}
				catch (Throwable t2) {
					LOG.warn("Cannot dispose failed checkpoint storage location {}", checkpointStorageLocation, t2);
				}

				throw new CheckpointException(CheckpointFailureReason.EXCEPTION, t);
			}

		} // end trigger lock
	}

	// --------------------------------------------------------------------------------------------
	//  Handling checkpoints and messages
	// --------------------------------------------------------------------------------------------

	/**
	 * Receives a {@link DeclineCheckpoint} message for a pending checkpoint.
	 *
	 * @param message Checkpoint decline from the task manager
	 * @param taskManagerLocationInfo The location info of the decline checkpoint message's sender
	 */
	public void receiveDeclineMessage(DeclineCheckpoint message, String taskManagerLocationInfo) {
		if (shutdown || message == null) {
			return;
		}

		if (!job.equals(message.getJob())) {
			throw new IllegalArgumentException("Received DeclineCheckpoint message for job " +
				message.getJob() + " from " + taskManagerLocationInfo + " while this coordinator handles job " + job);
		}

		final long checkpointId = message.getCheckpointId();
		final String reason = (message.getReason() != null ? message.getReason().getMessage() : "");

		PendingCheckpoint checkpoint;

		synchronized (lock) {
			// we need to check inside the lock for being shutdown as well, otherwise we
			// get races and invalid error log messages
			if (shutdown) {
				return;
			}

			checkpoint = pendingCheckpoints.remove(checkpointId);

			if (checkpoint != null && !checkpoint.isDiscarded()) {
				LOG.info("Decline checkpoint {} by task {} of job {} at {}.",
					checkpointId,
					message.getTaskExecutionId(),
					job,
					taskManagerLocationInfo);
				discardCheckpoint(checkpoint, message.getReason());
			}
			else if (checkpoint != null) {
				// this should not happen
				throw new IllegalStateException(
						"Received message for discarded but non-removed checkpoint " + checkpointId);
			}
			else if (LOG.isDebugEnabled()) {
				if (recentPendingCheckpoints.contains(checkpointId)) {
					// message is for an unknown checkpoint, or comes too late (checkpoint disposed)
					LOG.debug("Received another decline message for now expired checkpoint attempt {} from task {} of job {} at {} : {}",
							checkpointId, message.getTaskExecutionId(), job, taskManagerLocationInfo, reason);
				} else {
					// message is for an unknown checkpoint. might be so old that we don't even remember it any more
					LOG.debug("Received decline message for unknown (too old?) checkpoint attempt {} from task {} of job {} at {} : {}",
							checkpointId, message.getTaskExecutionId(), job, taskManagerLocationInfo, reason);
				}
			}
		}
	}

	/**
	 * Receives an AcknowledgeCheckpoint message and returns whether the
	 * message was associated with a pending checkpoint.
	 *
	 * @param message Checkpoint ack from the task manager
	 *
	 * @param taskManagerLocationInfo The location of the acknowledge checkpoint message's sender
	 * @return Flag indicating whether the ack'd checkpoint was associated
	 * with a pending checkpoint.
	 *
	 * @throws CheckpointException If the checkpoint cannot be added to the completed checkpoint store.
	 * CheckpointCoordinator收到ack消息后，会检查本地是否存在这个pending的checkpoint，
	 * 并且这个checkpoint是否超时，如果都OK，则判断是否收到所有task的ack消息，如果是，则表示已经完成checkpoint，
	 * 会得到一个CompletedCheckpoint并加入到completedCheckpointStore中
	 */
	public boolean receiveAcknowledgeMessage(AcknowledgeCheckpoint message, String taskManagerLocationInfo) throws CheckpointException {
		if (shutdown || message == null) {
			return false;
		}

		if (!job.equals(message.getJob())) {
			LOG.error("Received wrong AcknowledgeCheckpoint message for job {} from {} : {}", job, taskManagerLocationInfo, message);
			return false;
		}

		final long checkpointId = message.getCheckpointId();

		synchronized (lock) {
			// we need to check inside the lock for being shutdown as well, otherwise we
			// get races and invalid error log messages
			if (shutdown) {
				return false;
			}

			final PendingCheckpoint checkpoint = pendingCheckpoints.get(checkpointId);

			if (checkpoint != null && !checkpoint.isDiscarded()) {

				switch (checkpoint.acknowledgeTask(message.getTaskExecutionId(), message.getSubtaskState(), message.getCheckpointMetrics())) {
					case SUCCESS:
						LOG.debug("Received acknowledge message for checkpoint {} from task {} of job {} at {}.",
							checkpointId, message.getTaskExecutionId(), message.getJob(), taskManagerLocationInfo);

						// 当所有的operator都报告完成了checkpoint时，CheckpointCoordinator会触发completePendingCheckpoint()方法
						if (checkpoint.isFullyAcknowledged()) {
							completePendingCheckpoint(checkpoint);
						}
						break;
					case DUPLICATE:
						LOG.debug("Received a duplicate acknowledge message for checkpoint {}, task {}, job {}, location {}.",
							message.getCheckpointId(), message.getTaskExecutionId(), message.getJob(), taskManagerLocationInfo);
						break;
					case UNKNOWN:
						LOG.warn("Could not acknowledge the checkpoint {} for task {} of job {} at {}, " +
								"because the task's execution attempt id was unknown. Discarding " +
								"the state handle to avoid lingering state.", message.getCheckpointId(),
							message.getTaskExecutionId(), message.getJob(), taskManagerLocationInfo);

						discardSubtaskState(message.getJob(), message.getTaskExecutionId(), message.getCheckpointId(), message.getSubtaskState());

						break;
					case DISCARDED:
						LOG.warn("Could not acknowledge the checkpoint {} for task {} of job {} at {}, " +
							"because the pending checkpoint had been discarded. Discarding the " +
								"state handle tp avoid lingering state.",
							message.getCheckpointId(), message.getTaskExecutionId(), message.getJob(), taskManagerLocationInfo);

						discardSubtaskState(message.getJob(), message.getTaskExecutionId(), message.getCheckpointId(), message.getSubtaskState());
				}

				return true;
			}
			else if (checkpoint != null) {
				// this should not happen
				throw new IllegalStateException(
						"Received message for discarded but non-removed checkpoint " + checkpointId);
			}
			else {
				boolean wasPendingCheckpoint;

				// message is for an unknown checkpoint, or comes too late (checkpoint disposed)
				if (recentPendingCheckpoints.contains(checkpointId)) {
					wasPendingCheckpoint = true;
					LOG.warn("Received late message for now expired checkpoint attempt {} from task " +
						"{} of job {} at {}.", checkpointId, message.getTaskExecutionId(), message.getJob(), taskManagerLocationInfo);
				}
				else {
					LOG.debug("Received message for an unknown checkpoint {} from task {} of job {} at {}.",
						checkpointId, message.getTaskExecutionId(), message.getJob(), taskManagerLocationInfo);
					wasPendingCheckpoint = false;
				}

				// try to discard the state so that we don't have lingering state lying around
				discardSubtaskState(message.getJob(), message.getTaskExecutionId(), message.getCheckpointId(), message.getSubtaskState());

				return wasPendingCheckpoint;
			}
		}
	}

	/**
	 * Try to complete the given pending checkpoint.
	 *
	 * <p>Important: This method should only be called in the checkpoint lock scope.
	 *
	 * @param pendingCheckpoint to complete
	 * @throws CheckpointException if the completion failed
	 */
	private void completePendingCheckpoint(PendingCheckpoint pendingCheckpoint) throws CheckpointException {
		final long checkpointId = pendingCheckpoint.getCheckpointId();
		final CompletedCheckpoint completedCheckpoint;

		// As a first step to complete the checkpoint, we register its state with the registry
		Map<OperatorID, OperatorState> operatorStates = pendingCheckpoint.getOperatorStates();
		sharedStateRegistry.registerAll(operatorStates.values());

		try {
			try {
				// 把pendinCgCheckpoint转换为CompletedCheckpoint
				completedCheckpoint = pendingCheckpoint.finalizeCheckpoint();
				failureManager.handleCheckpointSuccess(pendingCheckpoint.getCheckpointId());
			}
			catch (Exception e1) {
				// abort the current pending checkpoint if we fails to finalize the pending checkpoint.
				if (!pendingCheckpoint.isDiscarded()) {
					failPendingCheckpoint(pendingCheckpoint, CheckpointFailureReason.FINALIZE_CHECKPOINT_FAILURE, e1);
				}

				throw new CheckpointException("Could not finalize the pending checkpoint " + checkpointId + '.',
					CheckpointFailureReason.FINALIZE_CHECKPOINT_FAILURE, e1);
			}

			// the pending checkpoint must be discarded after the finalization
			Preconditions.checkState(pendingCheckpoint.isDiscarded() && completedCheckpoint != null);

			try {
				// 把CompletedCheckpoint加入已完成的检查点集合
				completedCheckpointStore.addCheckpoint(completedCheckpoint);
			} catch (Exception exception) {
				// we failed to store the completed checkpoint. Let's clean up
				// 清理存储失败的完成的检查点
				executor.execute(new Runnable() {
					@Override
					public void run() {
						try {
							completedCheckpoint.discardOnFailedStoring();
						} catch (Throwable t) {
							LOG.warn("Could not properly discard completed checkpoint {}.", completedCheckpoint.getCheckpointID(), t);
						}
					}
				});

				throw new CheckpointException("Could not complete the pending checkpoint " + checkpointId + '.',
					CheckpointFailureReason.FINALIZE_CHECKPOINT_FAILURE, exception);
			}
		} finally {
			// 从未完成检查点集合删除该检查点
			pendingCheckpoints.remove(checkpointId);

			triggerQueuedRequests();
		}

		rememberRecentCheckpointId(checkpointId);

		// drop those pending checkpoints that are at prior to the completed one
		dropSubsumedCheckpoints(checkpointId);

		// record the time when this was completed, to calculate
		// the 'min delay between checkpoints'
		lastCheckpointCompletionNanos = System.nanoTime();

		LOG.info("Completed checkpoint {} for job {} ({} bytes in {} ms).", checkpointId, job,
			completedCheckpoint.getStateSize(), completedCheckpoint.getDuration());

		if (LOG.isDebugEnabled()) {
			StringBuilder builder = new StringBuilder();
			builder.append("Checkpoint state: ");
			for (OperatorState state : completedCheckpoint.getOperatorStates().values()) {
				builder.append(state);
				builder.append(", ");
			}
			// Remove last two chars ", "
			builder.setLength(builder.length() - 2);

			LOG.debug(builder.toString());
		}

		// send the "notify complete" call to all vertices
		final long timestamp = completedCheckpoint.getTimestamp();

		// 再度向各个operator发出rpc，通知该检查点已完成
		for (ExecutionVertex ev : tasksToCommitTo) {
			Execution ee = ev.getCurrentExecutionAttempt();
			if (ee != null) {
				ee.notifyCheckpointComplete(checkpointId, timestamp);
			}
		}
	}

	/**
	 * Fails all pending checkpoints which have not been acknowledged by the given execution
	 * attempt id.
	 *
	 * @param executionAttemptId for which to discard unacknowledged pending checkpoints
	 * @param cause of the failure
	 */
	public void failUnacknowledgedPendingCheckpointsFor(ExecutionAttemptID executionAttemptId, Throwable cause) {
		synchronized (lock) {
			Iterator<PendingCheckpoint> pendingCheckpointIterator = pendingCheckpoints.values().iterator();

			while (pendingCheckpointIterator.hasNext()) {
				final PendingCheckpoint pendingCheckpoint = pendingCheckpointIterator.next();

				if (!pendingCheckpoint.isAcknowledgedBy(executionAttemptId)) {
					pendingCheckpointIterator.remove();
					discardCheckpoint(pendingCheckpoint, cause);
				}
			}
		}
	}

	private void rememberRecentCheckpointId(long id) {
		if (recentPendingCheckpoints.size() >= NUM_GHOST_CHECKPOINT_IDS) {
			recentPendingCheckpoints.removeFirst();
		}
		recentPendingCheckpoints.addLast(id);
	}

	private void dropSubsumedCheckpoints(long checkpointId) {
		Iterator<Map.Entry<Long, PendingCheckpoint>> entries = pendingCheckpoints.entrySet().iterator();

		while (entries.hasNext()) {
			PendingCheckpoint p = entries.next().getValue();
			// remove all pending checkpoints that are lesser than the current completed checkpoint
			if (p.getCheckpointId() < checkpointId && p.canBeSubsumed()) {
				rememberRecentCheckpointId(p.getCheckpointId());
				failPendingCheckpoint(p, CheckpointFailureReason.CHECKPOINT_SUBSUMED);
				entries.remove();
			}
		}
	}

	/**
	 * Triggers the queued request, if there is one.
	 *
	 * <p>NOTE: The caller of this method must hold the lock when invoking the method!
	 */
	private void triggerQueuedRequests() {
		if (triggerRequestQueued) {
			triggerRequestQueued = false;

			// trigger the checkpoint from the trigger timer, to finish the work of this thread before
			// starting with the next checkpoint
			if (periodicScheduling) {
				if (currentPeriodicTrigger != null) {
					currentPeriodicTrigger.cancel(false);
				}
				currentPeriodicTrigger = scheduleTriggerWithDelay(0L);
			}
			else {
				timer.execute(new ScheduledTrigger());
			}
		}
	}

	@VisibleForTesting
	int getNumScheduledTasks() {
		return timer.getQueue().size();
	}

	// --------------------------------------------------------------------------------------------
	//  Checkpoint State Restoring
	// --------------------------------------------------------------------------------------------

	/**
	 * Restores the latest checkpointed state.
	 *
	 * @param tasks Map of job vertices to restore. State for these vertices is
	 * restored via {@link Execution#setInitialState(JobManagerTaskRestore)}.
	 * @param errorIfNoCheckpoint Fail if no completed checkpoint is available to
	 * restore from.
	 * @param allowNonRestoredState Allow checkpoint state that cannot be mapped
	 * to any job vertex in tasks.
	 * @return <code>true</code> if state was restored, <code>false</code> otherwise.
	 * @throws IllegalStateException If the CheckpointCoordinator is shut down.
	 * @throws IllegalStateException If no completed checkpoint is available and
	 *                               the <code>failIfNoCheckpoint</code> flag has been set.
	 * @throws IllegalStateException If the checkpoint contains state that cannot be
	 *                               mapped to any job vertex in <code>tasks</code> and the
	 *                               <code>allowNonRestoredState</code> flag has not been set.
	 * @throws IllegalStateException If the max parallelism changed for an operator
	 *                               that restores state from this checkpoint.
	 * @throws IllegalStateException If the parallelism changed for an operator
	 *                               that restores <i>non-partitioned</i> state from this
	 *                               checkpoint.
	 */
	public boolean restoreLatestCheckpointedState(
			Map<JobVertexID, ExecutionJobVertex> tasks,
			boolean errorIfNoCheckpoint,
			boolean allowNonRestoredState) throws Exception {

		synchronized (lock) {
			if (shutdown) {
				throw new IllegalStateException("CheckpointCoordinator is shut down");
			}

			// We create a new shared state registry object, so that all pending async disposal requests from previous
			// runs will go against the old object (were they can do no harm).
			// This must happen under the checkpoint lock.
			sharedStateRegistry.close();
			sharedStateRegistry = sharedStateRegistryFactory.create(executor);

			// Recover the checkpoints, TODO this could be done only when there is a new leader, not on each recovery
			completedCheckpointStore.recover();

			// Now, we re-register all (shared) states from the checkpoint store with the new registry
			for (CompletedCheckpoint completedCheckpoint : completedCheckpointStore.getAllCheckpoints()) {
				completedCheckpoint.registerSharedStatesAfterRestored(sharedStateRegistry);
			}

			LOG.debug("Status of the shared state registry of job {} after restore: {}.", job, sharedStateRegistry);

			// Restore from the latest checkpoint
			CompletedCheckpoint latest = completedCheckpointStore.getLatestCheckpoint(isPreferCheckpointForRecovery);

			if (latest == null) {
				if (errorIfNoCheckpoint) {
					throw new IllegalStateException("No completed checkpoint available");
				} else {
					LOG.debug("Resetting the master hooks.");
					MasterHooks.reset(masterHooks.values(), LOG);

					return false;
				}
			}

			LOG.info("Restoring job {} from latest valid checkpoint: {}.", job, latest);

			// re-assign the task states
			final Map<OperatorID, OperatorState> operatorStates = latest.getOperatorStates();

			StateAssignmentOperation stateAssignmentOperation =
					new StateAssignmentOperation(latest.getCheckpointID(), tasks, operatorStates, allowNonRestoredState);

			stateAssignmentOperation.assignStates();

			// call master hooks for restore

			MasterHooks.restoreMasterHooks(
					masterHooks,
					latest.getMasterHookStates(),
					latest.getCheckpointID(),
					allowNonRestoredState,
					LOG);

			// update metrics

			if (statsTracker != null) {
				long restoreTimestamp = System.currentTimeMillis();
				RestoredCheckpointStats restored = new RestoredCheckpointStats(
					latest.getCheckpointID(),
					latest.getProperties(),
					restoreTimestamp,
					latest.getExternalPointer());

				statsTracker.reportRestoredCheckpoint(restored);
			}

			return true;
		}
	}

	/**
	 * Restore the state with given savepoint.
	 *
	 * @param savepointPointer The pointer to the savepoint.
	 * @param allowNonRestored True if allowing checkpoint state that cannot be
	 *                         mapped to any job vertex in tasks.
	 * @param tasks            Map of job vertices to restore. State for these
	 *                         vertices is restored via
	 *                         {@link Execution#setInitialState(JobManagerTaskRestore)}.
	 * @param userClassLoader  The class loader to resolve serialized classes in
	 *                         legacy savepoint versions.
	 */
	public boolean restoreSavepoint(
			String savepointPointer,
			boolean allowNonRestored,
			Map<JobVertexID, ExecutionJobVertex> tasks,
			ClassLoader userClassLoader) throws Exception {

		Preconditions.checkNotNull(savepointPointer, "The savepoint path cannot be null.");

		LOG.info("Starting job {} from savepoint {} ({})",
				job, savepointPointer, (allowNonRestored ? "allowing non restored state" : ""));

		final CompletedCheckpointStorageLocation checkpointLocation = checkpointStorage.resolveCheckpoint(savepointPointer);

		// Load the savepoint as a checkpoint into the system
		CompletedCheckpoint savepoint = Checkpoints.loadAndValidateCheckpoint(
				job, tasks, checkpointLocation, userClassLoader, allowNonRestored);

		completedCheckpointStore.addCheckpoint(savepoint);

		// Reset the checkpoint ID counter
		long nextCheckpointId = savepoint.getCheckpointID() + 1;
		checkpointIdCounter.setCount(nextCheckpointId);

		LOG.info("Reset the checkpoint ID of job {} to {}.", job, nextCheckpointId);

		return restoreLatestCheckpointedState(tasks, true, allowNonRestored);
	}

	// ------------------------------------------------------------------------
	//  Accessors
	// ------------------------------------------------------------------------

	public int getNumberOfPendingCheckpoints() {
		return this.pendingCheckpoints.size();
	}

	public int getNumberOfRetainedSuccessfulCheckpoints() {
		synchronized (lock) {
			return completedCheckpointStore.getNumberOfRetainedCheckpoints();
		}
	}

	public Map<Long, PendingCheckpoint> getPendingCheckpoints() {
		synchronized (lock) {
			return new HashMap<>(this.pendingCheckpoints);
		}
	}

	public List<CompletedCheckpoint> getSuccessfulCheckpoints() throws Exception {
		synchronized (lock) {
			return completedCheckpointStore.getAllCheckpoints();
		}
	}

	public CheckpointStorageCoordinatorView getCheckpointStorage() {
		return checkpointStorage;
	}

	public CompletedCheckpointStore getCheckpointStore() {
		return completedCheckpointStore;
	}

	public CheckpointIDCounter getCheckpointIdCounter() {
		return checkpointIdCounter;
	}

	public long getCheckpointTimeout() {
		return checkpointTimeout;
	}

	@VisibleForTesting
	boolean isCurrentPeriodicTriggerAvailable() {
		return currentPeriodicTrigger != null;
	}

	/**
	 * Returns whether periodic checkpointing has been configured.
	 *
	 * @return <code>true</code> if periodic checkpoints have been configured.
	 */
	public boolean isPeriodicCheckpointingConfigured() {
		return baseInterval != Long.MAX_VALUE;
	}

	// --------------------------------------------------------------------------------------------
	//  Periodic scheduling of checkpoints
	// --------------------------------------------------------------------------------------------

	public void startCheckpointScheduler() {
		synchronized (lock) {
			if (shutdown) {
				throw new IllegalArgumentException("Checkpoint coordinator is shut down");
			}

			// make sure all prior timers are cancelled
			stopCheckpointScheduler();

			periodicScheduling = true;
			currentPeriodicTrigger = scheduleTriggerWithDelay(getRandomInitDelay());
		}
	}

	public void stopCheckpointScheduler() {
		synchronized (lock) {
			triggerRequestQueued = false;
			periodicScheduling = false;

			if (currentPeriodicTrigger != null) {
				currentPeriodicTrigger.cancel(false);
				currentPeriodicTrigger = null;
			}

			abortPendingCheckpoints(new CheckpointException(CheckpointFailureReason.CHECKPOINT_COORDINATOR_SUSPEND));

			numUnsuccessfulCheckpointsTriggers.set(0);
		}
	}

	/**
	 * Aborts all the pending checkpoints due to en exception.
	 * @param exception The exception.
	 */
	public void abortPendingCheckpoints(CheckpointException exception) {
		synchronized (lock) {
			for (PendingCheckpoint p : pendingCheckpoints.values()) {
				failPendingCheckpoint(p, exception.getCheckpointFailureReason());
			}

			pendingCheckpoints.clear();
		}
	}

	/**
	 * If too many checkpoints are currently in progress, we need to mark that a request is queued
	 *
	 * @throws CheckpointException If too many checkpoints are currently in progress.
	 */
	private void checkConcurrentCheckpoints() throws CheckpointException {
		if (pendingCheckpoints.size() >= maxConcurrentCheckpointAttempts) {
			triggerRequestQueued = true;
			if (currentPeriodicTrigger != null) {
				currentPeriodicTrigger.cancel(false);
				currentPeriodicTrigger = null;
			}
			throw new CheckpointException(CheckpointFailureReason.TOO_MANY_CONCURRENT_CHECKPOINTS);
		}
	}

	/**
	 * Make sure the minimum interval between checkpoints has passed
	 *
	 * @throws CheckpointException If the minimum interval between checkpoints has not passed.
	 */
	private void checkMinPauseBetweenCheckpoints() throws CheckpointException {
		final long earliestNext = lastCheckpointCompletionNanos + minPauseBetweenCheckpointsNanos;
		final long durationTillNextMillis = (earliestNext - System.nanoTime()) / 1_000_000;

		if (durationTillNextMillis > 0) {
			if (currentPeriodicTrigger != null) {
				currentPeriodicTrigger.cancel(false);
				currentPeriodicTrigger = null;
			}
			// Reassign the new trigger to the currentPeriodicTrigger
			currentPeriodicTrigger = scheduleTriggerWithDelay(durationTillNextMillis);

			throw new CheckpointException(CheckpointFailureReason.MINIMUM_TIME_BETWEEN_CHECKPOINTS);
		}
	}

	private long getRandomInitDelay() {
		return ThreadLocalRandom.current().nextLong(
			minPauseBetweenCheckpointsNanos / 1_000_000L, baseInterval + 1L);
	}

	private ScheduledFuture<?> scheduleTriggerWithDelay(long initDelay) {
		return timer.scheduleAtFixedRate(
			new ScheduledTrigger(),
			initDelay, baseInterval, TimeUnit.MILLISECONDS);
	}

	// ------------------------------------------------------------------------
	//  job status listener that schedules / cancels periodic checkpoints
	// ------------------------------------------------------------------------

	public JobStatusListener createActivatorDeactivator() {
		synchronized (lock) {
			if (shutdown) {
				throw new IllegalArgumentException("Checkpoint coordinator is shut down");
			}

			if (jobStatusListener == null) {
				jobStatusListener = new CheckpointCoordinatorDeActivator(this);
			}

			return jobStatusListener;
		}
	}

	// ------------------------------------------------------------------------

	private final class ScheduledTrigger implements Runnable {

		@Override
		public void run() {
			try {
				triggerCheckpoint(System.currentTimeMillis(), true);
			}
			catch (Exception e) {
				LOG.error("Exception while triggering checkpoint for job {}.", job, e);
			}
		}
	}

	/**
	 * Discards the given pending checkpoint because of the given cause.
	 *
	 * @param pendingCheckpoint to discard
	 * @param cause for discarding the checkpoint
	 */
	private void discardCheckpoint(PendingCheckpoint pendingCheckpoint, @Nullable Throwable cause) {
		assert(Thread.holdsLock(lock));
		Preconditions.checkNotNull(pendingCheckpoint);

		final long checkpointId = pendingCheckpoint.getCheckpointId();

		LOG.info("Discarding checkpoint {} of job {}.", checkpointId, job, cause);

		if (cause == null) {
			failPendingCheckpoint(pendingCheckpoint, CheckpointFailureReason.CHECKPOINT_DECLINED);
		} else if (cause instanceof CheckpointException) {
			CheckpointException exception = (CheckpointException) cause;
			failPendingCheckpoint(pendingCheckpoint, exception.getCheckpointFailureReason(), cause);
		} else {
			failPendingCheckpoint(pendingCheckpoint, CheckpointFailureReason.JOB_FAILURE, cause);
		}

		rememberRecentCheckpointId(checkpointId);

		// we don't have to schedule another "dissolving" checkpoint any more because the
		// cancellation barriers take care of breaking downstream alignments
		// we only need to make sure that suspended queued requests are resumed

		boolean haveMoreRecentPending = false;
		for (PendingCheckpoint p : pendingCheckpoints.values()) {
			if (!p.isDiscarded() && p.getCheckpointId() >= pendingCheckpoint.getCheckpointId()) {
				haveMoreRecentPending = true;
				break;
			}
		}

		if (!haveMoreRecentPending) {
			triggerQueuedRequests();
		}
	}

	/**
	 * Discards the given state object asynchronously belonging to the given job, execution attempt
	 * id and checkpoint id.
	 *
	 * @param jobId identifying the job to which the state object belongs
	 * @param executionAttemptID identifying the task to which the state object belongs
	 * @param checkpointId of the state object
	 * @param subtaskState to discard asynchronously
	 */
	private void discardSubtaskState(
			final JobID jobId,
			final ExecutionAttemptID executionAttemptID,
			final long checkpointId,
			final TaskStateSnapshot subtaskState) {

		if (subtaskState != null) {
			executor.execute(new Runnable() {
				@Override
				public void run() {

					try {
						subtaskState.discardState();
					} catch (Throwable t2) {
						LOG.warn("Could not properly discard state object of checkpoint {} " +
							"belonging to task {} of job {}.", checkpointId, executionAttemptID, jobId, t2);
					}
				}
			});
		}
	}

	private void failPendingCheckpoint(
		final PendingCheckpoint pendingCheckpoint,
		final CheckpointFailureReason reason) {

		failPendingCheckpoint(pendingCheckpoint, reason, null);
	}

	private void failPendingCheckpoint(
			final PendingCheckpoint pendingCheckpoint,
			final CheckpointFailureReason reason,
			final Throwable cause) {

		CheckpointException exception = new CheckpointException(reason, cause);
		pendingCheckpoint.abort(reason, cause);
		failureManager.handleCheckpointException(exception, pendingCheckpoint.getCheckpointId());

		if (!shutdown && periodicScheduling && currentPeriodicTrigger == null) {
			synchronized (lock) {
				if (pendingCheckpoints.isEmpty() || allPendingCheckpointsDiscarded()) {
					triggerRequestQueued = false;
					currentPeriodicTrigger = scheduleTriggerWithDelay(getRandomInitDelay());
				}
			}
		}
	}

	private boolean allPendingCheckpointsDiscarded() {
		return pendingCheckpoints.values().stream().allMatch(PendingCheckpoint::isDiscarded);
	}
}<|MERGE_RESOLUTION|>--- conflicted
+++ resolved
@@ -478,21 +478,7 @@
 					throw new CheckpointException(CheckpointFailureReason.ALREADY_QUEUED);
 				}
 
-<<<<<<< HEAD
-				// if too many checkpoints are currently in progress, we need to mark that a request is queued
-				// 如果未完成的检查点过多，大于允许的并发处理的检查点数目的阈值，则将当前检查点的触发请求设置为不能立即执行，
-				// 如果定时任务已经启动，则取消定时任务的执行，并返回.
-				if (pendingCheckpoints.size() >= maxConcurrentCheckpointAttempts) {
-					triggerRequestQueued = true;
-					if (currentPeriodicTrigger != null) {
-						currentPeriodicTrigger.cancel(false);
-						currentPeriodicTrigger = null;
-					}
-					throw new CheckpointException(CheckpointFailureReason.TOO_MANY_CONCURRENT_CHECKPOINTS);
-				}
-=======
 				checkConcurrentCheckpoints();
->>>>>>> 763dad49
 
 				checkMinPauseBetweenCheckpoints();
 			}
