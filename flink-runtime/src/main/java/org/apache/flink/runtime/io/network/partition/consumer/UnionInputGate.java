--- conflicted
+++ resolved
@@ -201,27 +201,10 @@
 	private Optional<InputWithData<InputGate, BufferOrEvent>> waitAndGetNextData(boolean blocking)
 			throws IOException, InterruptedException {
 		while (true) {
-<<<<<<< HEAD
-			synchronized (inputGatesWithData) {
-				// 有数据的inputGate为0，阻塞
-				while (inputGatesWithData.size() == 0) {
-					if (blocking) {
-						inputGatesWithData.wait();
-					} else {
-						resetIsAvailable();
-						return Optional.empty();
-					}
-				}
-
-				Iterator<InputGate> inputGateIterator = inputGatesWithData.iterator();
-				final InputGate inputGate = inputGateIterator.next();
-				inputGateIterator.remove();
-=======
 			Optional<InputGate> inputGate = getInputGate(blocking);
 			if (!inputGate.isPresent()) {
 				return Optional.empty();
 			}
->>>>>>> 2b2c0641
 
 			// In case of inputGatesWithData being inaccurate do not block on an empty inputGate, but just poll the data.
 			// Do not poll the gate under inputGatesWithData lock, since this can trigger notifications
@@ -328,6 +311,7 @@
 
 	private Optional<InputGate> getInputGate(boolean blocking) throws InterruptedException {
 		synchronized (inputGatesWithData) {
+			// 有数据的inputGate为0，阻塞
 			while (inputGatesWithData.size() == 0) {
 				if (blocking) {
 					inputGatesWithData.wait();
