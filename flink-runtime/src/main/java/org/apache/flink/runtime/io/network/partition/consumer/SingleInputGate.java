--- conflicted
+++ resolved
@@ -549,31 +549,10 @@
 	private Optional<InputWithData<InputChannel, BufferAndAvailability>> waitAndGetNextData(boolean blocking)
 			throws IOException, InterruptedException {
 		while (true) {
-<<<<<<< HEAD
-			synchronized (inputChannelsWithData) {
-				while (inputChannelsWithData.size() == 0) {
-					if (isReleased) {
-						throw new IllegalStateException("Released");
-					}
-
-					//如果是blocking，阻塞等待有可获取数据的通道可用
-					if (blocking) {
-						inputChannelsWithData.wait();
-					}
-					// 否则直接返回empty
-					else {
-						resetIsAvailable();
-						return Optional.empty();
-					}
-				}
-
-				InputChannel inputChannel = inputChannelsWithData.remove();
-=======
 			Optional<InputChannel> inputChannel = getChannel(blocking);
 			if (!inputChannel.isPresent()) {
 				return Optional.empty();
 			}
->>>>>>> 2b2c0641
 
 			// Do not query inputChannel under the lock, to avoid potential deadlocks coming from
 			// notifications.
@@ -707,9 +686,11 @@
 					throw new IllegalStateException("Released");
 				}
 
+				//如果是blocking，阻塞等待有可获取数据的通道可用
 				if (blocking) {
 					inputChannelsWithData.wait();
 				}
+				// 否则直接返回empty
 				else {
 					resetIsAvailable();
 					return Optional.empty();
