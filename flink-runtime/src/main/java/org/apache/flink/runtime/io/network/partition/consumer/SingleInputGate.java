/*
 * Licensed to the Apache Software Foundation (ASF) under one
 * or more contributor license agreements.  See the NOTICE file
 * distributed with this work for additional information
 * regarding copyright ownership.  The ASF licenses this file
 * to you under the Apache License, Version 2.0 (the
 * "License"); you may not use this file except in compliance
 * with the License.  You may obtain a copy of the License at
 *
 *     http://www.apache.org/licenses/LICENSE-2.0
 *
 * Unless required by applicable law or agreed to in writing, software
 * distributed under the License is distributed on an "AS IS" BASIS,
 * WITHOUT WARRANTIES OR CONDITIONS OF ANY KIND, either express or implied.
 * See the License for the specific language governing permissions and
 * limitations under the License.
 */

package org.apache.flink.runtime.io.network.partition.consumer;

import org.apache.flink.annotation.VisibleForTesting;
import org.apache.flink.api.common.JobID;
import org.apache.flink.metrics.Counter;
import org.apache.flink.runtime.deployment.InputChannelDeploymentDescriptor;
import org.apache.flink.runtime.deployment.ResultPartitionLocation;
import org.apache.flink.runtime.event.AbstractEvent;
import org.apache.flink.runtime.event.TaskEvent;
import org.apache.flink.runtime.io.network.api.EndOfPartitionEvent;
import org.apache.flink.runtime.io.network.api.serialization.EventSerializer;
import org.apache.flink.runtime.io.network.buffer.Buffer;
import org.apache.flink.runtime.io.network.buffer.BufferPool;
import org.apache.flink.runtime.io.network.buffer.BufferProvider;
import org.apache.flink.runtime.io.network.partition.ResultPartitionID;
import org.apache.flink.runtime.io.network.partition.ResultPartitionType;
import org.apache.flink.runtime.io.network.partition.consumer.InputChannel.BufferAndAvailability;
import org.apache.flink.runtime.jobgraph.DistributionPattern;
import org.apache.flink.runtime.jobgraph.IntermediateDataSetID;
import org.apache.flink.runtime.jobgraph.IntermediateResultPartitionID;
import org.apache.flink.runtime.taskmanager.TaskActions;
import org.apache.flink.util.function.SupplierWithException;

import org.slf4j.Logger;
import org.slf4j.LoggerFactory;

import java.io.IOException;
import java.util.ArrayDeque;
import java.util.ArrayList;
import java.util.BitSet;
import java.util.HashMap;
import java.util.List;
import java.util.Map;
import java.util.Optional;
import java.util.Timer;
import java.util.concurrent.CompletableFuture;

import static org.apache.flink.util.Preconditions.checkArgument;
import static org.apache.flink.util.Preconditions.checkNotNull;
import static org.apache.flink.util.Preconditions.checkState;

/**
 * An input gate consumes one or more partitions of a single produced intermediate result.
 *
 * <p>Each intermediate result is partitioned over its producing parallel subtasks; each of these
 * partitions is furthermore partitioned into one or more subpartitions.
 *
 * <p>As an example, consider a map-reduce program, where the map operator produces data and the
 * reduce operator consumes the produced data.
 *
 * <pre>{@code
 * +-----+              +---------------------+              +--------+
 * | Map | = produce => | Intermediate Result | <= consume = | Reduce |
 * +-----+              +---------------------+              +--------+
 * }</pre>
 *
 * <p>When deploying such a program in parallel, the intermediate result will be partitioned over its
 * producing parallel subtasks; each of these partitions is furthermore partitioned into one or more
 * subpartitions.
 *
 * <pre>{@code
 *                            Intermediate result
 *               +-----------------------------------------+
 *               |                      +----------------+ |              +-----------------------+
 * +-------+     | +-------------+  +=> | Subpartition 1 | | <=======+=== | Input Gate | Reduce 1 |
 * | Map 1 | ==> | | Partition 1 | =|   +----------------+ |         |    +-----------------------+
 * +-------+     | +-------------+  +=> | Subpartition 2 | | <==+    |
 *               |                      +----------------+ |    |    | Subpartition request
 *               |                                         |    |    |
 *               |                      +----------------+ |    |    |
 * +-------+     | +-------------+  +=> | Subpartition 1 | | <==+====+
 * | Map 2 | ==> | | Partition 2 | =|   +----------------+ |    |         +-----------------------+
 * +-------+     | +-------------+  +=> | Subpartition 2 | | <==+======== | Input Gate | Reduce 2 |
 *               |                      +----------------+ |              +-----------------------+
 *               +-----------------------------------------+
 * }</pre>
 *
 * <p>In the above example, two map subtasks produce the intermediate result in parallel, resulting
 * in two partitions (Partition 1 and 2). Each of these partitions is further partitioned into two
 * subpartitions -- one for each parallel reduce subtask.
 * 常规输入网关，它是消费ResultPartition的实体
 */
public class SingleInputGate extends InputGate {

	private static final Logger LOG = LoggerFactory.getLogger(SingleInputGate.class);

	/** Lock object to guard partition requests and runtime channel updates. */
	private final Object requestLock = new Object();

	/** The name of the owning task, for logging purposes. */
	private final String owningTaskName;

	/** The job ID of the owning task. */
	private final JobID jobId;

	/**
	 * The ID of the consumed intermediate result. Each input gate consumes partitions of the
	 * intermediate result specified by this ID. This ID also identifies the input gate at the
	 * consuming task.
	 */
	private final IntermediateDataSetID consumedResultId;

	/** The type of the partition the input gate is consuming. */
	private final ResultPartitionType consumedPartitionType;

	/**
	 * The index of the consumed subpartition of each consumed partition. This index depends on the
	 * {@link DistributionPattern} and the subtask indices of the producing and consuming task.
	 */
	private final int consumedSubpartitionIndex;

	/** The number of input channels (equivalent to the number of consumed partitions). */
	private final int numberOfInputChannels;

	/**
	 * Input channels. There is a one input channel for each consumed intermediate result partition.
	 * We store this in a map for runtime updates of single channels.
	 */
	private final Map<IntermediateResultPartitionID, InputChannel> inputChannels;

	/** Channels, which notified this input gate about available data. */
	private final ArrayDeque<InputChannel> inputChannelsWithData = new ArrayDeque<>();

	/**
	 * Field guaranteeing uniqueness for inputChannelsWithData queue. Both of those fields should be unified
	 * onto one.
	 */
	private final BitSet enqueuedInputChannelsWithData;

	private final BitSet channelsWithEndOfPartitionEvents;

	/** The partition state listener listening to failed partition requests. */
	private final TaskActions taskActions;

	/**
	 * Buffer pool for incoming buffers. Incoming data from remote channels is copied to buffers
	 * from this pool.
	 */
	private BufferPool bufferPool;

	private final boolean isCreditBased;

	private boolean hasReceivedAllEndOfPartitionEvents;

	/** Flag indicating whether partitions have been requested. */
	private boolean requestedPartitionsFlag;

	/** Flag indicating whether all resources have been released. */
	private volatile boolean isReleased;

	private final List<TaskEvent> pendingEvents = new ArrayList<>();

	private int numberOfUninitializedChannels;

	/** A timer to retrigger local partition requests. Only initialized if actually needed. */
	private Timer retriggerLocalRequestTimer;

	private final Counter numBytesIn;

	private final SupplierWithException<BufferPool, IOException> bufferPoolFactory;

	public SingleInputGate(
		String owningTaskName,
		JobID jobId,
		IntermediateDataSetID consumedResultId,
		final ResultPartitionType consumedPartitionType,
		int consumedSubpartitionIndex,
		int numberOfInputChannels,
		TaskActions taskActions,
		Counter numBytesIn,
		boolean isCreditBased,
		SupplierWithException<BufferPool, IOException> bufferPoolFactory) {

		this.owningTaskName = checkNotNull(owningTaskName);
		this.jobId = checkNotNull(jobId);

		this.consumedResultId = checkNotNull(consumedResultId);
		this.consumedPartitionType = checkNotNull(consumedPartitionType);
		this.bufferPoolFactory = checkNotNull(bufferPoolFactory);

		checkArgument(consumedSubpartitionIndex >= 0);
		this.consumedSubpartitionIndex = consumedSubpartitionIndex;

		checkArgument(numberOfInputChannels > 0);
		this.numberOfInputChannels = numberOfInputChannels;

		this.inputChannels = new HashMap<>(numberOfInputChannels);
		this.channelsWithEndOfPartitionEvents = new BitSet(numberOfInputChannels);
		this.enqueuedInputChannelsWithData = new BitSet(numberOfInputChannels);

		this.taskActions = checkNotNull(taskActions);

		this.numBytesIn = checkNotNull(numBytesIn);

		this.isCreditBased = isCreditBased;
	}

	@Override
	public void setup() throws IOException {
		checkState(this.bufferPool == null, "Bug in input gate setup logic: Already registered buffer pool.");
		if (isCreditBased) {
			// assign exclusive buffers to input channels directly and use the rest for floating buffers
			assignExclusiveSegments();
		}

		BufferPool bufferPool = bufferPoolFactory.get();
		setBufferPool(bufferPool);
	}

	// ------------------------------------------------------------------------
	// Properties
	// ------------------------------------------------------------------------

	@Override
	public int getNumberOfInputChannels() {
		return numberOfInputChannels;
	}

	public IntermediateDataSetID getConsumedResultId() {
		return consumedResultId;
	}

	/**
	 * Returns the type of this input channel's consumed result partition.
	 *
	 * @return consumed result partition type
	 */
	public ResultPartitionType getConsumedPartitionType() {
		return consumedPartitionType;
	}

	BufferProvider getBufferProvider() {
		return bufferPool;
	}

	public BufferPool getBufferPool() {
		return bufferPool;
	}

	@Override
	public int getPageSize() {
		if (bufferPool != null) {
			return bufferPool.getMemorySegmentSize();
		}
		else {
			throw new IllegalStateException("Input gate has not been initialized with buffers.");
		}
	}

	public int getNumberOfQueuedBuffers() {
		// re-try 3 times, if fails, return 0 for "unknown"
		for (int retry = 0; retry < 3; retry++) {
			try {
				int totalBuffers = 0;

				for (InputChannel channel : inputChannels.values()) {
					if (channel instanceof RemoteInputChannel) {
						totalBuffers += ((RemoteInputChannel) channel).getNumberOfQueuedBuffers();
					}
				}

				return  totalBuffers;
			}
			catch (Exception ignored) {}
		}

		return 0;
	}

	@Override
	public String getOwningTaskName() {
		return owningTaskName;
	}

	// ------------------------------------------------------------------------
	// Setup/Life-cycle
	// ------------------------------------------------------------------------

	public void setBufferPool(BufferPool bufferPool) {
		checkState(this.bufferPool == null, "Bug in input gate setup logic: buffer pool has" +
			"already been set for this input gate.");

		this.bufferPool = checkNotNull(bufferPool);
	}

	/**
	 * Assign the exclusive buffers to all remote input channels directly for credit-based mode.
	 */
	@VisibleForTesting
	public void assignExclusiveSegments() throws IOException {
		checkState(this.isCreditBased, "Bug in input gate setup logic: exclusive buffers only exist with credit-based flow control.");
		synchronized (requestLock) {
			for (InputChannel inputChannel : inputChannels.values()) {
				if (inputChannel instanceof RemoteInputChannel) {
					((RemoteInputChannel) inputChannel).assignExclusiveSegments();
				}
			}
		}
	}

	public void setInputChannel(IntermediateResultPartitionID partitionId, InputChannel inputChannel) {
		synchronized (requestLock) {
			if (inputChannels.put(checkNotNull(partitionId), checkNotNull(inputChannel)) == null
					&& inputChannel instanceof UnknownInputChannel) {

				numberOfUninitializedChannels++;
			}
		}
	}

	public void updateInputChannel(InputChannelDeploymentDescriptor icdd) throws IOException, InterruptedException {
		synchronized (requestLock) {
			if (isReleased) {
				// There was a race with a task failure/cancel
				return;
			}

			final IntermediateResultPartitionID partitionId = icdd.getConsumedPartitionId().getPartitionId();

			InputChannel current = inputChannels.get(partitionId);

			// 确定UnknowInputChannel会转变的具体的通道类型
			if (current instanceof UnknownInputChannel) {

				UnknownInputChannel unknownChannel = (UnknownInputChannel) current;

				InputChannel newChannel;

				ResultPartitionLocation partitionLocation = icdd.getConsumedPartitionLocation();

				if (partitionLocation.isLocal()) {
					newChannel = unknownChannel.toLocalInputChannel();
				}
				else if (partitionLocation.isRemote()) {
					newChannel = unknownChannel.toRemoteInputChannel(partitionLocation.getConnectionId());

					if (this.isCreditBased) {
						((RemoteInputChannel) newChannel).assignExclusiveSegments();
					}
				}
				else {
					throw new IllegalStateException("Tried to update unknown channel with unknown channel.");
				}

				LOG.debug("{}: Updated unknown input channel to {}.", owningTaskName, newChannel);

				inputChannels.put(partitionId, newChannel);

				if (requestedPartitionsFlag) {
					newChannel.requestSubpartition(consumedSubpartitionIndex);
				}

				for (TaskEvent event : pendingEvents) {
					newChannel.sendTaskEvent(event);
				}

				if (--numberOfUninitializedChannels == 0) {
					pendingEvents.clear();
				}
			}
		}
	}

	/**
	 * Retriggers a partition request.
	 */
	public void retriggerPartitionRequest(IntermediateResultPartitionID partitionId) throws IOException, InterruptedException {
		synchronized (requestLock) {
			if (!isReleased) {
				final InputChannel ch = inputChannels.get(partitionId);

				checkNotNull(ch, "Unknown input channel with ID " + partitionId);

				LOG.debug("{}: Retriggering partition request {}:{}.", owningTaskName, ch.partitionId, consumedSubpartitionIndex);

				if (ch.getClass() == RemoteInputChannel.class) {
					final RemoteInputChannel rch = (RemoteInputChannel) ch;
					rch.retriggerSubpartitionRequest(consumedSubpartitionIndex);
				}
				else if (ch.getClass() == LocalInputChannel.class) {
					final LocalInputChannel ich = (LocalInputChannel) ch;

					if (retriggerLocalRequestTimer == null) {
						retriggerLocalRequestTimer = new Timer(true);
					}

					ich.retriggerSubpartitionRequest(retriggerLocalRequestTimer, consumedSubpartitionIndex);
				}
				else {
					throw new IllegalStateException(
							"Unexpected type of channel to retrigger partition: " + ch.getClass());
				}
			}
		}
	}

	@Override
	public void close() throws IOException {
		boolean released = false;
		synchronized (requestLock) {
			if (!isReleased) {
				try {
					LOG.debug("{}: Releasing {}.", owningTaskName, this);

					if (retriggerLocalRequestTimer != null) {
						retriggerLocalRequestTimer.cancel();
					}

					for (InputChannel inputChannel : inputChannels.values()) {
						try {
							inputChannel.releaseAllResources();
						}
						catch (IOException e) {
							LOG.warn("{}: Error during release of channel resources: {}.",
								owningTaskName, e.getMessage(), e);
						}
					}

					// The buffer pool can actually be destroyed immediately after the
					// reader received all of the data from the input channels.
					if (bufferPool != null) {
						bufferPool.lazyDestroy();
					}
				}
				finally {
					isReleased = true;
					released = true;
				}
			}
		}

		if (released) {
			synchronized (inputChannelsWithData) {
				inputChannelsWithData.notifyAll();
			}
		}
	}

	@Override
	public boolean isFinished() {
		synchronized (requestLock) {
			for (InputChannel inputChannel : inputChannels.values()) {
				if (!inputChannel.isReleased()) {
					return false;
				}
			}
		}

		return true;
	}

	@Override
	public void requestPartitions() throws IOException, InterruptedException {
		synchronized (requestLock) {
			if (!requestedPartitionsFlag) {
				if (isReleased) {
					throw new IllegalStateException("Already released.");
				}

				// Sanity checks
				if (numberOfInputChannels != inputChannels.size()) {
					throw new IllegalStateException("Bug in input gate setup logic: mismatch between " +
							"number of total input channels and the currently set number of input " +
							"channels.");
				}

				//触发所有的输入通道向ResultSubpartition发起请求
				for (InputChannel inputChannel : inputChannels.values()) {
					inputChannel.requestSubpartition(consumedSubpartitionIndex);
				}
			}

			requestedPartitionsFlag = true;
		}
	}

	// ------------------------------------------------------------------------
	// Consume
	// ------------------------------------------------------------------------

	@Override
	public Optional<BufferOrEvent> getNextBufferOrEvent() throws IOException, InterruptedException {
		return getNextBufferOrEvent(true);
	}

	@Override
	public Optional<BufferOrEvent> pollNextBufferOrEvent() throws IOException, InterruptedException {
		return getNextBufferOrEvent(false);
	}

	private Optional<BufferOrEvent> getNextBufferOrEvent(boolean blocking) throws IOException, InterruptedException {
		//如果已接收到所有EndOfPartitionEvent事件，则说明每个ResultSubpartition中的数据都被消费完成
		if (hasReceivedAllEndOfPartitionEvents) {
			return Optional.empty();
		}

		if (isReleased) {
			throw new IllegalStateException("Released");
		}

		//触发所有的输入通道向ResultSubpartition发起请求
		requestPartitions();
		Optional<InputWithData<InputChannel, BufferAndAvailability>> next = waitAndGetNextData(blocking);
		if (!next.isPresent()) {
			return Optional.empty();
		}

		InputWithData<InputChannel, BufferAndAvailability> inputWithData = next.get();
		return Optional.of(transformToBufferOrEvent(
			inputWithData.data.buffer(),
			inputWithData.moreAvailable,
			inputWithData.input));
	}

	private Optional<InputWithData<InputChannel, BufferAndAvailability>> waitAndGetNextData(boolean blocking)
			throws IOException, InterruptedException {
		while (true) {
			Optional<InputChannel> inputChannel = getChannel(blocking);
			if (!inputChannel.isPresent()) {
				return Optional.empty();
			}

			// Do not query inputChannel under the lock, to avoid potential deadlocks coming from
			// notifications.
			Optional<BufferAndAvailability> result = inputChannel.get().getNextBuffer();

			synchronized (inputChannelsWithData) {
				if (result.isPresent() && result.get().moreAvailable()) {
					// enqueue the inputChannel at the end to avoid starvation
					inputChannelsWithData.add(inputChannel.get());
					enqueuedInputChannelsWithData.set(inputChannel.get().getChannelIndex());
				}

				if (inputChannelsWithData.isEmpty()) {
					resetIsAvailable();
				}

				if (result.isPresent()) {
					return Optional.of(new InputWithData<>(
						inputChannel.get(),
						result.get(),
						!inputChannelsWithData.isEmpty()));
				}
			}
		}
	}

	private BufferOrEvent transformToBufferOrEvent(
			Buffer buffer,
			boolean moreAvailable,
			InputChannel currentChannel) throws IOException, InterruptedException {
		numBytesIn.inc(buffer.getSizeUnsafe());

		//如果该Buffer是用户数据，则构建BufferOrEvent对象并返回
		if (buffer.isBuffer()) {
			return new BufferOrEvent(buffer, currentChannel.getChannelIndex(), moreAvailable);
		}
		//否则把它当作事件来处理
		else {
			final AbstractEvent event;
			try {
				event = EventSerializer.fromBuffer(buffer, getClass().getClassLoader());
			}
			finally {
				buffer.recycleBuffer();
			}

			//如果获取到的是标识某ResultSubpartition已经生产完数据的事件
			if (event.getClass() == EndOfPartitionEvent.class) {
				//对获取该ResultSubpartition的通道进行标记
				channelsWithEndOfPartitionEvents.set(currentChannel.getChannelIndex());

				//如果所有信道都被标记了，置全部通道获取数据完成
				if (channelsWithEndOfPartitionEvents.cardinality() == numberOfInputChannels) {
					// Because of race condition between:
					// 1. releasing inputChannelsWithData lock in this method and reaching this place
					// 2. empty data notification that re-enqueues a channel
					// we can end up with moreAvailable flag set to true, while we expect no more data.
					checkState(!moreAvailable || !pollNextBufferOrEvent().isPresent());
					moreAvailable = false;
					hasReceivedAllEndOfPartitionEvents = true;
				}

				//对外发出ResultSubpartition已被消费的通知同时释放资源
				currentChannel.notifySubpartitionConsumed();
				currentChannel.releaseAllResources();
			}

			//以事件来构建BufferOrEvent对象
			return new BufferOrEvent(event, currentChannel.getChannelIndex(), moreAvailable);
		}
	}

	@Override
	public void sendTaskEvent(TaskEvent event) throws IOException {
		synchronized (requestLock) {
			for (InputChannel inputChannel : inputChannels.values()) {
				inputChannel.sendTaskEvent(event);
			}

			if (numberOfUninitializedChannels > 0) {
				pendingEvents.add(event);
			}
		}
	}

	// ------------------------------------------------------------------------
	// Channel notifications
	// ------------------------------------------------------------------------

	void notifyChannelNonEmpty(InputChannel channel) {
		queueChannel(checkNotNull(channel));
	}

	void triggerPartitionStateCheck(ResultPartitionID partitionId) {
		taskActions.triggerPartitionProducerStateCheck(jobId, consumedResultId, partitionId);
	}

	private void queueChannel(InputChannel channel) {
		int availableChannels;

		CompletableFuture<?> toNotify = null;

		synchronized (inputChannelsWithData) {
			if (enqueuedInputChannelsWithData.get(channel.getChannelIndex())) {
				return;
			}
			availableChannels = inputChannelsWithData.size();

			// 添加channel
			inputChannelsWithData.add(channel);
			enqueuedInputChannelsWithData.set(channel.getChannelIndex());

			// 如果之前的可用channel为0，则唤醒等待数据的阻塞线程
			if (availableChannels == 0) {
				// 唤醒getNextBufferOrEvent中的阻塞
				inputChannelsWithData.notifyAll();
				toNotify = isAvailable;
				isAvailable = AVAILABLE;
			}
		}

		if (toNotify != null) {
			toNotify.complete(null);
		}
	}

	private Optional<InputChannel> getChannel(boolean blocking) throws InterruptedException {
		synchronized (inputChannelsWithData) {
			while (inputChannelsWithData.size() == 0) {
				if (isReleased) {
					throw new IllegalStateException("Released");
				}

				//如果是blocking，阻塞等待有可获取数据的通道可用
				if (blocking) {
					inputChannelsWithData.wait();
				}
				// 否则直接返回empty
				else {
					resetIsAvailable();
					return Optional.empty();
				}
			}

			InputChannel inputChannel = inputChannelsWithData.remove();
			enqueuedInputChannelsWithData.clear(inputChannel.getChannelIndex());
			return Optional.of(inputChannel);
		}
	}

	// ------------------------------------------------------------------------

	public Map<IntermediateResultPartitionID, InputChannel> getInputChannels() {
		return inputChannels;
	}
<<<<<<< HEAD

	// ------------------------------------------------------------------------

	/**
	 * Creates an input gate and all of its input channels.
	 */
	public static SingleInputGate create(
		String owningTaskName,
		JobID jobId,
		InputGateDeploymentDescriptor igdd,
		NetworkEnvironment networkEnvironment,
		TaskEventPublisher taskEventPublisher,
		TaskActions taskActions,
		InputChannelMetrics metrics,
		Counter numBytesInCounter) {

		final IntermediateDataSetID consumedResultId = checkNotNull(igdd.getConsumedResultId());
		final ResultPartitionType consumedPartitionType = checkNotNull(igdd.getConsumedPartitionType());

		final int consumedSubpartitionIndex = igdd.getConsumedSubpartitionIndex();
		checkArgument(consumedSubpartitionIndex >= 0);

		final InputChannelDeploymentDescriptor[] icdd = checkNotNull(igdd.getInputChannelDeploymentDescriptors());

		final NetworkEnvironmentConfiguration networkConfig = networkEnvironment.getConfiguration();

		final SingleInputGate inputGate = new SingleInputGate(
			owningTaskName, jobId, consumedResultId, consumedPartitionType, consumedSubpartitionIndex,
			icdd.length, taskActions, numBytesInCounter, networkConfig.isCreditBased());

		// Create the input channels. There is one input channel for each consumed partition.
		final InputChannel[] inputChannels = new InputChannel[icdd.length];

		int numLocalChannels = 0;
		int numRemoteChannels = 0;
		int numUnknownChannels = 0;

		// 根据传递进来的InputGateDeploymentDescriptor完成对其包含的所有InputChannel的实例化
		for (int i = 0; i < inputChannels.length; i++) {
			final ResultPartitionID partitionId = icdd[i].getConsumedPartitionId();
			final ResultPartitionLocation partitionLocation = icdd[i].getConsumedPartitionLocation();

			if (partitionLocation.isLocal()) {
				inputChannels[i] = new LocalInputChannel(inputGate, i, partitionId,
					networkEnvironment.getResultPartitionManager(),
					taskEventPublisher,
					networkConfig.partitionRequestInitialBackoff(),
					networkConfig.partitionRequestMaxBackoff(),
					metrics
				);

				numLocalChannels++;
			}
			else if (partitionLocation.isRemote()) {
				inputChannels[i] = new RemoteInputChannel(inputGate, i, partitionId,
					partitionLocation.getConnectionId(),
					networkEnvironment.getConnectionManager(),
					networkConfig.partitionRequestInitialBackoff(),
					networkConfig.partitionRequestMaxBackoff(),
					metrics
				);

				numRemoteChannels++;
			}
			else if (partitionLocation.isUnknown()) {
				inputChannels[i] = new UnknownInputChannel(inputGate, i, partitionId,
					networkEnvironment.getResultPartitionManager(),
					taskEventPublisher,
					networkEnvironment.getConnectionManager(),
					networkConfig.partitionRequestInitialBackoff(),
					networkConfig.partitionRequestMaxBackoff(),
					metrics
				);

				numUnknownChannels++;
			}
			else {
				throw new IllegalStateException("Unexpected partition location.");
			}

			inputGate.setInputChannel(partitionId.getPartitionId(), inputChannels[i]);
		}

		LOG.debug("{}: Created {} input channels (local: {}, remote: {}, unknown: {}).",
			owningTaskName,
			inputChannels.length,
			numLocalChannels,
			numRemoteChannels,
			numUnknownChannels);

		return inputGate;
	}
=======
>>>>>>> 9f193457
}<|MERGE_RESOLUTION|>--- conflicted
+++ resolved
@@ -692,99 +692,4 @@
 	public Map<IntermediateResultPartitionID, InputChannel> getInputChannels() {
 		return inputChannels;
 	}
-<<<<<<< HEAD
-
-	// ------------------------------------------------------------------------
-
-	/**
-	 * Creates an input gate and all of its input channels.
-	 */
-	public static SingleInputGate create(
-		String owningTaskName,
-		JobID jobId,
-		InputGateDeploymentDescriptor igdd,
-		NetworkEnvironment networkEnvironment,
-		TaskEventPublisher taskEventPublisher,
-		TaskActions taskActions,
-		InputChannelMetrics metrics,
-		Counter numBytesInCounter) {
-
-		final IntermediateDataSetID consumedResultId = checkNotNull(igdd.getConsumedResultId());
-		final ResultPartitionType consumedPartitionType = checkNotNull(igdd.getConsumedPartitionType());
-
-		final int consumedSubpartitionIndex = igdd.getConsumedSubpartitionIndex();
-		checkArgument(consumedSubpartitionIndex >= 0);
-
-		final InputChannelDeploymentDescriptor[] icdd = checkNotNull(igdd.getInputChannelDeploymentDescriptors());
-
-		final NetworkEnvironmentConfiguration networkConfig = networkEnvironment.getConfiguration();
-
-		final SingleInputGate inputGate = new SingleInputGate(
-			owningTaskName, jobId, consumedResultId, consumedPartitionType, consumedSubpartitionIndex,
-			icdd.length, taskActions, numBytesInCounter, networkConfig.isCreditBased());
-
-		// Create the input channels. There is one input channel for each consumed partition.
-		final InputChannel[] inputChannels = new InputChannel[icdd.length];
-
-		int numLocalChannels = 0;
-		int numRemoteChannels = 0;
-		int numUnknownChannels = 0;
-
-		// 根据传递进来的InputGateDeploymentDescriptor完成对其包含的所有InputChannel的实例化
-		for (int i = 0; i < inputChannels.length; i++) {
-			final ResultPartitionID partitionId = icdd[i].getConsumedPartitionId();
-			final ResultPartitionLocation partitionLocation = icdd[i].getConsumedPartitionLocation();
-
-			if (partitionLocation.isLocal()) {
-				inputChannels[i] = new LocalInputChannel(inputGate, i, partitionId,
-					networkEnvironment.getResultPartitionManager(),
-					taskEventPublisher,
-					networkConfig.partitionRequestInitialBackoff(),
-					networkConfig.partitionRequestMaxBackoff(),
-					metrics
-				);
-
-				numLocalChannels++;
-			}
-			else if (partitionLocation.isRemote()) {
-				inputChannels[i] = new RemoteInputChannel(inputGate, i, partitionId,
-					partitionLocation.getConnectionId(),
-					networkEnvironment.getConnectionManager(),
-					networkConfig.partitionRequestInitialBackoff(),
-					networkConfig.partitionRequestMaxBackoff(),
-					metrics
-				);
-
-				numRemoteChannels++;
-			}
-			else if (partitionLocation.isUnknown()) {
-				inputChannels[i] = new UnknownInputChannel(inputGate, i, partitionId,
-					networkEnvironment.getResultPartitionManager(),
-					taskEventPublisher,
-					networkEnvironment.getConnectionManager(),
-					networkConfig.partitionRequestInitialBackoff(),
-					networkConfig.partitionRequestMaxBackoff(),
-					metrics
-				);
-
-				numUnknownChannels++;
-			}
-			else {
-				throw new IllegalStateException("Unexpected partition location.");
-			}
-
-			inputGate.setInputChannel(partitionId.getPartitionId(), inputChannels[i]);
-		}
-
-		LOG.debug("{}: Created {} input channels (local: {}, remote: {}, unknown: {}).",
-			owningTaskName,
-			inputChannels.length,
-			numLocalChannels,
-			numRemoteChannels,
-			numUnknownChannels);
-
-		return inputGate;
-	}
-=======
->>>>>>> 9f193457
 }