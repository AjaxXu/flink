--- conflicted
+++ resolved
@@ -252,12 +252,7 @@
 		this.backPressureStatsTracker = checkNotNull(jobManagerSharedServices.getBackPressureStatsTracker());
 
 		this.jobManagerJobMetricGroup = jobMetricGroupFactory.create(jobGraph);
-<<<<<<< HEAD
-		// 创建ExecutionGraph
-		this.executionGraph = createAndRestoreExecutionGraph(jobManagerJobMetricGroup);
-=======
 		this.schedulerNG = createScheduler(jobManagerJobMetricGroup);
->>>>>>> b47b5910
 		this.jobStatusListener = null;
 
 		this.resourceManagerConnection = null;
@@ -439,36 +434,7 @@
 			final CheckpointMetrics checkpointMetrics,
 			final TaskStateSnapshot checkpointState) {
 
-<<<<<<< HEAD
-		final CheckpointCoordinator checkpointCoordinator = executionGraph.getCheckpointCoordinator();
-		// ACK checkpoint 消息
-		final AcknowledgeCheckpoint ackMessage = new AcknowledgeCheckpoint(
-			jobID,
-			executionAttemptID,
-			checkpointId,
-			checkpointMetrics,
-			checkpointState);
-
-		if (checkpointCoordinator != null) {
-			getRpcService().execute(() -> {
-				try {
-					// 调用 checkpointCoordinator的receiveAcknowledgeMessage处理
-					checkpointCoordinator.receiveAcknowledgeMessage(ackMessage);
-				} catch (Throwable t) {
-					log.warn("Error while processing checkpoint acknowledgement message", t);
-				}
-			});
-		} else {
-			String errorMessage = "Received AcknowledgeCheckpoint message for job {} with no CheckpointCoordinator";
-			if (executionGraph.getState() == JobStatus.RUNNING) {
-				log.error(errorMessage, jobGraph.getJobID());
-			} else {
-				log.debug(errorMessage, jobGraph.getJobID());
-			}
-		}
-=======
 		schedulerNG.acknowledgeCheckpoint(jobID, executionAttemptID, checkpointId, checkpointMetrics, checkpointState);
->>>>>>> b47b5910
 	}
 
 	// TODO: This method needs a leader session ID
@@ -728,12 +694,8 @@
 
 		log.info("Starting execution of job {} ({}) under job master id {}.", jobGraph.getName(), jobGraph.getJobID(), newJobMasterId);
 
-<<<<<<< HEAD
 		// 开始执行Job
-		resetAndScheduleExecutionGraph();
-=======
 		resetAndStartScheduler();
->>>>>>> b47b5910
 
 		return Acknowledge.get();
 	}
@@ -845,67 +807,15 @@
 		checkState(jobStatusListener == null);
 		// register self as job status change listener
 		jobStatusListener = new JobManagerJobStatusListener();
-<<<<<<< HEAD
-		executionGraph.registerJobStatusListener(jobStatusListener);
-
-		try {
-			//这里调用了ExecutionGraph的启动方法
-			executionGraph.scheduleForExecution();
-		}
-		catch (Throwable t) {
-			executionGraph.failGlobal(t);
-		}
-	}
-
-	private ExecutionGraph createAndRestoreExecutionGraph(JobManagerJobMetricGroup currentJobManagerJobMetricGroup) throws Exception {
-
-		ExecutionGraph newExecutionGraph = createExecutionGraph(currentJobManagerJobMetricGroup);
-
-		final CheckpointCoordinator checkpointCoordinator = newExecutionGraph.getCheckpointCoordinator();
-
-		if (checkpointCoordinator != null) {
-			// check whether we find a valid checkpoint
-			// 恢复最新的checkpoint状态
-			if (!checkpointCoordinator.restoreLatestCheckpointedState(
-				newExecutionGraph.getAllVertices(),
-				false,
-				false)) {
-
-				// check whether we can restore from a savepoint
-				// 如果不能从最新的checkpoint恢复，尝试从savepoint恢复
-				tryRestoreExecutionGraphFromSavepoint(newExecutionGraph, jobGraph.getSavepointRestoreSettings());
-			}
-		}
-=======
+
 		schedulerNG.registerJobStatusListener(jobStatusListener);
->>>>>>> b47b5910
 
 		schedulerNG.startScheduling();
 	}
 
-<<<<<<< HEAD
-	private ExecutionGraph createExecutionGraph(JobManagerJobMetricGroup currentJobManagerJobMetricGroup) throws JobExecutionException, JobException {
-		// 生成ExecutionGraph
-		return ExecutionGraphBuilder.buildGraph(
-			null,
-			jobGraph,
-			jobMasterConfiguration.getConfiguration(),
-			scheduledExecutorService,
-			scheduledExecutorService,
-			scheduler,
-			userCodeLoader,
-			highAvailabilityServices.getCheckpointRecoveryFactory(),
-			rpcTimeout,
-			restartStrategy,
-			currentJobManagerJobMetricGroup,
-			blobWriter,
-			jobMasterConfiguration.getSlotRequestTimeout(),
-			log);
-=======
 	private void suspendAndClearSchedulerFields(Exception cause) {
 		suspendScheduler(cause);
 		clearSchedulerFields();
->>>>>>> b47b5910
 	}
 
 	private void suspendScheduler(Exception cause) {
