--- conflicted
+++ resolved
@@ -522,7 +522,6 @@
 
 			// 创建真正的Task
 			Task task = new Task(
-<<<<<<< HEAD
 				jobInformation,  // Job信息
 				taskInformation, // Task信息
 				tdd.getExecutionAttemptId(),  // 执行ID
@@ -534,27 +533,10 @@
 				tdd.getTargetSlotNumber(),  //
 				taskExecutorServices.getMemoryManager(), //内存管理器
 				taskExecutorServices.getIOManager(), //IO管理器
-				taskExecutorServices.getNetworkEnvironment(), //网络环境对象，处理网络请求
+				taskExecutorServices.getShuffleEnvironment(), //网络环境对象，处理网络请求
 				taskExecutorServices.getKvStateService(), //
 				taskExecutorServices.getBroadcastVariableManager(),   //广播变量管理器
 				taskExecutorServices.getTaskEventDispatcher(),  //
-=======
-				jobInformation,
-				taskInformation,
-				tdd.getExecutionAttemptId(),
-				tdd.getAllocationId(),
-				tdd.getSubtaskIndex(),
-				tdd.getAttemptNumber(),
-				tdd.getProducedPartitions(),
-				tdd.getInputGates(),
-				tdd.getTargetSlotNumber(),
-				taskExecutorServices.getMemoryManager(),
-				taskExecutorServices.getIOManager(),
-				taskExecutorServices.getShuffleEnvironment(),
-				taskExecutorServices.getKvStateService(),
-				taskExecutorServices.getBroadcastVariableManager(),
-				taskExecutorServices.getTaskEventDispatcher(),
->>>>>>> 02561253
 				taskStateManager,
 				taskManagerActions,
 				inputSplitProvider,
@@ -662,12 +644,8 @@
 	@Override
 	public void releasePartitions(Collection<ResultPartitionID> partitionIds) {
 		try {
-<<<<<<< HEAD
 			// 在对Task解除注册时，会调用ResultPartitionManager的releasePartitionsProducedBy方法
-			networkEnvironment.releasePartitions(partitionIds);
-=======
 			shuffleEnvironment.releasePartitions(partitionIds);
->>>>>>> 02561253
 		} catch (Throwable t) {
 			// TODO: Do we still need this catch branch?
 			onFatalError(t);
