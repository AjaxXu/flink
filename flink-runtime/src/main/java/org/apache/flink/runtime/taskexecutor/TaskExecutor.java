--- conflicted
+++ resolved
@@ -668,12 +668,8 @@
 	@Override
 	public void releasePartitions(JobID jobId, Collection<ResultPartitionID> partitionIds) {
 		try {
-<<<<<<< HEAD
 			// 在对Task解除注册时，会调用ResultPartitionManager的releasePartitionsProducedBy方法
-			shuffleEnvironment.releasePartitions(partitionIds);
-=======
 			shuffleEnvironment.releasePartitionsLocally(partitionIds);
->>>>>>> 58c0cbc1
 		} catch (Throwable t) {
 			// TODO: Do we still need this catch branch?
 			onFatalError(t);
