/*
 * Licensed to the Apache Software Foundation (ASF) under one
 * or more contributor license agreements.  See the NOTICE file
 * distributed with this work for additional information
 * regarding copyright ownership.  The ASF licenses this file
 * to you under the Apache License, Version 2.0 (the
 * "License"); you may not use this file except in compliance
 * with the License.  You may obtain a copy of the License at
 *
 *     http://www.apache.org/licenses/LICENSE-2.0
 *
 * Unless required by applicable law or agreed to in writing, software
 * distributed under the License is distributed on an "AS IS" BASIS,
 * WITHOUT WARRANTIES OR CONDITIONS OF ANY KIND, either express or implied.
 * See the License for the specific language governing permissions and
 * limitations under the License.
 */

package org.apache.flink.runtime.taskmanager;

import org.apache.flink.annotation.VisibleForTesting;
import org.apache.flink.api.common.ExecutionConfig;
import org.apache.flink.api.common.JobID;
import org.apache.flink.api.common.TaskInfo;
import org.apache.flink.api.common.cache.DistributedCache;
import org.apache.flink.configuration.Configuration;
import org.apache.flink.configuration.TaskManagerOptions;
import org.apache.flink.core.fs.FileSystemSafetyNet;
import org.apache.flink.core.fs.Path;
import org.apache.flink.core.fs.SafetyNetCloseableRegistry;
import org.apache.flink.metrics.MetricGroup;
import org.apache.flink.runtime.accumulators.AccumulatorRegistry;
import org.apache.flink.runtime.blob.BlobCacheService;
import org.apache.flink.runtime.blob.PermanentBlobKey;
import org.apache.flink.runtime.broadcast.BroadcastVariableManager;
import org.apache.flink.runtime.checkpoint.CheckpointMetaData;
import org.apache.flink.runtime.checkpoint.CheckpointOptions;
import org.apache.flink.runtime.checkpoint.decline.CheckpointDeclineTaskNotReadyException;
import org.apache.flink.runtime.clusterframework.types.AllocationID;
import org.apache.flink.runtime.deployment.InputGateDeploymentDescriptor;
import org.apache.flink.runtime.deployment.ResultPartitionDeploymentDescriptor;
import org.apache.flink.runtime.execution.CancelTaskException;
import org.apache.flink.runtime.execution.Environment;
import org.apache.flink.runtime.execution.ExecutionState;
import org.apache.flink.runtime.execution.librarycache.LibraryCacheManager;
import org.apache.flink.runtime.executiongraph.ExecutionAttemptID;
import org.apache.flink.runtime.executiongraph.JobInformation;
import org.apache.flink.runtime.executiongraph.TaskInformation;
import org.apache.flink.runtime.filecache.FileCache;
import org.apache.flink.runtime.io.disk.iomanager.IOManager;
import org.apache.flink.runtime.io.network.NetworkEnvironment;
import org.apache.flink.runtime.io.network.TaskEventDispatcher;
import org.apache.flink.runtime.io.network.netty.PartitionProducerStateChecker;
import org.apache.flink.runtime.io.network.partition.ResultPartition;
import org.apache.flink.runtime.io.network.partition.ResultPartitionConsumableNotifier;
import org.apache.flink.runtime.io.network.partition.ResultPartitionID;
import org.apache.flink.runtime.io.network.partition.consumer.InputGate;
import org.apache.flink.runtime.io.network.partition.consumer.SingleInputGate;
import org.apache.flink.runtime.jobgraph.IntermediateDataSetID;
import org.apache.flink.runtime.jobgraph.JobVertexID;
import org.apache.flink.runtime.jobgraph.tasks.AbstractInvokable;
import org.apache.flink.runtime.jobgraph.tasks.InputSplitProvider;
import org.apache.flink.runtime.jobmanager.PartitionProducerDisposedException;
import org.apache.flink.runtime.memory.MemoryManager;
import org.apache.flink.runtime.metrics.groups.TaskMetricGroup;
import org.apache.flink.runtime.query.TaskKvStateRegistry;
import org.apache.flink.runtime.state.CheckpointListener;
import org.apache.flink.runtime.state.TaskStateManager;
import org.apache.flink.runtime.taskexecutor.GlobalAggregateManager;
import org.apache.flink.runtime.taskexecutor.KvStateService;
import org.apache.flink.runtime.util.FatalExitExceptionHandler;
import org.apache.flink.util.ExceptionUtils;
import org.apache.flink.util.FlinkException;
import org.apache.flink.util.Preconditions;
import org.apache.flink.util.SerializedValue;
import org.apache.flink.util.WrappingRuntimeException;

import org.slf4j.Logger;
import org.slf4j.LoggerFactory;

import javax.annotation.Nonnull;
import javax.annotation.Nullable;

import java.io.IOException;
import java.lang.reflect.Constructor;
import java.lang.reflect.InvocationTargetException;
import java.net.URL;
import java.util.Collection;
import java.util.HashMap;
import java.util.Map;
import java.util.concurrent.CompletableFuture;
import java.util.concurrent.Executor;
import java.util.concurrent.Future;
import java.util.concurrent.RejectedExecutionException;
import java.util.concurrent.TimeoutException;
import java.util.concurrent.atomic.AtomicBoolean;
import java.util.concurrent.atomic.AtomicReferenceFieldUpdater;

import static org.apache.flink.util.Preconditions.checkArgument;
import static org.apache.flink.util.Preconditions.checkNotNull;
import static org.apache.flink.util.Preconditions.checkState;

/**
 * The Task represents one execution of a parallel subtask on a TaskManager.
 * A Task wraps a Flink operator (which may be a user function) and
 * runs it, providing all services necessary for example to consume input data,
 * produce its results (intermediate result partitions) and communicate
 * with the JobManager.
 *
 * <p>The Flink operators (implemented as subclasses of
 * {@link AbstractInvokable} have only data readers, writers, and certain event callbacks.
 * The task connects those to the network stack and actor messages, and tracks the state
 * of the execution and handles exceptions.
 *
 * <p>Tasks have no knowledge about how they relate to other tasks, or whether they
 * are the first attempt to execute the task, or a repeated attempt. All of that
 * is only known to the JobManager. All the task knows are its own runnable code,
 * the task's configuration, and the IDs of the intermediate results to consume and
 * produce (if any).
 *
 * <p>Each Task is run by one dedicated thread.
 */
public class Task implements Runnable, TaskActions, CheckpointListener {

	/** The class logger. */
	private static final Logger LOG = LoggerFactory.getLogger(Task.class);

	/** The thread group that contains all task threads. */
	private static final ThreadGroup TASK_THREADS_GROUP = new ThreadGroup("Flink Task Threads");

	/** For atomic state updates. */
	private static final AtomicReferenceFieldUpdater<Task, ExecutionState> STATE_UPDATER =
			AtomicReferenceFieldUpdater.newUpdater(Task.class, ExecutionState.class, "executionState");

	// ------------------------------------------------------------------------
	//  Constant fields that are part of the initial Task construction
	// ------------------------------------------------------------------------

	/** The job that the task belongs to. */
	private final JobID jobId;

	/** The vertex in the JobGraph whose code the task executes. */
	private final JobVertexID vertexId;

	/** The execution attempt of the parallel subtask. */
	private final ExecutionAttemptID executionId;

	/** ID which identifies the slot in which the task is supposed to run. */
	private final AllocationID allocationId;

	/** TaskInfo object for this task. */
	private final TaskInfo taskInfo;

	/** The name of the task, including subtask indexes. */
	private final String taskNameWithSubtask;

	/** The job-wide configuration object. */
	private final Configuration jobConfiguration;

	/** The task-specific configuration. */
	private final Configuration taskConfiguration;

	/** The jar files used by this task. */
	private final Collection<PermanentBlobKey> requiredJarFiles;

	/** The classpaths used by this task. */
	private final Collection<URL> requiredClasspaths;

	/** The name of the class that holds the invokable code. */
	private final String nameOfInvokableClass;

	/** Access to task manager configuration and host names. */
	private final TaskManagerRuntimeInfo taskManagerConfig;

	/** The memory manager to be used by this task. */
	private final MemoryManager memoryManager;

	/** The I/O manager to be used by this task. */
	private final IOManager ioManager;

	/** The BroadcastVariableManager to be used by this task. */
	private final BroadcastVariableManager broadcastVariableManager;

	private final TaskEventDispatcher taskEventDispatcher;

	/** The manager for state of operators running in this task/slot. */
	private final TaskStateManager taskStateManager;

	/** Serialized version of the job specific execution configuration (see {@link ExecutionConfig}). */
	private final SerializedValue<ExecutionConfig> serializedExecutionConfig;

	private final ResultPartition[] producedPartitions;

	private final SingleInputGate[] inputGates;

	private final Map<IntermediateDataSetID, SingleInputGate> inputGatesById;

	/** Connection to the task manager. */
	private final TaskManagerActions taskManagerActions;

	/** Input split provider for the task. */
	private final InputSplitProvider inputSplitProvider;

	/** Checkpoint notifier used to communicate with the CheckpointCoordinator. */
	private final CheckpointResponder checkpointResponder;

	/** GlobalAggregateManager used to update aggregates on the JobMaster. */
	private final GlobalAggregateManager aggregateManager;

	/** The BLOB cache, from which the task can request BLOB files. */
	private final BlobCacheService blobService;

	/** The library cache, from which the task can request its class loader. */
	private final LibraryCacheManager libraryCache;

	/** The cache for user-defined files that the invokable requires. */
	private final FileCache fileCache;

	/** The gateway to the network stack, which handles inputs and produced results. */
	private final NetworkEnvironment network;

	/** The service for kvState registration of this task. */
	private final KvStateService kvStateService;

	/** The registry of this task which enables live reporting of accumulators. */
	private final AccumulatorRegistry accumulatorRegistry;

	/** The thread that executes the task. */
	private final Thread executingThread;

	/** Parent group for all metrics of this task. */
	private final TaskMetricGroup metrics;

	/** Partition producer state checker to request partition states from. */
	private final PartitionProducerStateChecker partitionProducerStateChecker;

	/** Executor to run future callbacks. */
	private final Executor executor;

	// ------------------------------------------------------------------------
	//  Fields that control the task execution. All these fields are volatile
	//  (which means that they introduce memory barriers), to establish
	//  proper happens-before semantics on parallel modification
	// ------------------------------------------------------------------------

	/** atomic flag that makes sure the invokable is canceled exactly once upon error. */
	private final AtomicBoolean invokableHasBeenCanceled;

	/** The invokable of this task, if initialized. All accesses must copy the reference and
	 * check for null, as this field is cleared as part of the disposal logic. */
	@Nullable
	private volatile AbstractInvokable invokable;

	/** The current execution state of the task. */
	private volatile ExecutionState executionState = ExecutionState.CREATED;

	/** The observed exception, in case the task execution failed. */
	private volatile Throwable failureCause;

	/** Executor for asynchronous calls (checkpoints, etc), lazily initialized. */
	private volatile BlockingCallMonitoringThreadPool asyncCallDispatcher;

	/** Initialized from the Flink configuration. May also be set at the ExecutionConfig */
	private long taskCancellationInterval;

	/** Initialized from the Flink configuration. May also be set at the ExecutionConfig */
	private long taskCancellationTimeout;

	/**
	 * This class loader should be set as the context class loader of the threads in
	 * {@link #asyncCallDispatcher} because user code may dynamically load classes in all callbacks.
	 */
	private ClassLoader userCodeClassLoader;

	/**
	 * <p><b>IMPORTANT:</b> This constructor may not start any work that would need to
	 * be undone in the case of a failing task deployment.</p>
	 */
	public Task(
		JobInformation jobInformation,
		TaskInformation taskInformation,
		ExecutionAttemptID executionAttemptID,
		AllocationID slotAllocationId,
		int subtaskIndex,
		int attemptNumber,
		Collection<ResultPartitionDeploymentDescriptor> resultPartitionDeploymentDescriptors,
		Collection<InputGateDeploymentDescriptor> inputGateDeploymentDescriptors,
		int targetSlotNumber,
		MemoryManager memManager,
		IOManager ioManager,
		NetworkEnvironment networkEnvironment,
		KvStateService kvStateService,
		BroadcastVariableManager bcVarManager,
		TaskEventDispatcher taskEventDispatcher,
		TaskStateManager taskStateManager,
		TaskManagerActions taskManagerActions,
		InputSplitProvider inputSplitProvider,
		CheckpointResponder checkpointResponder,
		GlobalAggregateManager aggregateManager,
		BlobCacheService blobService,
		LibraryCacheManager libraryCache,
		FileCache fileCache,
		TaskManagerRuntimeInfo taskManagerConfig,
		@Nonnull TaskMetricGroup metricGroup,
		ResultPartitionConsumableNotifier resultPartitionConsumableNotifier,
		PartitionProducerStateChecker partitionProducerStateChecker,
		Executor executor) {

		Preconditions.checkNotNull(jobInformation);
		Preconditions.checkNotNull(taskInformation);

		Preconditions.checkArgument(0 <= subtaskIndex, "The subtask index must be positive.");
		Preconditions.checkArgument(0 <= attemptNumber, "The attempt number must be positive.");
		Preconditions.checkArgument(0 <= targetSlotNumber, "The target slot number must be positive.");

		this.taskInfo = new TaskInfo(
				taskInformation.getTaskName(),
				taskInformation.getMaxNumberOfSubtaks(),
				subtaskIndex,
				taskInformation.getNumberOfSubtasks(),
				attemptNumber,
				String.valueOf(slotAllocationId));

		this.jobId = jobInformation.getJobId();
		this.vertexId = taskInformation.getJobVertexId();
		this.executionId  = Preconditions.checkNotNull(executionAttemptID);
		this.allocationId = Preconditions.checkNotNull(slotAllocationId);
		this.taskNameWithSubtask = taskInfo.getTaskNameWithSubtasks();
		this.jobConfiguration = jobInformation.getJobConfiguration();
		this.taskConfiguration = taskInformation.getTaskConfiguration();
		this.requiredJarFiles = jobInformation.getRequiredJarFileBlobKeys();
		this.requiredClasspaths = jobInformation.getRequiredClasspathURLs();
		this.nameOfInvokableClass = taskInformation.getInvokableClassName();
		this.serializedExecutionConfig = jobInformation.getSerializedExecutionConfig();

		Configuration tmConfig = taskManagerConfig.getConfiguration();
		this.taskCancellationInterval = tmConfig.getLong(TaskManagerOptions.TASK_CANCELLATION_INTERVAL);
		this.taskCancellationTimeout = tmConfig.getLong(TaskManagerOptions.TASK_CANCELLATION_TIMEOUT);

		this.memoryManager = Preconditions.checkNotNull(memManager);
		this.ioManager = Preconditions.checkNotNull(ioManager);
		this.broadcastVariableManager = Preconditions.checkNotNull(bcVarManager);
		this.taskEventDispatcher = Preconditions.checkNotNull(taskEventDispatcher);
		this.taskStateManager = Preconditions.checkNotNull(taskStateManager);
		this.accumulatorRegistry = new AccumulatorRegistry(jobId, executionId);

		this.inputSplitProvider = Preconditions.checkNotNull(inputSplitProvider);
		this.checkpointResponder = Preconditions.checkNotNull(checkpointResponder);
		this.aggregateManager = Preconditions.checkNotNull(aggregateManager);
		this.taskManagerActions = checkNotNull(taskManagerActions);

		this.blobService = Preconditions.checkNotNull(blobService);
		this.libraryCache = Preconditions.checkNotNull(libraryCache);
		this.fileCache = Preconditions.checkNotNull(fileCache);
		this.network = Preconditions.checkNotNull(networkEnvironment);
		this.kvStateService = Preconditions.checkNotNull(kvStateService);
		this.taskManagerConfig = Preconditions.checkNotNull(taskManagerConfig);

		this.metrics = metricGroup;

		this.partitionProducerStateChecker = Preconditions.checkNotNull(partitionProducerStateChecker);
		this.executor = Preconditions.checkNotNull(executor);

		// create the reader and writer structures

		final String taskNameWithSubtaskAndId = taskNameWithSubtask + " (" + executionId + ')';

		// add metrics for buffers
		final MetricGroup buffersGroup = metrics.getIOMetricGroup().addGroup("buffers");

		// similar to MetricUtils.instantiateNetworkMetrics() but inside this IOMetricGroup
		final MetricGroup networkGroup = metrics.getIOMetricGroup().addGroup("Network");
		final MetricGroup outputGroup = networkGroup.addGroup("Output");
		final MetricGroup inputGroup = networkGroup.addGroup("Input");

		// produced intermediate result partitions
		this.producedPartitions = networkEnvironment.createResultPartitionWriters(
			taskNameWithSubtaskAndId,
			jobId,
			executionId,
			this,
			resultPartitionConsumableNotifier,
			resultPartitionDeploymentDescriptors,
			outputGroup,
			buffersGroup);

		// consumed intermediate result partitions
		this.inputGates = networkEnvironment.createInputGates(
			taskNameWithSubtaskAndId,
			jobId,
			this,
			inputGateDeploymentDescriptors,
			metrics.getIOMetricGroup(),
			inputGroup,
			buffersGroup,
			metrics.getIOMetricGroup().getNumBytesInCounter());

<<<<<<< HEAD
		int counter = 0;

		// 初始化ResultPartition, 描述task 的输出数据
		for (ResultPartitionDeploymentDescriptor desc: resultPartitionDeploymentDescriptors) {
			ResultPartitionID partitionId = new ResultPartitionID(desc.getPartitionId(), executionId);

			this.producedPartitions[counter] = new ResultPartition(
				taskNameWithSubtaskAndId,
				this,
				jobId,
				partitionId,
				desc.getPartitionType(),
				desc.getNumberOfSubpartitions(),
				desc.getMaxParallelism(),
				networkEnvironment.getResultPartitionManager(),
				resultPartitionConsumableNotifier,
				ioManager,
				desc.sendScheduleOrUpdateConsumersMessage());

			++counter;
		}

		// Consumed intermediate result partitions
		// 初始化InputGate。这两个类描述了task的输入数据
		this.inputGates = new SingleInputGate[inputGateDeploymentDescriptors.size()];
=======
>>>>>>> b47b5910
		this.inputGatesById = new HashMap<>();
		for (SingleInputGate inputGate : inputGates) {
			inputGatesById.put(inputGate.getConsumedResultId(), inputGate);
		}

		invokableHasBeenCanceled = new AtomicBoolean(false);

		// finally, create the executing thread, but do not start it
		// 每个任务的部署会产生一个Task对象，而一个Task对象恰好对应一个执行它的线程实例
		executingThread = new Thread(TASK_THREADS_GROUP, this, taskNameWithSubtask);
	}

	// ------------------------------------------------------------------------
	//  Accessors
	// ------------------------------------------------------------------------

	public JobID getJobID() {
		return jobId;
	}

	public JobVertexID getJobVertexId() {
		return vertexId;
	}

	public ExecutionAttemptID getExecutionId() {
		return executionId;
	}

	public AllocationID getAllocationId() {
		return allocationId;
	}

	public TaskInfo getTaskInfo() {
		return taskInfo;
	}

	public Configuration getJobConfiguration() {
		return jobConfiguration;
	}

	public Configuration getTaskConfiguration() {
		return this.taskConfiguration;
	}

	public SingleInputGate[] getAllInputGates() {
		return inputGates;
	}

	public ResultPartition[] getProducedPartitions() {
		return producedPartitions;
	}

	public SingleInputGate getInputGateById(IntermediateDataSetID id) {
		return inputGatesById.get(id);
	}

	public AccumulatorRegistry getAccumulatorRegistry() {
		return accumulatorRegistry;
	}

	public TaskMetricGroup getMetricGroup() {
		return metrics;
	}

	public Thread getExecutingThread() {
		return executingThread;
	}

	@VisibleForTesting
	long getTaskCancellationInterval() {
		return taskCancellationInterval;
	}

	@VisibleForTesting
	long getTaskCancellationTimeout() {
		return taskCancellationTimeout;
	}

	@Nullable
	@VisibleForTesting
	AbstractInvokable getInvokable() {
		return invokable;
	}

	// ------------------------------------------------------------------------
	//  Task Execution
	// ------------------------------------------------------------------------

	/**
	 * Returns the current execution state of the task.
	 * @return The current execution state of the task.
	 */
	public ExecutionState getExecutionState() {
		return this.executionState;
	}

	/**
	 * Checks whether the task has failed, is canceled, or is being canceled at the moment.
	 * @return True is the task in state FAILED, CANCELING, or CANCELED, false otherwise.
	 */
	public boolean isCanceledOrFailed() {
		return executionState == ExecutionState.CANCELING ||
				executionState == ExecutionState.CANCELED ||
				executionState == ExecutionState.FAILED;
	}

	/**
	 * If the task has failed, this method gets the exception that caused this task to fail.
	 * Otherwise this method returns null.
	 *
	 * @return The exception that caused the task to fail, or null, if the task has not failed.
	 */
	public Throwable getFailureCause() {
		return failureCause;
	}

	/**
	 * Starts the task's thread.
	 */
	public void startTaskThread() {
		// executingThread的target是Task本身，即执行下面的run
		executingThread.start();
	}

	/**
	 * The core work method that bootstraps the task and executes its code.
	 */
	@Override
	public void run() {

		// ----------------------------
		//  Initial State transition
		// ----------------------------
		while (true) {
			// 第一步是切换Task的状态
			ExecutionState current = this.executionState;
			////如果当前的执行状态为CREATED，则将其设置为DEPLOYING状态
			if (current == ExecutionState.CREATED) {
				if (transitionState(ExecutionState.CREATED, ExecutionState.DEPLOYING)) {
					// success, we can start our work
					break;
				}
			}
			//如果当前执行状态为FAILED，则发出通知并退出run方法
			else if (current == ExecutionState.FAILED) {
				// we were immediately failed. tell the TaskManager that we reached our final state
				notifyFinalState();
				if (metrics != null) {
					metrics.close();
				}
				return;
			}
			//如果当前执行状态为CANCELING，则将其修改为CANCELED状态，并退出run
			else if (current == ExecutionState.CANCELING) {
				if (transitionState(ExecutionState.CANCELING, ExecutionState.CANCELED)) {
					// we were immediately canceled. tell the TaskManager that we reached our final state
					notifyFinalState();
					if (metrics != null) {
						metrics.close();
					}
					return;
				}
			}
			//否则说明发生了异常
			else {
				if (metrics != null) {
					metrics.close();
				}
				throw new IllegalStateException("Invalid state for beginning of operation of task " + this + '.');
			}
		}

		// all resource acquisitions and registrations from here on
		// need to be undone in the end
		Map<String, Future<Path>> distributedCacheEntries = new HashMap<>();
		AbstractInvokable invokable = null;

		try {
			// ----------------------------
			//  Task Bootstrap - We periodically
			//  check for canceling as a shortcut
			// ----------------------------

			// activate safety net for task thread
			LOG.info("Creating FileSystem stream leak safety net for task {}", this);
			FileSystemSafetyNet.initializeSafetyNetForThread();

			blobService.getPermanentBlobService().registerJob(jobId);

			// first of all, get a user-code classloader
			// this may involve downloading the job's JAR files and/or classes
			LOG.info("Loading JAR files for task {}.", this);

			// 对用户代码所打成的jar包的加载并生成对应的类加载器
			userCodeClassLoader = createUserCodeClassloader();
			// 获取到程序的执行配置ExecutionConfig
			final ExecutionConfig executionConfig = serializedExecutionConfig.deserializeValue(userCodeClassLoader);

			if (executionConfig.getTaskCancellationInterval() >= 0) {
				// override task cancellation interval from Flink config if set in ExecutionConfig
				taskCancellationInterval = executionConfig.getTaskCancellationInterval();
			}

			if (executionConfig.getTaskCancellationTimeout() >= 0) {
				// override task cancellation timeout from Flink config if set in ExecutionConfig
				taskCancellationTimeout = executionConfig.getTaskCancellationTimeout();
			}

			if (isCanceledOrFailed()) {
				throw new CancelTaskException();
			}

			// ----------------------------------------------------------------
			// register the task with the network stack
			// this operation may fail if the system does not have enough
			// memory to run the necessary data exchanges
			// the registration must also strictly be undone
			// ----------------------------------------------------------------

			LOG.info("Registering task at network: {}.", this);

			// 将自身（Task）注册到网络栈（也就是这里的NetworkEnvironment），这个操作是为了让Task之间可以基于网络互相进行数据交换，
			// 包含了分配网络缓冲、结果分区注册等一系列内部操作，并且有可能会由于系统无足够的内存而发生失败
			network.registerTask(this);

			for (ResultPartition partition : producedPartitions) {
				taskEventDispatcher.registerPartition(partition.getPartitionId());
			}

			// next, kick off the background copying of files for the distributed cache
			// 读入指定的缓存文件
			try {
				for (Map.Entry<String, DistributedCache.DistributedCacheEntry> entry :
						DistributedCache.readFileInfoFromConfig(jobConfiguration)) {
					LOG.info("Obtaining local cache file for '{}'.", entry.getKey());
					Future<Path> cp = fileCache.createTmpFile(entry.getKey(), entry.getValue(), jobId, executionId);
					distributedCacheEntries.put(entry.getKey(), cp);
				}
			}
			catch (Exception e) {
				throw new Exception(
					String.format("Exception while adding files to distributed cache of task %s (%s).", taskNameWithSubtask, executionId), e);
			}

			if (isCanceledOrFailed()) {
				throw new CancelTaskException();
			}

			// ----------------------------------------------------------------
			//  call the user code initialization methods
			// ----------------------------------------------------------------

			TaskKvStateRegistry kvStateRegistry = kvStateService.createKvStateTaskRegistry(jobId, getJobVertexId());

			// 再把task创建时传入的那一大堆变量用于创建一个执行环境Envrionment
			Environment env = new RuntimeEnvironment(
				jobId,
				vertexId,
				executionId,
				executionConfig,
				taskInfo,
				jobConfiguration,
				taskConfiguration,
				userCodeClassLoader,
				memoryManager,
				ioManager,
				broadcastVariableManager,
				taskStateManager,
				aggregateManager,
				accumulatorRegistry,
				kvStateRegistry,
				inputSplitProvider,
				distributedCacheEntries,
				producedPartitions,
				inputGates,
				taskEventDispatcher,
				checkpointResponder,
				taskManagerConfig,
				metrics,
				this);

			// now load and instantiate the task's invokable code
			// 根据类加载器以及用户的可执行体在Flink中所对应的具体的实现类名来加载该类
			// 这里的invokable即为operator对象实例，通过反射创建。具体地，即为OneInputStreamTask，或者SourceStreamTask等
			invokable = loadAndInstantiateInvokable(userCodeClassLoader, nameOfInvokableClass, env);

			// ----------------------------------------------------------------
			//  actual task core work
			// ----------------------------------------------------------------

			// we must make strictly sure that the invokable is accessible to the cancel() call
			// by the time we switched to running.
			this.invokable = invokable;

			// switch to the RUNNING state, if that fails, we have been canceled/failed in the meantime
			if (!transitionState(ExecutionState.DEPLOYING, ExecutionState.RUNNING)) {
				throw new CancelTaskException();
			}

			// notify everyone that we switched to running
			// 向TaskManager发送通知：
			taskManagerActions.updateTaskExecutionState(new TaskExecutionState(jobId, executionId, ExecutionState.RUNNING));

			// make sure the user code classloader is accessible thread-locally
			// 将执行线程的类加载器设置为用户代码的类加载器
			executingThread.setContextClassLoader(userCodeClassLoader);

			// run the invokable
			// 这个方法就是用户代码所真正被执行的入口。比如我们写的什么new MapFunction()的逻辑，最终就是在这里被执行的。
			invokable.invoke();

			// make sure, we enter the catch block if the task leaves the invoke() method due
			// to the fact that it has been canceled
			if (isCanceledOrFailed()) {
				throw new CancelTaskException();
			}

			// ----------------------------------------------------------------
			//  finalization of a successful execution
			// ----------------------------------------------------------------

			// finish the produced partitions. if this fails, we consider the execution failed.
			// 对当前任务所生产的所有结果分区调用finish方法进行资源释放
			for (ResultPartition partition : producedPartitions) {
				if (partition != null) {
					partition.finish();
				}
			}

			// try to mark the task as finished
			// if that fails, the task was canceled/failed in the meantime
			// 将任务的执行状态修改为FINISHED
			if (!transitionState(ExecutionState.RUNNING, ExecutionState.FINISHED)) {
				throw new CancelTaskException();
			}
		}
		catch (Throwable t) {

			// unwrap wrapped exceptions to make stack traces more compact
			if (t instanceof WrappingRuntimeException) {
				t = ((WrappingRuntimeException) t).unwrap();
			}

			// ----------------------------------------------------------------
			// the execution failed. either the invokable code properly failed, or
			// an exception was thrown as a side effect of cancelling
			// ----------------------------------------------------------------

			try {
				// check if the exception is unrecoverable
				if (ExceptionUtils.isJvmFatalError(t) ||
						(t instanceof OutOfMemoryError && taskManagerConfig.shouldExitJvmOnOutOfMemoryError())) {

					// terminate the JVM immediately
					// don't attempt a clean shutdown, because we cannot expect the clean shutdown to complete
					try {
						LOG.error("Encountered fatal error {} - terminating the JVM", t.getClass().getName(), t);
					} finally {
						Runtime.getRuntime().halt(-1);
					}
				}

				// transition into our final state. we should be either in DEPLOYING, RUNNING, CANCELING, or FAILED
				// loop for multiple retries during concurrent state changes via calls to cancel() or
				// to failExternally()
				while (true) {
					ExecutionState current = this.executionState;

					if (current == ExecutionState.RUNNING || current == ExecutionState.DEPLOYING) {
						if (t instanceof CancelTaskException) {
							if (transitionState(current, ExecutionState.CANCELED)) {
								cancelInvokable(invokable);
								break;
							}
						}
						else {
							if (transitionState(current, ExecutionState.FAILED, t)) {
								// proper failure of the task. record the exception as the root cause
								failureCause = t;
								cancelInvokable(invokable);

								break;
							}
						}
					}
					else if (current == ExecutionState.CANCELING) {
						if (transitionState(current, ExecutionState.CANCELED)) {
							break;
						}
					}
					else if (current == ExecutionState.FAILED) {
						// in state failed already, no transition necessary any more
						break;
					}
					// unexpected state, go to failed
					else if (transitionState(current, ExecutionState.FAILED, t)) {
						LOG.error("Unexpected state in task {} ({}) during an exception: {}.", taskNameWithSubtask, executionId, current);
						break;
					}
					// else fall through the loop and
				}
			}
			catch (Throwable tt) {
				String message = String.format("FATAL - exception in exception handler of task %s (%s).", taskNameWithSubtask, executionId);
				LOG.error(message, tt);
				notifyFatalError(message, tt);
			}
		}
		finally {
			try {
				LOG.info("Freeing task resources for {} ({}).", taskNameWithSubtask, executionId);

				// clear the reference to the invokable. this helps guard against holding references
				// to the invokable and its structures in cases where this Task object is still referenced
				this.invokable = null;

				// stop the async dispatcher.
				// copy dispatcher reference to stack, against concurrent release
				final BlockingCallMonitoringThreadPool dispatcher = this.asyncCallDispatcher;
				if (dispatcher != null && !dispatcher.isShutdown()) {
					dispatcher.shutdownNow();
				}

				// free the network resources
				releaseNetworkResources();

				// free memory resources
				if (invokable != null) {
					memoryManager.releaseAll(invokable);
				}

				// remove all of the tasks library resources
				libraryCache.unregisterTask(jobId, executionId);
				fileCache.releaseJob(jobId, executionId);
				blobService.getPermanentBlobService().releaseJob(jobId);

				// close and de-activate safety net for task thread
				LOG.info("Ensuring all FileSystem streams are closed for task {}", this);
				FileSystemSafetyNet.closeSafetyNetAndGuardedResourcesForThread();

				notifyFinalState();
			}
			catch (Throwable t) {
				// an error in the resource cleanup is fatal
				String message = String.format("FATAL - exception in resource cleanup of task %s (%s).", taskNameWithSubtask, executionId);
				LOG.error(message, t);
				notifyFatalError(message, t);
			}

			// un-register the metrics at the end so that the task may already be
			// counted as finished when this happens
			// errors here will only be logged
			try {
				metrics.close();
			}
			catch (Throwable t) {
				LOG.error("Error during metrics de-registration of task {} ({}).", taskNameWithSubtask, executionId, t);
			}
		}
	}

	/**
	 * Releases network resources before task exits. We should also fail the partition to release if the task
	 * has failed, is canceled, or is being canceled at the moment.
	 */
	private void releaseNetworkResources() {
		LOG.debug("Release task {} network resources (state: {}).", taskNameWithSubtask, getExecutionState());

		for (ResultPartition partition : producedPartitions) {
			taskEventDispatcher.unregisterPartition(partition.getPartitionId());
			if (isCanceledOrFailed()) {
				partition.fail(getFailureCause());
			}
		}

		closeNetworkResources();
	}

	/**
	 * There are two scenarios to close the network resources. One is from {@link TaskCanceler} to early
	 * release partitions and gates. Another is from task thread during task exiting.
	 */
	private void closeNetworkResources() {
		for (ResultPartition partition : producedPartitions) {
			try {
				partition.close();
			} catch (Throwable t) {
				ExceptionUtils.rethrowIfFatalError(t);
				LOG.error("Failed to release result partition for task {}.", taskNameWithSubtask, t);
			}
		}

		for (InputGate inputGate : inputGates) {
			try {
				inputGate.close();
			} catch (Throwable t) {
				ExceptionUtils.rethrowIfFatalError(t);
				LOG.error("Failed to release input gate for task {}.", taskNameWithSubtask, t);
			}
		}
	}

	private ClassLoader createUserCodeClassloader() throws Exception {
		long startDownloadTime = System.currentTimeMillis();

		// triggers the download of all missing jar files from the job manager
		libraryCache.registerTask(jobId, executionId, requiredJarFiles, requiredClasspaths);

		LOG.debug("Getting user code class loader for task {} at library cache manager took {} milliseconds",
				executionId, System.currentTimeMillis() - startDownloadTime);

		ClassLoader userCodeClassLoader = libraryCache.getClassLoader(jobId);
		if (userCodeClassLoader == null) {
			throw new Exception("No user code classloader available.");
		}
		return userCodeClassLoader;
	}

	private void notifyFinalState() {
		checkState(executionState.isTerminal());
		taskManagerActions.updateTaskExecutionState(new TaskExecutionState(jobId, executionId, executionState, failureCause));
	}

	private void notifyFatalError(String message, Throwable cause) {
		taskManagerActions.notifyFatalError(message, cause);
	}

	/**
	 * Try to transition the execution state from the current state to the new state.
	 *
	 * @param currentState of the execution
	 * @param newState of the execution
	 * @return true if the transition was successful, otherwise false
	 */
	private boolean transitionState(ExecutionState currentState, ExecutionState newState) {
		return transitionState(currentState, newState, null);
	}

	/**
	 * Try to transition the execution state from the current state to the new state.
	 *
	 * @param currentState of the execution
	 * @param newState of the execution
	 * @param cause of the transition change or null
	 * @return true if the transition was successful, otherwise false
	 */
	private boolean transitionState(ExecutionState currentState, ExecutionState newState, Throwable cause) {
		if (STATE_UPDATER.compareAndSet(this, currentState, newState)) {
			if (cause == null) {
				LOG.info("{} ({}) switched from {} to {}.", taskNameWithSubtask, executionId, currentState, newState);
			} else {
				LOG.info("{} ({}) switched from {} to {}.", taskNameWithSubtask, executionId, currentState, newState, cause);
			}

			return true;
		} else {
			return false;
		}
	}

	// ----------------------------------------------------------------------------------------------------------------
	//  Canceling / Failing the task from the outside
	// ----------------------------------------------------------------------------------------------------------------

	/**
	 * Cancels the task execution. If the task is already in a terminal state
	 * (such as FINISHED, CANCELED, FAILED), or if the task is already canceling this does nothing.
	 * Otherwise it sets the state to CANCELING, and, if the invokable code is running,
	 * starts an asynchronous thread that aborts that code.
	 *
	 * <p>This method never blocks.</p>
	 */
	public void cancelExecution() {
		LOG.info("Attempting to cancel task {} ({}).", taskNameWithSubtask, executionId);
		cancelOrFailAndCancelInvokable(ExecutionState.CANCELING, null);
	}

	/**
	 * Marks task execution failed for an external reason (a reason other than the task code itself
	 * throwing an exception). If the task is already in a terminal state
	 * (such as FINISHED, CANCELED, FAILED), or if the task is already canceling this does nothing.
	 * Otherwise it sets the state to FAILED, and, if the invokable code is running,
	 * starts an asynchronous thread that aborts that code.
	 *
	 * <p>This method never blocks.</p>
	 */
	@Override
	public void failExternally(Throwable cause) {
		LOG.info("Attempting to fail task externally {} ({}).", taskNameWithSubtask, executionId);
		cancelOrFailAndCancelInvokable(ExecutionState.FAILED, cause);
	}

	private void cancelOrFailAndCancelInvokable(ExecutionState targetState, Throwable cause) {
		while (true) {
			ExecutionState current = executionState;

			// if the task is already canceled (or canceling) or finished or failed,
			// then we need not do anything
			if (current.isTerminal() || current == ExecutionState.CANCELING) {
				LOG.info("Task {} is already in state {}", taskNameWithSubtask, current);
				return;
			}

			if (current == ExecutionState.DEPLOYING || current == ExecutionState.CREATED) {
				if (transitionState(current, targetState, cause)) {
					// if we manage this state transition, then the invokable gets never called
					// we need not call cancel on it
					this.failureCause = cause;
					return;
				}
			}
			else if (current == ExecutionState.RUNNING) {
				if (transitionState(ExecutionState.RUNNING, targetState, cause)) {
					// we are canceling / failing out of the running state
					// we need to cancel the invokable

					// copy reference to guard against concurrent null-ing out the reference
					final AbstractInvokable invokable = this.invokable;

					if (invokable != null && invokableHasBeenCanceled.compareAndSet(false, true)) {
						this.failureCause = cause;

						LOG.info("Triggering cancellation of task code {} ({}).", taskNameWithSubtask, executionId);

						// because the canceling may block on user code, we cancel from a separate thread
						// we do not reuse the async call handler, because that one may be blocked, in which
						// case the canceling could not continue

						// The canceller calls cancel and interrupts the executing thread once
						Runnable canceler = new TaskCanceler(LOG, this :: closeNetworkResources, invokable, executingThread, taskNameWithSubtask);

						Thread cancelThread = new Thread(
								executingThread.getThreadGroup(),
								canceler,
								String.format("Canceler for %s (%s).", taskNameWithSubtask, executionId));
						cancelThread.setDaemon(true);
						cancelThread.setUncaughtExceptionHandler(FatalExitExceptionHandler.INSTANCE);
						cancelThread.start();

						// the periodic interrupting thread - a different thread than the canceller, in case
						// the application code does blocking stuff in its cancellation paths.
						if (invokable.shouldInterruptOnCancel()) {
							Runnable interrupter = new TaskInterrupter(
									LOG,
									invokable,
									executingThread,
									taskNameWithSubtask,
									taskCancellationInterval);

							Thread interruptingThread = new Thread(
									executingThread.getThreadGroup(),
									interrupter,
									String.format("Canceler/Interrupts for %s (%s).", taskNameWithSubtask, executionId));
							interruptingThread.setDaemon(true);
							interruptingThread.setUncaughtExceptionHandler(FatalExitExceptionHandler.INSTANCE);
							interruptingThread.start();
						}

						// if a cancellation timeout is set, the watchdog thread kills the process
						// if graceful cancellation does not succeed
						if (taskCancellationTimeout > 0) {
							Runnable cancelWatchdog = new TaskCancelerWatchDog(
									executingThread,
									taskManagerActions,
									taskCancellationTimeout,
									LOG);

							Thread watchDogThread = new Thread(
									executingThread.getThreadGroup(),
									cancelWatchdog,
									String.format("Cancellation Watchdog for %s (%s).",
											taskNameWithSubtask, executionId));
							watchDogThread.setDaemon(true);
							watchDogThread.setUncaughtExceptionHandler(FatalExitExceptionHandler.INSTANCE);
							watchDogThread.start();
						}
					}
					return;
				}
			}
			else {
				throw new IllegalStateException(String.format("Unexpected state: %s of task %s (%s).",
					current, taskNameWithSubtask, executionId));
			}
		}
	}

	// ------------------------------------------------------------------------
	//  Partition State Listeners
	// ------------------------------------------------------------------------

	@Override
	public void triggerPartitionProducerStateCheck(
		JobID jobId,
		final IntermediateDataSetID intermediateDataSetId,
		final ResultPartitionID resultPartitionId) {

		CompletableFuture<ExecutionState> futurePartitionState =
			partitionProducerStateChecker.requestPartitionProducerState(
				jobId,
				intermediateDataSetId,
				resultPartitionId);

		futurePartitionState.whenCompleteAsync(
			(ExecutionState executionState, Throwable throwable) -> {
				try {
					if (executionState != null) {
						onPartitionStateUpdate(
							intermediateDataSetId,
							resultPartitionId,
							executionState);
					} else if (throwable instanceof TimeoutException) {
						// our request timed out, assume we're still running and try again
						onPartitionStateUpdate(
							intermediateDataSetId,
							resultPartitionId,
							ExecutionState.RUNNING);
					} else if (throwable instanceof PartitionProducerDisposedException) {
						String msg = String.format("Producer %s of partition %s disposed. Cancelling execution.",
							resultPartitionId.getProducerId(), resultPartitionId.getPartitionId());
						LOG.info(msg, throwable);
						cancelExecution();
					} else {
						failExternally(throwable);
					}
				} catch (IOException | InterruptedException e) {
					failExternally(e);
				}
			},
			executor);
	}

	// ------------------------------------------------------------------------
	//  Notifications on the invokable
	// ------------------------------------------------------------------------

	/**
	 * Calls the invokable to trigger a checkpoint.
	 *
	 * @param checkpointID The ID identifying the checkpoint.
	 * @param checkpointTimestamp The timestamp associated with the checkpoint.
	 * @param checkpointOptions Options for performing this checkpoint.
	 * @param advanceToEndOfEventTime Flag indicating if the source should inject a {@code MAX_WATERMARK} in the pipeline
	 *                           to fire any registered event-time timers.
	 */
	public void triggerCheckpointBarrier(
			final long checkpointID,
			final long checkpointTimestamp,
			final CheckpointOptions checkpointOptions,
			final boolean advanceToEndOfEventTime) {

		final AbstractInvokable invokable = this.invokable;
		// 创建了一个CheckpointMetaData的对象
		final CheckpointMetaData checkpointMetaData = new CheckpointMetaData(checkpointID, checkpointTimestamp);

		if (executionState == ExecutionState.RUNNING && invokable != null) {

			// build a local closure
			final String taskName = taskNameWithSubtask;
			final SafetyNetCloseableRegistry safetyNetCloseableRegistry =
				FileSystemSafetyNet.getSafetyNetCloseableRegistryForThread();

			// 生成了一个Runable匿名类用于执行checkpoint，然后以异步的方式触发了该Runable
			Runnable runnable = new Runnable() {
				@Override
				public void run() {
					// set safety net from the task's context for checkpointing thread
					LOG.debug("Creating FileSystem stream leak safety net for {}", Thread.currentThread().getName());
					FileSystemSafetyNet.setSafetyNetCloseableRegistryForThread(safetyNetCloseableRegistry);

					try {
						boolean success = invokable.triggerCheckpoint(checkpointMetaData, checkpointOptions, advanceToEndOfEventTime);
						if (!success) {
							checkpointResponder.declineCheckpoint(
									getJobID(), getExecutionId(), checkpointID,
									new CheckpointDeclineTaskNotReadyException(taskName));
						}
					}
					catch (Throwable t) {
						if (getExecutionState() == ExecutionState.RUNNING) {
							failExternally(new Exception(
								"Error while triggering checkpoint " + checkpointID + " for " +
									taskNameWithSubtask, t));
						} else {
							LOG.debug("Encountered error while triggering checkpoint {} for " +
								"{} ({}) while being not in state running.", checkpointID,
								taskNameWithSubtask, executionId, t);
						}
					} finally {
						FileSystemSafetyNet.setSafetyNetCloseableRegistryForThread(null);
					}
				}
			};
			executeAsyncCallRunnable(
					runnable,
					String.format("Checkpoint Trigger for %s (%s).", taskNameWithSubtask, executionId),
					checkpointOptions.getCheckpointType().isSynchronous());
		}
		else {
			LOG.debug("Declining checkpoint request for non-running task {} ({}).", taskNameWithSubtask, executionId);

			// send back a message that we did not do the checkpoint
			checkpointResponder.declineCheckpoint(jobId, executionId, checkpointID,
					new CheckpointDeclineTaskNotReadyException(taskNameWithSubtask));
		}
	}

	@Override
	public void notifyCheckpointComplete(final long checkpointID) {
		final AbstractInvokable invokable = this.invokable;

		if (executionState == ExecutionState.RUNNING && invokable != null) {

			Runnable runnable = new Runnable() {
				@Override
				public void run() {
					try {
						invokable.notifyCheckpointComplete(checkpointID);
						taskStateManager.notifyCheckpointComplete(checkpointID);
					} catch (Throwable t) {
						if (getExecutionState() == ExecutionState.RUNNING) {
							// fail task if checkpoint confirmation failed.
							failExternally(new RuntimeException(
								"Error while confirming checkpoint",
								t));
						}
					}
				}
			};
			executeAsyncCallRunnable(
					runnable,
					"Checkpoint Confirmation for " + taskNameWithSubtask,
					false);
		}
		else {
			LOG.debug("Ignoring checkpoint commit notification for non-running task {}.", taskNameWithSubtask);
		}
	}

	// ------------------------------------------------------------------------

	/**
	 * Answer to a partition state check issued after a failed partition request.
	 */
	@VisibleForTesting
	void onPartitionStateUpdate(
			IntermediateDataSetID intermediateDataSetId,
			ResultPartitionID resultPartitionId,
			ExecutionState producerState) throws IOException, InterruptedException {

		if (executionState == ExecutionState.RUNNING) {
			final SingleInputGate inputGate = inputGatesById.get(intermediateDataSetId);

			if (inputGate != null) {
				if (producerState == ExecutionState.SCHEDULED
					|| producerState == ExecutionState.DEPLOYING
					|| producerState == ExecutionState.RUNNING
					|| producerState == ExecutionState.FINISHED) {

					// Retrigger the partition request
					inputGate.retriggerPartitionRequest(resultPartitionId.getPartitionId());

				} else if (producerState == ExecutionState.CANCELING
					|| producerState == ExecutionState.CANCELED
					|| producerState == ExecutionState.FAILED) {

					// The producing execution has been canceled or failed. We
					// don't need to re-trigger the request since it cannot
					// succeed.
					if (LOG.isDebugEnabled()) {
						LOG.debug("Cancelling task {} after the producer of partition {} with attempt ID {} has entered state {}.",
							taskNameWithSubtask,
							resultPartitionId.getPartitionId(),
							resultPartitionId.getProducerId(),
							producerState);
					}

					cancelExecution();
				} else {
					// Any other execution state is unexpected. Currently, only
					// state CREATED is left out of the checked states. If we
					// see a producer in this state, something went wrong with
					// scheduling in topological order.
					String msg = String.format("Producer with attempt ID %s of partition %s in unexpected state %s.",
						resultPartitionId.getProducerId(),
						resultPartitionId.getPartitionId(),
						producerState);

					failExternally(new IllegalStateException(msg));
				}
			} else {
				failExternally(new IllegalStateException("Received partition producer state for " +
						"unknown input gate " + intermediateDataSetId + "."));
			}
		} else {
			LOG.debug("Task {} ignored a partition producer state notification, because it's not running.", taskNameWithSubtask);
		}
	}

	/**
	 * Utility method to dispatch an asynchronous call on the invokable.
	 *
	 * @param runnable The async call runnable.
	 * @param callName The name of the call, for logging purposes.
	 */
	private void executeAsyncCallRunnable(Runnable runnable, String callName, boolean blocking) {
		// make sure the executor is initialized. lock against concurrent calls to this function
		synchronized (this) {
			if (executionState != ExecutionState.RUNNING) {
				return;
			}

			// get ourselves a reference on the stack that cannot be concurrently modified
			BlockingCallMonitoringThreadPool executor = this.asyncCallDispatcher;
			if (executor == null) {
				// first time use, initialize
				checkState(userCodeClassLoader != null, "userCodeClassLoader must not be null");

				// Under normal execution, we expect that one thread will suffice, this is why we
				// keep the core threads to 1. In the case of a synchronous savepoint, we will block
				// the checkpointing thread, so we need an additional thread to execute the
				// notifyCheckpointComplete() callback. Finally, we aggressively purge (potentially)
				// idle thread so that we do not risk to have many idle thread on machines with multiple
				// tasks on them. Either way, only one of them can execute at a time due to the
				// checkpoint lock.

				executor = new BlockingCallMonitoringThreadPool(
						new DispatcherThreadFactory(
							TASK_THREADS_GROUP,
							"Async calls on " + taskNameWithSubtask,
							userCodeClassLoader));
				this.asyncCallDispatcher = executor;

				// double-check for execution state, and make sure we clean up after ourselves
				// if we created the dispatcher while the task was concurrently canceled
				if (executionState != ExecutionState.RUNNING) {
					executor.shutdown();
					asyncCallDispatcher = null;
					return;
				}
			}

			LOG.debug("Invoking async call {} on task {}", callName, taskNameWithSubtask);

			try {
				executor.submit(runnable, blocking);
			}
			catch (RejectedExecutionException e) {
				// may be that we are concurrently finished or canceled.
				// if not, report that something is fishy
				if (executionState == ExecutionState.RUNNING) {
					throw new RuntimeException("Async call with a " + (blocking ? "" : "non-") + "blocking call was rejected, even though the task is running.", e);
				}
			}
		}
	}

	// ------------------------------------------------------------------------
	//  Utilities
	// ------------------------------------------------------------------------

	private void cancelInvokable(AbstractInvokable invokable) {
		// in case of an exception during execution, we still call "cancel()" on the task
		if (invokable != null && invokableHasBeenCanceled.compareAndSet(false, true)) {
			try {
				invokable.cancel();
			}
			catch (Throwable t) {
				LOG.error("Error while canceling task {}.", taskNameWithSubtask, t);
			}
		}
	}

	@Override
	public String toString() {
		return String.format("%s (%s) [%s]", taskNameWithSubtask, executionId, executionState);
	}

	/**
	 * Instantiates the given task invokable class, passing the given environment (and possibly
	 * the initial task state) to the task's constructor.
	 *
	 * <p>The method will first try to instantiate the task via a constructor accepting both
	 * the Environment and the TaskStateSnapshot. If no such constructor exists, and there is
	 * no initial state, the method will fall back to the stateless convenience constructor that
	 * accepts only the Environment.
	 *
	 * @param classLoader The classloader to load the class through.
	 * @param className The name of the class to load.
	 * @param environment The task environment.
	 *
	 * @return The instantiated invokable task object.
	 *
	 * @throws Throwable Forwards all exceptions that happen during initialization of the task.
	 *                   Also throws an exception if the task class misses the necessary constructor.
	 */
	private static AbstractInvokable loadAndInstantiateInvokable(
		ClassLoader classLoader,
		String className,
		Environment environment) throws Throwable {

		final Class<? extends AbstractInvokable> invokableClass;
		try {
			invokableClass = Class.forName(className, true, classLoader)
				.asSubclass(AbstractInvokable.class);
		} catch (Throwable t) {
			throw new Exception("Could not load the task's invokable class.", t);
		}

		Constructor<? extends AbstractInvokable> statelessCtor;

		try {
			statelessCtor = invokableClass.getConstructor(Environment.class);
		} catch (NoSuchMethodException ee) {
			throw new FlinkException("Task misses proper constructor", ee);
		}

		// instantiate the class
		try {
			//noinspection ConstantConditions  --> cannot happen
			return statelessCtor.newInstance(environment);
		} catch (InvocationTargetException e) {
			// directly forward exceptions from the eager initialization
			throw e.getTargetException();
		} catch (Exception e) {
			throw new FlinkException("Could not instantiate the task's invokable class.", e);
		}
	}

	// ------------------------------------------------------------------------
	//  Task cancellation
	//
	//  The task cancellation uses in total three threads, as a safety net
	//  against various forms of user- and JVM bugs.
	//
	//    - The first thread calls 'cancel()' on the invokable and closes
	//      the input and output connections, for fast thread termination
	//    - The second thread periodically interrupts the invokable in order
	//      to pull the thread out of blocking wait and I/O operations
	//    - The third thread (watchdog thread) waits until the cancellation
	//      timeout and then performs a hard cancel (kill process, or let
	//      the TaskManager know)
	//
	//  Previously, thread two and three were in one thread, but we needed
	//  to separate this to make sure the watchdog thread does not call
	//  'interrupt()'. This is a workaround for the following JVM bug
	//   https://bugs.java.com/bugdatabase/view_bug.do?bug_id=8138622
	// ------------------------------------------------------------------------

	/**
	 * This runner calls cancel() on the invokable, closes input-/output resources,
	 * and initially interrupts the task thread.
	 */
	private static class TaskCanceler implements Runnable {

		private final Logger logger;
		private final Runnable networkResourcesCloser;
		private final AbstractInvokable invokable;
		private final Thread executer;
		private final String taskName;

		TaskCanceler(Logger logger, Runnable networkResourcesCloser, AbstractInvokable invokable, Thread executer, String taskName) {
			this.logger = logger;
			this.networkResourcesCloser = networkResourcesCloser;
			this.invokable = invokable;
			this.executer = executer;
			this.taskName = taskName;
		}

		@Override
		public void run() {
			try {
				// the user-defined cancel method may throw errors.
				// we need do continue despite that
				try {
					invokable.cancel();
				} catch (Throwable t) {
					ExceptionUtils.rethrowIfFatalError(t);
					logger.error("Error while canceling the task {}.", taskName, t);
				}

				// Early release of input and output buffer pools. We do this
				// in order to unblock async Threads, which produce/consume the
				// intermediate streams outside of the main Task Thread (like
				// the Kafka consumer).
				//
				// Don't do this before cancelling the invokable. Otherwise we
				// will get misleading errors in the logs.
				networkResourcesCloser.run();

				// send the initial interruption signal, if requested
				if (invokable.shouldInterruptOnCancel()) {
					executer.interrupt();
				}
			}
			catch (Throwable t) {
				ExceptionUtils.rethrowIfFatalError(t);
				logger.error("Error in the task canceler for task {}.", taskName, t);
			}
		}
	}

	/**
	 * This thread sends the delayed, periodic interrupt calls to the executing thread.
	 */
	private static final class TaskInterrupter implements Runnable {

		/** The logger to report on the fatal condition. */
		private final Logger log;

		/** The invokable task. */
		private final AbstractInvokable task;

		/** The executing task thread that we wait for to terminate. */
		private final Thread executerThread;

		/** The name of the task, for logging purposes. */
		private final String taskName;

		/** The interval in which we interrupt. */
		private final long interruptIntervalMillis;

		TaskInterrupter(
				Logger log,
				AbstractInvokable task,
				Thread executerThread,
				String taskName,
				long interruptIntervalMillis) {

			this.log = log;
			this.task = task;
			this.executerThread = executerThread;
			this.taskName = taskName;
			this.interruptIntervalMillis = interruptIntervalMillis;
		}

		@Override
		public void run() {
			try {
				// we initially wait for one interval
				// in most cases, the threads go away immediately (by the cancellation thread)
				// and we need not actually do anything
				executerThread.join(interruptIntervalMillis);

				// log stack trace where the executing thread is stuck and
				// interrupt the running thread periodically while it is still alive
				while (task.shouldInterruptOnCancel() && executerThread.isAlive()) {
					// build the stack trace of where the thread is stuck, for the log
					StackTraceElement[] stack = executerThread.getStackTrace();
					StringBuilder bld = new StringBuilder();
					for (StackTraceElement e : stack) {
						bld.append(e).append('\n');
					}

					log.warn("Task '{}' did not react to cancelling signal for {} seconds, but is stuck in method:\n {}",
							taskName, (interruptIntervalMillis / 1000), bld);

					executerThread.interrupt();
					try {
						executerThread.join(interruptIntervalMillis);
					}
					catch (InterruptedException e) {
						// we ignore this and fall through the loop
					}
				}
			} catch (Throwable t) {
				ExceptionUtils.rethrowIfFatalError(t);
				log.error("Error in the task canceler for task {}.", taskName, t);
			}
		}
	}

	/**
	 * Watchdog for the cancellation.
	 * If the task thread does not go away gracefully within a certain time, we
	 * trigger a hard cancel action (notify TaskManager of fatal error, which in
	 * turn kills the process).
	 */
	private static class TaskCancelerWatchDog implements Runnable {

		/** The logger to report on the fatal condition. */
		private final Logger log;

		/** The executing task thread that we wait for to terminate. */
		private final Thread executerThread;

		/** The TaskManager to notify if cancellation does not happen in time. */
		private final TaskManagerActions taskManager;

		/** The timeout for cancellation. */
		private final long timeoutMillis;

		TaskCancelerWatchDog(
				Thread executerThread,
				TaskManagerActions taskManager,
				long timeoutMillis,
				Logger log) {

			checkArgument(timeoutMillis > 0);

			this.log = log;
			this.executerThread = executerThread;
			this.taskManager = taskManager;
			this.timeoutMillis = timeoutMillis;
		}

		@Override
		public void run() {
			try {
				final long hardKillDeadline = System.nanoTime() + timeoutMillis * 1_000_000;

				long millisLeft;
				while (executerThread.isAlive()
						&& (millisLeft = (hardKillDeadline - System.nanoTime()) / 1_000_000) > 0) {

					try {
						executerThread.join(millisLeft);
					}
					catch (InterruptedException ignored) {
						// we don't react to interrupted exceptions, simply fall through the loop
					}
				}

				if (executerThread.isAlive()) {
					String msg = "Task did not exit gracefully within " + (timeoutMillis / 1000) + " + seconds.";
					log.error(msg);
					taskManager.notifyFatalError(msg, null);
				}
			}
			catch (Throwable t) {
				ExceptionUtils.rethrowIfFatalError(t);
				log.error("Error in Task Cancellation Watch Dog", t);
			}
		}
	}
}<|MERGE_RESOLUTION|>--- conflicted
+++ resolved
@@ -395,34 +395,6 @@
 			buffersGroup,
 			metrics.getIOMetricGroup().getNumBytesInCounter());
 
-<<<<<<< HEAD
-		int counter = 0;
-
-		// 初始化ResultPartition, 描述task 的输出数据
-		for (ResultPartitionDeploymentDescriptor desc: resultPartitionDeploymentDescriptors) {
-			ResultPartitionID partitionId = new ResultPartitionID(desc.getPartitionId(), executionId);
-
-			this.producedPartitions[counter] = new ResultPartition(
-				taskNameWithSubtaskAndId,
-				this,
-				jobId,
-				partitionId,
-				desc.getPartitionType(),
-				desc.getNumberOfSubpartitions(),
-				desc.getMaxParallelism(),
-				networkEnvironment.getResultPartitionManager(),
-				resultPartitionConsumableNotifier,
-				ioManager,
-				desc.sendScheduleOrUpdateConsumersMessage());
-
-			++counter;
-		}
-
-		// Consumed intermediate result partitions
-		// 初始化InputGate。这两个类描述了task的输入数据
-		this.inputGates = new SingleInputGate[inputGateDeploymentDescriptors.size()];
-=======
->>>>>>> b47b5910
 		this.inputGatesById = new HashMap<>();
 		for (SingleInputGate inputGate : inputGates) {
 			inputGatesById.put(inputGate.getConsumedResultId(), inputGate);
